--- conflicted
+++ resolved
@@ -36,13 +36,9 @@
     'packages': find_packages(exclude=['scripts']), 'long_description': readme,
     'setup_requires': ["pytest-runner", "cython>=0.23"], 'tests_require': ["pytest", ],
     # this will compile all files within directories in syconn/
-<<<<<<< HEAD
-     'ext_modules': cythonize(["syconn/*/*.pyx"], include_path=[numpy.get_include()], language='c++'),
-=======
-    'ext_modules': cythonize("syconn/*/*.pyx", include_path=[numpy.get_include()],
-                             compiler_directives={'language_level': 3, 'boundscheck': False},
-                             language='c++'),
->>>>>>> b4365fc2
+     'ext_modules': cythonize(["syconn/*/*.pyx"], include_path=[numpy.get_include()],
+                              compiler_directives={'language_level': 3, 'boundscheck': False}),
+
 }
 
 setup(**config)
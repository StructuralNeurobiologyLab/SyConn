--- conflicted
+++ resolved
@@ -24,12 +24,8 @@
                          'numpy', 'scipy', 'lz4', 'h5py', 'networkx', 'numba',
                          'configobj', 'fasteners', 'flask', 'coloredlogs',
                          'opencv-python', 'pyopengl', 'scikit-learn',
-<<<<<<< HEAD
                          'scikit-image', 'm2r', 'plyfile', 'vtkInterface',
-=======
-                         'scikit-image', 'm2r', 'plyfile', 'openmesh',
->>>>>>> 3048cc09
-                         'sphinx-autodoc-typehints'],
+                         'sphinx-autodoc-typehints', 'openmesh'],
     'name': 'SyConn',
     'dependency_links': ['https://github.com/knossos-project/knossos_utils'
                          '/tarball/master#egg=knossos_utils',

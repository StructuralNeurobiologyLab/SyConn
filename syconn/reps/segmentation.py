--- conflicted
+++ resolved
@@ -130,12 +130,6 @@
     @property
     def n_folders_fs(self):
         if self._n_folders_fs is None:
-<<<<<<< HEAD
-            n_fold_dc = {"sv": 100000, "sj": 10000, "vc": 10000, "mi": 10000}
-            return n_fold_dc[self.type] if self.type in n_fold_dc else 100000
-        else:
-             return self._n_folders_fs
-=======
             ps = glob.glob("%s/%s*/" % (self.path, self.so_storage_path_base))
             if len(ps) == 0:
                 raise Exception("No storage folder found and no number of "
@@ -155,7 +149,6 @@
                 self._n_folders_fs = int(re.findall('[\d]+', bp)[-1])
 
         return self._n_folders_fs
->>>>>>> fae4995c
 
     @property
     def working_dir(self):
@@ -360,12 +353,6 @@
     @property
     def n_folders_fs(self):
         if self._n_folders_fs is None:
-<<<<<<< HEAD
-            n_fold_dc = {"sv": 100000, "sj": 10000, "vc": 10000, "mi": 10000}
-            return n_fold_dc[self.type] if self.type in n_fold_dc else 100000
-        else:
-            return self._n_folders_fs
-=======
             ps = glob.glob(
                 "%s/%s*/" % (self.segds_dir, self.so_storage_path_base))
             if len(ps) == 0:
@@ -385,7 +372,6 @@
                 self._n_folders_fs = int(re.findall('[\d]+', bp)[-1])
 
         return self._n_folders_fs
->>>>>>> fae4995c
 
     @property
     def id(self):
@@ -452,13 +438,9 @@
 
     @property
     def so_storage_path(self):
-<<<<<<< HEAD
-        if self.n_folders_fs is None:
-=======
         if self._n_folders_fs is None and os.path.exists("%s/%s/" % (self.segds_dir, self.so_storage_path_base)):
->>>>>>> fae4995c
             return "%s/%s/" % (self.segds_dir, self.so_storage_path_base)
-        elif self.n_folders_fs == 100000 and os.path.exists("%s/%s/" % (self.segds_dir, self.so_storage_path_base)):
+        elif self._n_folders_fs == 100000 and os.path.exists("%s/%s/" % (self.segds_dir, self.so_storage_path_base)):
             return "%s/%s/" % (self.segds_dir, self.so_storage_path_base)
         else:
             return "%s/%s_%d/" % (self.segds_dir, self.so_storage_path_base,

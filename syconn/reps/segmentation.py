# -*- coding: utf-8 -*-
# SyConn - Synaptic connectivity inference toolkit
#
# Copyright (c) 2016 - now
# Max-Planck-Institute of Neurobiology, Munich, Germany
# Authors: Philipp Schubert, Joergen Kornfeld
import copy
import re
from typing import Union, Tuple, List, Optional, Dict, Generator, Any

import networkx as nx
from knossos_utils import knossosdataset
from scipy import spatial

from .rep_helper import subfold_from_ix, knossos_ml_from_svixs, SegmentationBase
from .segmentation_helper import *
from ..handler.basics import get_filepaths_from_dir, safe_copy, \
    write_txt2kzip, temp_seed
from ..handler.basics import load_pkl2obj, write_obj2pkl, kd_factory
from ..handler.config import DynConfig
from ..proc import meshes
from ..proc.meshes import mesh_area_calc
from ..backend.storage import VoxelStorageDyn

MeshType = Union[Tuple[np.ndarray, np.ndarray, np.ndarray], List[np.ndarray],
                 Tuple[np.ndarray, np.ndarray, np.ndarray, np.ndarray]]


class SegmentationObject(SegmentationBase):
    """
    Represents individual supervoxels. Used for cell shape ('sv'), cell organelles,
    e.g. mitochondria ('mi'), vesicle clouds ('vc') and synaptic junctions ('sj').

    Examples:
            Can be used to initialized single :class:`~SegmentationObject` object of
            a specific type, is also returned by :func:`~SegmentationDataset.get_segmentation_object`::

                from syconn.reps.segmentation import SegmentationObject, SegmentationDataset
                cell_sv = SegmentationObject(obj_id=.., obj_type='sv', working_dir='..')
                cell_sv.load_attr_dict()  # populates `cell_sv.attr_dict`

                cell_sd = SegmentationDataset(obj_type='sv', working_dir='..')
                cell_sv_from_sd = cell_sd.get_segmentation_object(obj_id=cell_sv.id)
                cell_sv_from_sd.load_attr_dict()

                keys1 = set(cell_sv.attr_dict.keys())
                keys2 = set(cell_sv_from_sd.attr_dict.keys())
                print(keys1 == keys2)

    Attributes:
        attr_dict: Attribute dictionary which serves as a general-purpose container. Accessed via
            the :class:`~syconn.backend.storage.AttributeDict` interface.
        enable_locking: If True, enables file locking.

    """

    def __init__(self, obj_id: int, obj_type: str = "sv",
                 version: Optional[str] = None, working_dir: Optional[str] = None,
                 rep_coord: Optional[np.ndarray] = None, size: Optional[int] = None,
                 scaling: Optional[np.ndarray] = None, create: bool = False,
                 voxel_caching: bool = True, mesh_caching: bool = False,
                 view_caching: bool = False, config: DynConfig = None,
                 n_folders_fs: int = None, enable_locking: bool = True,
                 skeleton_caching: bool = True, mesh: Optional[MeshType] = None):
        """
        If `working_dir` is given and the directory contains a valid `config.yml`file,
        all other optional kwargs will be defined by the :class:`~syconn.handler.config.DynConfig`
        object available in :attr:`~syconn.global_params.config`.

        Args:
            obj_id: Unique supervoxel ID.
            obj_type: Type of the supervoxel, keys used currently are:
                * 'mi': Mitochondria
                * 'vc': Vesicle clouds
                * 'sj': Synaptic junction
                * 'syn_ssv': Synapses between two
                * 'syn': Synapse fragment between two
                  :class:`~syconn.reps.segmentation.SegmentationObject`s.
                  :class:`~syconn.reps.super_segmentation_object.SuperSegmentationObject`s.
                * 'cs': Contact site
            version: Version string identifier. if 'tmp' is used, no data will
                be saved to disk.
            working_dir: Path to folder which contains SegmentationDataset of type 'obj_type'.
            rep_coord: Representative coordinate.
            size: Number of voxels.
            scaling: Array defining the voxel size in nanometers (XYZ).
            create: If True, the folder to its storage location :py:attr:`~segobj_dir` will be
                created.
            voxel_caching: Enables caching for voxel data.
            mesh_caching: Enables caching for mesh data.
            view_caching: Enables caching for view data.
            skeleton_caching: Enables caching for skeleton data.
            config: :class:`~syconn.handler.config.DynConfig` object.
            n_folders_fs: Number of folders within the
                :class:`~syconn.reps.segmentation.SegmentationDataset`'s folder structure.
            enable_locking:  If True, enables file locking.
            mesh: Mesh data as flat arrays: (indices, vertices, ) or (indices, vertices, normals)
        """
        self._id = int(obj_id)
        self._type = obj_type
        self._rep_coord = rep_coord
        self._size = size
        self._n_folders_fs = n_folders_fs

        self.attr_dict = {}
        self._bounding_box = None
        self._paths_to_voxels = None
        self.enable_locking = enable_locking

        self._voxel_caching = voxel_caching
        self._mesh_caching = mesh_caching
        self._mesh_bb = None
        self._view_caching = view_caching
        self._voxels = None
        self._voxel_list = None
        self._mesh = mesh
        self._config = config
        self._views = None
        self._skeleton = None
        self._skeleton_caching = skeleton_caching
        if version == 'temp':
            version = 'tmp'

        self._setup_working_dir(working_dir, config, version, scaling)

        if version is None:
            try:
                self._version = self.config["versions"][self.type]
            except KeyError:
                raise Exception(f"Unclear version '{version}' during initialization of {self}.")
        else:
            self._version = version

        if create:
            os.makedirs(self.segobj_dir, exist_ok=True)

    #                                                       IMMEDIATE PARAMETERS
    def __hash__(self):
        return hash((self.id, self.type.__hash__()))

    def __eq__(self, other):
        if not isinstance(other, self.__class__):
            return False
        return self.id == other.id and self.type == other.type

    def __ne__(self, other):
        return not self.__eq__(other)

    def __repr__(self):
        return (f'{type(self).__name__}(obj_id={self.id}, obj_type="{self.type}", '
                f'version="{self.version}", working_dir="{self.working_dir}")')

    def __reduce__(self):
        """
        Support pickling of class instances.
        """
        return self.__class__, (self._id, self._type, self._version, self._working_dir,
                                self._rep_coord, self._size, self._scaling, False,
                                self._voxel_caching, self._mesh_caching, self._view_caching,
                                self._config, self._n_folders_fs, self.enable_locking,
                                self._skeleton_caching, self._mesh)

    @property
    def type(self) -> str:
        """
        The `type` of the supervoxel.

        Examples:
            Keys which are currently used:
                * 'mi': Mitochondria.
                * 'vc': Vesicle clouds.
                * 'sj': Synaptic junction.
                * 'syn_ssv': Synapses between two
                * 'syn': Synapse fragment between two :class:`~SegmentationObject` objects.
                * 'cs': Contact site.

            Can be used to initialized single :class:`~SegmentationObject` object of
            a specific type or the corresponding dataset collection handled with the
            :class:`~SegmentationDataset` class::

                from syconn.reps.segmentation import SegmentationObject, SegmentationDataset
                cell_sv = SegmentationObject(obj_id=.., obj_type='sv', working_dir='..')
                cell_sv.load_attr_dict()  # populates `cell_sv.attr_dict`

                cell_sd = SegmentationDataset(obj_type='sv', working_dir='..')
                cell_sv_from_sd = cell_sd.get_segmentation_object(obj_id=cell_sv.id)
                cell_sv_from_sd.load_attr_dict()

                keys1 = set(cell_sv.attr_dict.keys())
                keys2 = set(cell_sv_from_sd.attr_dict.keys())
                print(keys1 == keys2)

        Returns:
            String identifier.
        """
        return self._type

    @property
    def n_folders_fs(self) -> int:
        """
        Number of folders used to store the data of :class:`~SegmentationObject`s. Defines
        the hierarchy of the folder structure organized by
        :class:`~SegmentationDataset`.

        Returns:
            The number of (leaf-) folders used for storing supervoxel data.
        """
        if self._n_folders_fs is None:
            ps = glob.glob(
                "%s/%s*/" % (self.segds_dir, self.so_storage_path_base))
            if len(ps) == 0:
                raise Exception("No storage folder found at '{}' and no number of "
                                "subfolders specified (n_folders_fs))".format(self.segds_dir))

            bp = os.path.basename(ps[0].strip('/'))
            for p in ps:
                bp = os.path.basename(p.strip('/'))
                if bp == self.so_storage_path_base:
                    bp = os.path.basename(p.strip('/'))
                    break

            if bp == self.so_storage_path_base:
                self._n_folders_fs = 100000
            else:
                self._n_folders_fs = int(re.findall(r'[\d]+', bp)[-1])

        return self._n_folders_fs

    @property
    def id(self) -> int:
        """
        Returns:
            Globally unique identifier of this object.
        """
        return self._id

    @property
    def version(self) -> str:
        """
        Version of the :class:`~SegmentationDataset` this object
        belongs to.

        Returns:
            String identifier of the object's version.
        """
        return str(self._version)

    @property
    def voxel_caching(self) -> bool:
        """If True, voxel data is cached after loading."""
        return self._voxel_caching

    @property
    def mesh_caching(self) -> bool:
        """If True, mesh data is cached."""
        return self._mesh_caching

    @property
    def skeleton_caching(self):
        """If True, skeleton data is cached."""
        return self._skeleton_caching

    @property
    def view_caching(self):
        """If True, view data is cached."""
        return self._view_caching

    @property
    def scaling(self):
        """
        Voxel size in nanometers (XYZ). Default is taken from the `config.yml` file and
        accessible via `self.config`.
        """
        if self._scaling is None:
            try:
                self._scaling = \
                    np.array(self.config['scaling'],
                             dtype=np.float32)
            except:
                self._scaling = np.array([1, 1, 1])

        return self._scaling

    @property
    def dataset(self) -> 'SegmentationDataset':
        """
        Factory method for the `~syconn.reps.segmentation.SegmentationDataset` this object
        belongs to.
        """
        return SegmentationDataset(self.type, self.version, self._working_dir)

    @property
    def config(self) -> DynConfig:
        """
        Config. object which contains all dataset-sepcific parameters.
        """
        if self._config is None:
            self._config = global_params.config
        return self._config

    #                                                                      PATHS

    @property
    def working_dir(self) -> str:
        """
        Working directory.
        """
        return self._working_dir

    @property
    def identifier(self) -> str:
        """
        Identifier used to create the folder name of the
        `~syconn.reps.segmentation.SegmentationDataset`.
        """
        return "%s_%s" % (self.type, self.version.lstrip("_"))

    @property
    def segds_dir(self) -> str:
        """
        Path to the `~syconn.reps.segmentation.SegmentationDataset` directory.
        """
        return "%s/%s/" % (self.working_dir, self.identifier)

    @property
    def so_storage_path_base(self) -> str:
        """
        Base folder name.

        Todo:
            * refactor.
        """
        return "so_storage"

    @property
    def so_storage_path(self) -> str:
        """
        Path to entry folder of the directory tree where all supervoxel data of
        the corresponding `~syconn.reps.segmentation.SegmentationDataset` is located.
        """
        if self._n_folders_fs is None and os.path.exists("%s/%s/" % (
                self.segds_dir, self.so_storage_path_base)):
            return "%s/%s/" % (self.segds_dir, self.so_storage_path_base)
        elif self._n_folders_fs == 100000 and os.path.exists("%s/%s/" % (
                self.segds_dir, self.so_storage_path_base)):
            return "%s/%s/" % (self.segds_dir, self.so_storage_path_base)
        else:
            return "%s/%s_%d/" % (self.segds_dir, self.so_storage_path_base,
                                  self.n_folders_fs)

    @property
    def segobj_dir(self) -> str:
        """
        Path to the folder where the data of this supervoxel is stored.
        """
        base_path = f"{self.so_storage_path}/" \
                    f"{subfold_from_ix(self.id, self.n_folders_fs)}/"
        if os.path.exists(f"{base_path}/voxel.pkl"):
            return base_path
        else:
            # use old folder scheme with leading 0s, e.g. '09'
            return "%s/%s/" % (self.so_storage_path, subfold_from_ix(
                self.id, self.n_folders_fs, old_version=True))

    @property
    def mesh_path(self) -> str:
        """
        Path to the mesh storage.
        """
        return self.segobj_dir + "mesh.pkl"

    @property
    def skeleton_path(self) -> str:
        """
        Path to the skeleton storage.
        """
        return self.segobj_dir + "skeletons.pkl"

    @property
    def attr_dict_path(self) -> str:
        """
        Path to the attribute storage.
        """
        return self.segobj_dir + "attr_dict.pkl"

    def view_path(self, woglia=True, index_views=False, view_key=None) -> str:
        """
        Path to the view storage.
        """
        if view_key is not None and not (woglia and not index_views):
            raise ValueError('view_path with custom view key is only allowed for default settings.')
        # TODO: change bool index_views and bool woglia to respective view_key identifier
        if view_key is not None:
            return self.segobj_dir + 'views_{}.pkl'.format(view_key)
        if index_views:
            return self.segobj_dir + "views_index.pkl"
        elif woglia:
            return self.segobj_dir + "views_woglia.pkl"

        return self.segobj_dir + "views.pkl"

    @property
    def locations_path(self) -> str:
        """
        Path to the rendering location storage.
        """
        return self.segobj_dir + "locations.pkl"

    @property
    def voxel_path(self) -> str:
        """
        Path to the voxel storage. See :class:`~syconn.backend.storage.VoxelStorageDyn`
        for details.
        """
        return self.segobj_dir + "/voxel.pkl"

    #                                                                 PROPERTIES
    @property
    def cs_partner(self) -> Optional[List[int]]:
        """
        Contact site specific attribute.
        Returns:
            None if object is not of type 'cs', else return the IDs to the two
            supervoxels which are part of the contact site.
        """
        # TODO: use `cs_id_to_partner_ids_vec`  (single source of truth)
        if self.type in ['cs', 'syn']:
            partner = [self.id >> 32]
            partner.append(self.id - (partner[0] << 32))
            return partner
        else:
            return None

    @property
    def size(self) -> int:
        """
        Returns:
            Number of voxels.
        """
        if self._size is None and 'size' in self.attr_dict:
            self._size = self.attr_dict['size']
        if self._size is None and self.attr_dict_exists:
            self._size = self.lookup_in_attribute_dict("size")
        if self._size is None:
            self.calculate_size()

        return self._size

    @property
    def shape(self) -> np.ndarray:
        """
        The XYZ extent of this SSV object in voxels.

        Returns:
            The shape/extent of thiss SSV object in voxels (XYZ).
        """
        return self.bounding_box[1] - self.bounding_box[0]

    @property
    def bounding_box(self) -> np.ndarray:
        if self._bounding_box is None and 'bounding_box' in self.attr_dict:
            self._bounding_box = self.attr_dict['bounding_box']
        if self._bounding_box is None and self.attr_dict_exists:
            self._bounding_box = self.lookup_in_attribute_dict('bounding_box')
        if self._bounding_box is None:
            self.calculate_bounding_box()

        return self._bounding_box

    @property
    def rep_coord(self) -> np.ndarray:
        """
        Representative coordinate of this SSV object. Will be the `rep_coord`
        of the first supervoxel in :py:attr:`~svs`.

        Returns:
            1D array of the coordinate (XYZ).
        """
        if self._rep_coord is None and 'rep_coord' in self.attr_dict:
            self._rep_coord = self.attr_dict['rep_coord']
        if self._rep_coord is None and self.attr_dict_exists:
            self._rep_coord = self.lookup_in_attribute_dict("rep_coord")
        if self._rep_coord is None:
            self.calculate_rep_coord()

        return self._rep_coord

    @property
    def attr_dict_exists(self) -> bool:
        """
        Checks if a attribute dictionary file exists at :py:attr:`~attr_dict_path`.

        Returns:
            True if the attribute dictionary file exists.
        """
        if self.version == 'tmp':
            return False
        if not os.path.isfile(self.attr_dict_path):
            return False
        glob_attr_dc = AttributeDict(self.attr_dict_path,
                                     disable_locking=True)  # look-up only, PS 12Dec2018
        return self.id in glob_attr_dc

    @property
    def voxels_exist(self) -> bool:
        if self.version == 'tmp':
            return False
        voxel_dc = VoxelStorage(self.voxel_path, read_only=True,
                                disable_locking=True)  # look-up only, PS 12Dec2018
        return self.id in voxel_dc

    @property
    def voxels(self) -> np.ndarray:
        """
        Voxels associated with this SSV object.

        Returns:
            3D binary array indicating voxel locations.
        """
        if self._voxels is None:
            return self.load_voxels()
        else:
            return self._voxels

    @property
    def voxel_list(self) -> np.ndarray:
        """
        Voxels associated with this SSV object.

        Returns:
            2D array with sparse voxel coordinates.
        """
        if self._voxel_list is None:
            voxel_list = load_voxel_list(self)
            if self.voxel_caching:
                self._voxel_list = voxel_list
            return voxel_list
        else:
            return self._voxel_list

    @property
    def mesh_exists(self) -> bool:
        """
        Returns:
            True if mesh exists.
        """
        if self.version == 'tmp':
            return False
        mesh_dc = MeshStorage(self.mesh_path, disable_locking=True)
        return self.id in mesh_dc

    @property
    def skeleton_exists(self) -> bool:
        """
        Returns:
            True if skeleton exists.
        """
        if self.version == 'tmp':
            return False
        skeleton_dc = SkeletonStorage(self.skeleton_path, disable_locking=True)
        return self.id in skeleton_dc

    @property
    def mesh(self) -> MeshType:
        """
        Mesh of this object.
        Returns:
            Three flat arrays: indices, vertices, normals.
        """
        if self._mesh is None:
            if self.mesh_caching:
                self._mesh = load_mesh(self)
                return self._mesh
            else:
                return load_mesh(self)
        else:
            return self._mesh

    @property
    def skeleton(self) -> dict:
        """
        The skeleton representation of this supervoxel.

        Returns:
            Dict of at least three numpy arrays: "nodes", estimated node "diameters" and "edges".
        """
        if self._skeleton is None:
            if self.skeleton_caching:
                self._skeleton = load_skeleton(self)
                return self._skeleton
            else:
                return load_skeleton(self)
        else:
            return self._skeleton

    @property
    def mesh_bb(self) -> np.ndarray:
        """
        Bounding box of the object meshes (in nanometers). Approximately
        the same as scaled 'bounding_box'.
         """
        if self._mesh_bb is None and 'mesh_bb' in self.attr_dict:
            self._mesh_bb = self.attr_dict['mesh_bb']
        elif self._mesh_bb is None:
            if len(self.mesh[1]) == 0 or len(self.mesh[0]) == 0:
                self._mesh_bb = self.bounding_box * self.scaling
            else:
                verts = self.mesh[1].reshape(-1, 3)
                self._mesh_bb = [np.min(verts, axis=0),
                                 np.max(verts, axis=0)]
        return self._mesh_bb

    @property
    def mesh_size(self) -> float:
        """
        Length of bounding box diagonal (BBD).

        Returns:
            Diagonal length of the mesh bounding box in nanometers.
        """
        return np.linalg.norm(self.mesh_bb[1] - self.mesh_bb[0], ord=2)

    @property
    def mesh_area(self) -> float:
        """
        Returns:
            Mesh surface area in um^2
        """
        # TODO: decide if caching should be possible
        mesh_area = self.lookup_in_attribute_dict('mesh_area')
        if mesh_area is None:
            mesh_area = mesh_area_calc(self.mesh)
            if np.isnan(mesh_area) or np.isinf(mesh_area):
                raise ValueError('Invalid mesh area.')
        return mesh_area

    @property
    def sample_locations_exist(self) -> bool:
        """
        Returns:
            True if rendering locations have been stored at :py:attr:`~locations_path`.
        """
        if self.version == 'tmp':
            return False
        location_dc = CompressedStorage(self.locations_path,
                                        disable_locking=True)  # look-up only, PS 12Dec2018
        return self.id in location_dc

    def views_exist(self, woglia: bool, index_views: bool = False,
                    view_key: Optional[str] = None) -> bool:
        """
        True if rendering locations have been stored at :func:`~view_path`.

        Args:
            woglia: If True, looks for views without glia, i.e. after glia separation.
            index_views: If True, refers to index views.
            view_key: Identifier of the requested views.
        """
        if self.version == 'tmp':
            return False
        view_dc = CompressedStorage(self.view_path(woglia=woglia, index_views=index_views, view_key=view_key),
                                    disable_locking=True)  # look-up only, PS 12Dec2018
        return self.id in view_dc

    def views(self, woglia: bool, index_views: bool = False,
              view_key: Optional[str] = None) -> Union[np.ndarray, int]:
        """
        Getter method for the views of this supervoxel. Only valid for cell fragments, i.e.
        :py:attr:`~type` must be `sv`.

        Args:
            woglia: If True, looks for views without glia, i.e. after glia separation.
            index_views: If True, refers to index views.
            view_key: Identifier of the requested views.

        Returns:
            The requested view array or `-1` if it does not exist.
        """
        assert self.type == "sv"
        if self._views is None:
            if self.views_exist(woglia):
                if self.view_caching:
                    self._views = self.load_views(woglia=woglia, index_views=index_views,
                                                  view_key=view_key)
                    return self._views
                else:
                    return self.load_views(woglia=woglia, index_views=index_views,
                                           view_key=view_key)
            else:
                return -1
        else:
            return self._views

    def sample_locations(self, force=False, save=True, ds_factor=None):
        """
        Getter method for the rendering locations of this supervoxel. Only valid for cell
        fragments, i.e. :py:attr:`~type` must be `sv`.

        Args:
            force: Overwrite existing data.
            save: If True, saves the result at :py:attr:`~locations_path`. Uses
            :class:`~syconn.backend.storage.CompressedStorage`.
            ds_factor: Down sampling factor used to generate the rendering locations.

        Returns:
            Array of rendering locations (XYZ) with shape (N, 3) in nanometers!
        """
        assert self.type == "sv"
        if self.sample_locations_exist and not force:
            return CompressedStorage(self.locations_path, disable_locking=True)[self.id]
        else:
            verts = self.mesh[1].reshape(-1, 3)
            if len(verts) == 0:  # only return scaled rep. coord as [1, 3] array
                return np.array([self.rep_coord, ], dtype=np.float32) * self.scaling
            if ds_factor is None:
                ds_factor = 2000
            if self.config.use_new_renderings_locs:
                coords = generate_rendering_locs(verts, ds_factor).astype(np.float32)
            else:
                coords = surface_samples(verts, [ds_factor] * 3, r=ds_factor / 2).astype(np.float32)
            if save:
                loc_dc = CompressedStorage(self.locations_path, read_only=False,
                                           disable_locking=not self.enable_locking)
                loc_dc[self.id] = coords.astype(np.float32)
                loc_dc.push()
            return coords.astype(np.float32)

    def load_voxels(self, voxel_dc: Optional[Union[VoxelStorageDyn, VoxelStorage]] = None) -> np.ndarray:
        """
        Loader method of :py:attr:`~voxels`.

        Args:
            voxel_dc: Pre-loaded dictionary which contains the voxel data of this object.

        Returns:
            3D array of the all voxels which belong to this supervoxel.
        """
        if voxel_dc is None:
            voxel_dc = VoxelStorage(self.voxel_path, read_only=True, disable_locking=True)
        if not isinstance(voxel_dc, VoxelStorageDyn):
            voxels = load_voxels_depr(self, voxel_dc=voxel_dc)
        else:
            voxels = voxel_dc.get_voxel_data_cubed(self.id)[0]
        if self.voxel_caching:
            self._voxels = voxels
        return voxels

    def load_voxels_downsampled(self, downsampling=(2, 2, 1)):
        return load_voxels_downsampled(self, ds=downsampling)

    def load_voxel_list(self):
        """
        Loader method of :py:attr:`~voxel_list`.

        Returns:
            Sparse, 2-dimensional array of voxel coordinates.
        """
        return load_voxel_list(self)

    def load_voxel_list_downsampled(self, downsampling=(2, 2, 1)):
        return load_voxel_list_downsampled(self, downsampling=downsampling)

    def load_voxel_list_downsampled_adapt(self, downsampling=(2, 2, 1)):
        return load_voxel_list_downsampled_adapt(self, downsampling=downsampling)

    def load_skeleton(self, recompute: bool = False) -> dict:
        """
        Loader method of :py:attr:`~skeleton`.

        Args:
            recompute: Recompute the skeleton. Currently not implemented.

        Returns:
            Dict of flat arrays of indices, vertices, diameters and attributes.
        """
        return load_skeleton(self, recompute=recompute)

    def save_skeleton(self, overwrite: bool = False):
        """
        Save method of :py:attr:`~skeleton`.

        Args:
            overwrite: Overwrite existing skeleton entry.

        Returns:
            Flat arrays of indices, vertices, normals.
        """
        return save_skeleton(self, overwrite=overwrite)

    def glia_pred(self, thresh: float, pred_key_appendix: str = "") -> int:
        """
        SV glia prediction (0: neuron, 1: glia). Only valid if :py:attr:`type` is `sv`.

        Args:
            thresh: Classification threshold.
            pred_key_appendix: Identifier for specific glia predictions. Only used
                during development.

        Returns:
            The glia prediction of this supervoxel.
        """
        assert self.type == "sv"
        if self.config.use_point_models:
            return int(self.glia_proba(pred_key_appendix) >= thresh)
        return glia_pred_so(self, thresh, pred_key_appendix)

    def glia_proba(self, pred_key_appendix: str = "") -> float:
        """
        SV glia probability (0: neuron, 1: glia). Only valid if :py:attr:`type` is `sv`.

        Args:
            pred_key_appendix: Identifier for specific glia predictions. Only used
                during development.

        Returns:
            The glia prediction of this supervoxel.
        """
        assert self.type == "sv"
        return glia_proba_so(self, pred_key_appendix)

    def axoness_preds(self, pred_key_appendix: str = "") -> np.ndarray:
        """
        Axon prediction (0: dendrite, 1: axon, 2: soma) based on `img2scalar` CMN.

        Args:
            pred_key_appendix: Identifier for specific axon predictions. Only used
                during development.

        Returns:
            The axon prediction of this supervoxel at every :py:attr:`~sample_locations`.
        """
        pred = np.argmax(self.axoness_probas(pred_key_appendix), axis=1)
        return pred

    def axoness_probas(self, pred_key_appendix: str = "") -> np.ndarray:
        """
        Axon probability (0: dendrite, 1: axon, 2: soma) based on `img2scalar` CMN.
        Probability underlying the attribute :py:attr:`axoness_preds`. Only valid if
        :py:attr:`type` is `sv`.

        Args:
            pred_key_appendix: Identifier for specific axon predictions. Only used during development.

        Returns:
            The axon probabilities of this supervoxel at every :py:attr:`~sample_locations`.
        """
        assert self.type == "sv"
        pred_key = "axoness_probas" + pred_key_appendix
        if pred_key not in self.attr_dict:
            self.load_attr_dict()
        if pred_key not in self.attr_dict:
            msg = (f"WARNING: Requested axoness {pred_key} for SV {self.id} is not available. Existing "
                   f"keys: {self.attr_dict.keys()}")
            raise ValueError(msg)
        return self.attr_dict[pred_key]

    #                                                                  FUNCTIONS
    def total_edge_length(self) -> Union[np.ndarray, float]:
        """
        Total edge length of the supervoxel :py:attr:`~skeleton` in nanometers.

        Returns:
            Sum of all edge lengths (L2 norm) in :py:attr:`~skeleton`.
        """
        if self.skeleton is None:
            self.load_skeleton()
        nodes = self.skeleton['nodes'].astype(np.float32)
        edges = self.skeleton['edges']
        return np.sum([np.linalg.norm(self.scaling * (nodes[e[0]] - nodes[e[1]])) for e in edges])

    def mesh_from_scratch(self, ds: Optional[Tuple[int, int, int]] = None,
                          **kwargs: dict) -> List[np.ndarray]:
        """
        Calculate the mesh based on :func:`~syconn.proc.meshes.get_object_mesh`.

        Args:
            ds: Downsampling of the object's voxel data.
            **kwargs: Key word arguments passed to :func:`~syconn.proc.meshes.triangulation`.

        Returns:

        """
        if ds is None:
            ds = self.config['meshes']['downsampling'][self.type]
        return meshes.get_object_mesh(self, ds, mesher_kwargs=kwargs)

    def _save_mesh(self, ind: np.ndarray, vert: np.ndarray,
                   normals: np.ndarray):
        """
        Save given mesh at :py:attr:`~mesh_path`. Uses
        the :class:`~syconn.backend.storage.MeshStorage` interface.

        Args:
            ind: Flat index array.
            vert: Flat vertex array.
            normals: Flat normal array.

        """
        mesh_dc = MeshStorage(self.mesh_path, read_only=False,
                              disable_locking=not self.enable_locking)
        mesh_dc[self.id] = [ind, vert, normals]
        mesh_dc.push()

    def mesh2kzip(self, dest_path: str, ext_color: Optional[Union[
        Tuple[int, int, int, int], List, np.ndarray]] = None,
                  ply_name: str = ""):
        """
        Write :py:attr:`~mesh` to k.zip.

        Args:
            dest_path: Path to the k.zip file which contains the :py:attr:`~mesh`.
            ext_color: If set to 0 no color will be written out. Use to adapt
                color inKnossos.
            ply_name: Name of the ply file in the k.zip, must not
                end with `.ply`.
        """
        mesh = self.mesh
        if self.type == "sv":
            color = (130, 130, 130, 160)
        elif self.type == "cs":
            color = (100, 200, 30, 255)
        elif self.type == "conn":
            color = (150, 50, 200, 255)
        elif self.type == "syn":
            color = (150, 50, 200, 255)
        elif self.type == "syn_ssv":
            color = (240, 50, 50, 255)
        elif self.type == "sj":
            color = (int(0.849 * 255), int(0.138 * 255), int(0.133 * 255), 255)
        elif self.type == "vc":
            color = (int(0.175 * 255), int(0.585 * 255), int(0.301 * 255), 255)
        elif self.type == "mi":
            color = (0, 153, 255, 255)
        else:
            raise TypeError("Given object type '{}' does not exist."
                            "".format(self.type))
        color = np.array(color, dtype=np.uint8)
        if ext_color is not None:
            if ext_color == 0:
                color = None
            else:
                color = ext_color
        if ply_name == "":
            ply_name = str(self.id)
        meshes.write_mesh2kzip(dest_path, mesh[0], mesh[1], mesh[2], color,
                               ply_fname=ply_name + ".ply")

    def mergelist2kzip(self, dest_path: str):
        """
        Writes the supervoxel agglomeration to a KNOSSOS compatible format.
        
        Args:
            dest_path: Path to k.zip file.
        """
        self.load_attr_dict()
        kml = knossos_ml_from_svixs([self.id], coords=[self.rep_coord])
        write_txt2kzip(dest_path, kml, "mergelist.txt")

    def load_views(self, woglia: bool = True, raw_only: bool = False,
                   ignore_missing: bool = False, index_views: bool = False,
                   view_key: Optional[str] = None):
        """
        Loader method of :py:attr:`~views`.

        Args:
            woglia: If True, looks for views without glia, i.e. after glia separation.
            index_views: If True, refers to index views.
            view_key: Identifier of the requested views.
            raw_only: If True, ignores cell organelles projections.
            ignore_missing: If True, will not throw ValueError if views do not exist.

        Returns:
            Views with requested properties.
        """
        view_p = self.view_path(woglia=woglia, index_views=index_views,
                                view_key=view_key)
        view_dc = CompressedStorage(view_p, disable_locking=not self.enable_locking)
        try:
            views = view_dc[self.id]
        except KeyError as e:
            if ignore_missing:
                log_reps.warning("Views of SV {} were missing. Skipping.".format(self.id))
                views = np.zeros((0, 4, 2, 128, 256), dtype=np.uint8)
            else:
                raise KeyError(e)
        if raw_only:
            views = views[:, :1]
        return views

    def save_views(self, views: np.ndarray, woglia: bool = True,
                   cellobjects_only: bool = False, index_views: bool = False,
                   view_key: Optional[str] = None,
                   enable_locking: Optional[bool] = None):
        """
        Saves views according to its properties. If view_key is given it has
        to be a special type of view, e.g. spine predictions. If in this case
        any other kwarg is not set to default it will raise an error.

        Todo:
            * remove `cellobjects_only`.

        Args:
            woglia: If True, looks for views without glia, i.e. after glia separation.
            index_views: If True, refers to index views.
            view_key: Identifier of the requested views.
            views: View array.
            cellobjects_only: Only render cell organelles (deprecated).
            enable_locking: Enable file locking.
        """
        if not (woglia and not cellobjects_only and not index_views) and view_key is not None:
            raise ValueError('If views are saved to custom key, all other settings have to be defaults!')
        if enable_locking is None:
            enable_locking = self.enable_locking
        view_dc = CompressedStorage(self.view_path(woglia=woglia, index_views=index_views, view_key=view_key),
                                    read_only=False, disable_locking=not enable_locking)
        if cellobjects_only:
            assert self.id in view_dc, "SV must already contain raw views " \
                                       "if adding views for cellobjects only."
            view_dc[self.id] = np.concatenate([view_dc[self.id][:, :1], views],
                                              axis=1)
        else:
            view_dc[self.id] = views
        view_dc.push()

    def load_attr_dict(self) -> int:
        """
        Loader method of :py:attr:`~attr_dict`.

        Returns:
            0 if successful, -1 if attribute dictionary storage does not exist.
        """
        try:
            glob_attr_dc = AttributeDict(self.attr_dict_path,
                                         disable_locking=True)  # disable locking, PS 07June2019
            self.attr_dict = glob_attr_dc[self.id]
        except (IOError, EOFError) as e:
            log_reps.critical("Could not load SSO attributes at {} due to "
                              "{}.".format(self.attr_dict_path, e))
            return -1

    def save_attr_dict(self):
        """
        Saves :py:attr:`~attr_dict` to attr:`~attr_dict_path`. Already existing
        dictionary will be updated.
        """
        glob_attr_dc = AttributeDict(self.attr_dict_path, read_only=False,
                                     disable_locking=not self.enable_locking)
        if self.id in glob_attr_dc:
            orig_dc = glob_attr_dc[self.id]
            orig_dc.update(self.attr_dict)
        else:
            orig_dc = self.attr_dict
        glob_attr_dc[self.id] = orig_dc
        glob_attr_dc.push()

    def save_attributes(self, attr_keys: List[str], attr_values: List[Any]):
        """
        Writes attributes to attribute storage. Ignores :py:attr:`~attr_dict`.
        Values have to be serializable and will be written via the
        :class:`~syconn.backend.storage.AttributeDict` interface.

        Args:
            attr_keys: List of attribute keys which will be written to
                :py:attr:`~attr_dict_path`.
            attr_values: List of attribute values which will be written to
                :py:attr:`~attr_dict_path`.
        """
        if not hasattr(attr_keys, "__len__"):
            attr_keys = [attr_keys]
        if not hasattr(attr_values, "__len__"):
            attr_values = [attr_values]
        assert len(attr_keys) == len(attr_values), "Key-value lengths did not" \
                                                   " agree while saving attri" \
                                                   "butes of SSO %d." % self.id
        glob_attr_dc = AttributeDict(self.attr_dict_path, read_only=False,
                                     disable_locking=not self.enable_locking)
        for k, v in zip(attr_keys, attr_values):
            glob_attr_dc[self.id][k] = v
        glob_attr_dc.push()

    def load_attributes(self, attr_keys: List[str]) -> List[Any]:
        """
        Reads attributes from attribute storage. It will ignore self.attr_dict and
        will always pull it from the storage. Does not throw KeyError, but returns
        None for missing keys.

        Args:
            attr_keys: List of attribute keys which will be loaded from
            :py:attr:`~attr_dict_path`.

        Returns:
            Attribute values corresponding to `attr_keys`
        """
        glob_attr_dc = AttributeDict(self.attr_dict_path, read_only=True,
                                     disable_locking=not self.enable_locking)
        return [glob_attr_dc[self.id][attr_k] if attr_k in glob_attr_dc[self.id]
                else None for attr_k in attr_keys]

    def attr_exists(self, attr_key: str) -> bool:
        """
        Checks if `attr_key` exists in either :py:attr:`~attr_dict` or at
        :py:attr:`~attr_dict_path`.

        Args:
            attr_key: Attribute key to look for.

        Returns:
            True if attribute exists, False otherwise.
        """
        if len(self.attr_dict) == 0:
            self.load_attr_dict()
        try:
            _ = self.attr_dict[attr_key]
        except (KeyError, EOFError):
            return False
        return True

    def lookup_in_attribute_dict(self, attr_key: str) -> Any:
        """
        Returns

        Args:
            attr_key: Attribute key to look for.

        Returns:
            Value of `attr_key` in :py:attr:`~attr_dict` or None if it does not
            exist. If key does not exist in :py:attr:`~attr_dict`, tries to
            load from :py:attr:`~attr_dict_path`.
        """
        if len(self.attr_dict) == 0:
            self.load_attr_dict()
        if self.attr_exists(attr_key):
            return self.attr_dict[attr_key]
        else:
            return None

    def calculate_rep_coord(self, voxel_dc: Optional[Dict[int, np.ndarray]] = None):
        """
        Calculate/loads supervoxel representative coordinate.

        Args:
            voxel_dc: Pre-loaded dictionary which contains the voxel data of
                this object.
        """
        if voxel_dc is None:
            voxel_dc = VoxelStorage(self.voxel_path, read_only=True,
                                    disable_locking=True)

        if self.id not in voxel_dc:
            self._bounding_box = np.array([[-1, -1, -1], [-1, -1, -1]])
            log_reps.warning("No voxels found in VoxelDict!")
            return

        if isinstance(voxel_dc, VoxelStorageDyn):
            self._rep_coord = voxel_dc.object_repcoord(self.id)
            return

        bin_arrs, block_offsets = voxel_dc[self.id]
        block_offsets = np.array(block_offsets)

        if len(bin_arrs) > 1:
            sizes = []
            for i_bin_arr in range(len(bin_arrs)):
                sizes.append(np.sum(bin_arrs[i_bin_arr]))

            sizes = np.array(sizes)
            center_of_gravity = [np.mean(block_offsets[:, 0] * sizes) / self.size,
                                 np.mean(block_offsets[:, 1] * sizes) / self.size,
                                 np.mean(block_offsets[:, 2] * sizes) / self.size]
            center_of_gravity = np.array(center_of_gravity)

            dists = spatial.distance.cdist(block_offsets,
                                           np.array([center_of_gravity]))

            central_block_id = np.argmin(dists)
        else:
            central_block_id = 0

        vx = bin_arrs[central_block_id].copy()
        central_block_offset = block_offsets[central_block_id]

        id_locs = np.where(vx == vx.max())
        id_locs = np.array(id_locs)

        # downsampling to ensure fast processing - this is deterministic!
        if len(id_locs[0]) > 1e4:
            with temp_seed(0):
                idx = np.random.randint(0, len(id_locs[0]), int(1e4))
            id_locs = np.array([id_locs[0][idx], id_locs[1][idx], id_locs[2][idx]])

        # calculate COM
        COM = np.mean(id_locs, axis=1)

        # ensure that the point is contained inside of the object, i.e. use closest existing point to COM
        kdtree_array = np.swapaxes(id_locs, 0, 1)
        kdtree = spatial.cKDTree(kdtree_array)
        dd, ii = kdtree.query(COM, k=1)
        found_point = kdtree_array[ii, :]

        self._rep_coord = found_point + central_block_offset

    def calculate_bounding_box(self, voxel_dc: Optional[Dict[int, np.ndarray]] = None):
        """
        Calculate supervoxel :py:attr:`~bounding_box`.

        Args:
            voxel_dc: Pre-loaded dictionary which contains the voxel data of this object.
        """
        if voxel_dc is None:
            voxel_dc = VoxelStorage(self.voxel_path, read_only=True,
                                    disable_locking=True)
        if not isinstance(voxel_dc, VoxelStorageDyn):
            _ = self.load_voxels(voxel_dc=voxel_dc)
        else:
            bbs = voxel_dc.get_boundingdata(self.id)
            bb = np.array([bbs[:, 0].min(axis=0), bbs[:, 1].max(axis=0)])
            self._bounding_box = bb

    def calculate_size(self, voxel_dc: Optional[Union[VoxelStorageDyn, VoxelStorage]] = None):
        """
        Calculate supervoxel object :py:attr:`~size`.

        Args:
            voxel_dc: Pre-loaded dictionary which contains the voxel data of this object.
        """
        if voxel_dc is None:
            voxel_dc = VoxelStorage(self.voxel_path, read_only=True,
                                    disable_locking=True)
        if not isinstance(voxel_dc, VoxelStorageDyn):
            _ = self.load_voxels(voxel_dc=voxel_dc)
        else:
            size = voxel_dc.object_size(self.id)
            self._size = size

    def save_kzip(self, path: str,
                  kd: Optional[knossosdataset.KnossosDataset] = None,
                  write_id: Optional[int] = None):
        """
        Write supervoxel segmentation to k.zip.

        Todo:
            * check usage.

        Args:
            path:
            kd:
            write_id: Supervoxel ID.
        """
        if write_id is None:
            write_id = self.id

        if kd is None:
            try:
                kd = kd_factory(self.config.kd_seg_path)
            except:
                raise ValueError("KnossosDataset could not be loaded")

        kd.from_matrix_to_cubes(self.bounding_box[0],
                                data=self.voxels.astype(np.uint64) * write_id,
                                datatype=np.uint64,
                                kzip_path=path,
                                overwrite=False)

    def clear_cache(self):
        """
        Clears the following, cached data:
            * :py:attr:`~voxels`
            * :py:attr:`~voxel_list`
            * :py:attr:`~views`
            * :py:attr:`~skeleton`
        """
        self._voxels = None
        self._voxel_list = None
        self._mesh = None
        self._views = None
        self._skeleton = None

    # SKELETON
    @property
    def skeleton_dict_path(self) -> str:
        """
        Returns:
            Path to skeleton storage.
        """
        return self.segobj_dir + "/skeletons.pkl"

    def copy2dir(self, dest_dir, safe=True):
        """
        Examples:
            To copy the content of this SV object (``sv_orig``) to the
            destination of another (e.g. yet not existing) SV (``sv_target``),
            call ``sv_orig.copy2dir(sv_target.segobj_dir)``. All files contained
            in the directory py:attr:`~segobj_dir` of ``sv_orig`` will be copied to
            ``sv_target.segobj_dir``.

        Args:
            dest_dir: Destination directory where all files contained in
                py:attr:`~segobj_dir` will be copied to.
            safe: If ``True``, will not overwrite existing data.
        """
        # get all files in home directory
        fps = get_filepaths_from_dir(self.segobj_dir, ending="")
        fnames = [os.path.split(fname)[1] for fname in fps]
        if not os.path.isdir(dest_dir):
            os.makedirs(dest_dir)
        for i in range(len(fps)):
            src_filename = fps[i]
            dest_filename = dest_dir + "/" + fnames[i]
            try:
                safe_copy(src_filename, dest_filename, safe=safe)
            except Exception as e:
                log_reps.warning("{}. Skipped {}.".format(e, fnames[i]))
                pass
        # copy attr_dict values
        self.load_attr_dict()
        if os.path.isfile(dest_dir + "/attr_dict.pkl"):
            dest_attr_dc = load_pkl2obj(dest_dir + "/attr_dict.pkl")
        else:
            dest_attr_dc = {}
        # overwrite existing keys in the destination attribute dict
        dest_attr_dc.update(self.attr_dict)
        self.attr_dict = dest_attr_dc
        self.save_attr_dict()

    def split_component(self, dist, new_sd, new_id):
        """
        Todo:
            * refactor -> VoxelStorageDyn

        Args:
            dist:
            new_sd:
            new_id:

        Returns:

        """
        raise NotImplementedError('WORK IN PROGRESS')
        kdtree = spatial.cKDTree(self.voxel_list)

        graph = nx.from_edgelist(kdtree.query_pairs(dist))
        ccs = list(nx.connected_components(graph))

        partner_ids = [self.id - ((self.id >> 32) << 32), self.id >> 32]

        if len(ccs) == 1:
            new_so_obj = new_sd.get_segmentation_object(new_id, create=True)
            new_id += 1

            new_so_obj.attr_dict["paths_to_voxels"] = self.paths_to_voxels
            new_so_obj.attr_dict["%s_partner_ids" % self.type] = partner_ids
            new_so_obj.save_attr_dict()
        else:
            for cc in ccs:
                new_so_obj = new_sd.get_segmentation_object(new_id, create=True)
                new_so_obj.attr_dict["%s_partner_ids" % self.type] = partner_ids
                new_so_obj.save_attr_dict()
                new_id += 1

                voxel_ids = np.array(list(cc), dtype=np.int32)
                this_voxel_list = self.voxel_list[voxel_ids]

                bb = [np.min(this_voxel_list, axis=0),
                      np.max(this_voxel_list, axis=0)]

                this_voxel_list -= bb[0]

                this_voxels = np.zeros(bb[1] - bb[0] + 1, dtype=np.bool)
                this_voxels[this_voxel_list[:, 0],
                            this_voxel_list[:, 1],
                            this_voxel_list[:, 2]] = True
                save_voxels(new_so_obj, this_voxels, bb[0])


class SegmentationDataset(SegmentationBase):
    """
    This class represents a set of supervoxels.

    Examples:
        To initialize the :class:`~syconn.reps.segmentation.SegmentationDataset` for
        cell supervoxels you need to call ``sd_cell = SegmentationDataset('sv')``.
        This requires an initialized working directory, for this please refer to
        :class:`~syconn.handler.config.DynConfig` or see::

            $ python SyConn/scripts/example_runs/start.py

        After successfully executing
        :class:`~syconn.exec.exec_init.init_cell_subcell_sds`, *cell* supervoxel properties
        can be loaded from numpy arrays via the following keys:
            * 'id': ID array, identical to :py:attr:`~ids`.
            * 'bounding_box': Bounding box of every SV.
            * 'size': Number voxels of each SV.
            * 'rep_coord': Representative coordinates for each SV.
            * 'mesh_area': Surface area as computed from the object mesh triangles.
            * 'mapping_sj_ids': Synaptic junction objects which overlap with the respective SVs.
            * 'mapping_sj_ratios': Overlap ratio of the synaptic junctions.
            * 'mapping_vc_ids': Vesicle cloud objects which overlap with the respective SVs.
            * 'mapping_vc_ratios': Overlap ratio of the vesicle clouds.
            * 'mapping_mi_ids': Mitochondria objects which overlap with the respective SVs.
            * 'mapping_mi_ratios': Overlap ratio of the mitochondria.

        If a glia separation is performed, the following attributes will be stored as numpy array as well:
            * 'glia_probas': Glia probabilities as array of shape (N, 2; N: Rendering
              locations, 2: 0-index=neuron, 1-index=glia).

        The 'mapping' attributes are only computed for cell supervoxels and not for cellular
        organelles (e.g. 'mi', 'vc', etc.; see
        :py:attr:`~syconn.global_params.config['existing_cell_organelles']`).

        For the :class:`~syconn.reps.segmentation.SegmentationDataset` of type 'syn_ssv'
        (which represent the actual synapses between two cell reconstructions), the following
        properties are stored as numpy arrays:
            * 'id': ID array, identical to
              :py:attr:`~ids`.
            * 'bounding_box': Bounding box of every SV.
            * 'size': Number voxels of each SV.
            * 'rep_coord': Representative coordinates of each SV.
            * 'mesh_area': Surface area as computed from the object mesh triangles.
            * 'mesh_bb': Bounding box of the object meshes (in nanometers). Approximately
              the same as scaled 'bounding_box'.
            * 'latent_morph': Latent morphology vector at each rendering location; predicted by
              the tCMN.
            * 'neuron_partners': IDs of the two
              :class:`~syconn.reps.super_segmentation_object.SuperSegmentationObject`
              forming the synapse. The ordering of the subsequent 'partner' attributes is
              identical to 'neuron_partners', e.g. 'neuron_partners'=[3, 49] and
              'partner_celltypes'=[0, 1] means that SSV with ID 3 is an excitatory axon
              targeting the MSN SSV with ID 49.
            * 'partner_celltypes': Celltypes of the two SSVs.
            * 'partner_spiness': Spine predictions (0: neck, 1: head, 2: shaft, 3: other) of the
              two sites.
            * 'partner_axoness': Compartment predictions (0: dendrite, 1: axon, 2: soma,
              3: en-passant bouton, 4: terminal bouton) of the two sites.
            * 'syn_prob': Synapse probability as inferred by the RFC (see corresponding
              section the documentation).
            * 'asym_prop': Mean probability of the 'syn_ssv' object voxels for the asymmetric
              type. See :func:`~syconn.extraction.cs_processing_steps._extract_synapse_type_thread` .
            * 'sym_prop': Mean probability of the 'syn_ssv' object voxels for the symmetric
              type. See :func:`~syconn.extraction.cs_processing_steps._extract_synapse_type_thread` .
            * 'syn_type_sym_ratio': ``sym_prop / float(asym_prop + sym_prop)``.
              See :func:`~syconn.extraction.cs_processing_steps._extract_synapse_type_thread` .
            * 'syn_sign': Synaptic "sign" (-1: symmetric, +1: asymmetric). For threshold see
              :py:attr:`~syconn.global_params.config['cell_objects']['sym_thresh']` .
            * 'cs_ids': Contact site IDs associated with each 'syn_ssv' synapse.
            * 'id_cs_ratio': Overlap ratio between contact site and synaptic junction (sj)
              objects.
    """

    def __init__(self, obj_type: str, version: Optional[Union[str, int]] = None, working_dir: Optional[str] = None,
                 scaling: Optional[Union[List, Tuple, np.ndarray]] = None,
                 version_dict: Optional[Dict[str, str]] = None, create: bool = False,
                 config: Optional[Union[str, DynConfig]] = None,
                 n_folders_fs: Optional[int] = None, cache_properties: Optional[List[str]] = None):
        """
        Args:
            obj_type: Type of :class:`~syconn.reps.segmentation.SegmentationObject`, e.g.: 'vc', 'sj', 'mi', 'cs', 'sv'.
            version: Version of dataset to distinguish it from others of the same type.
            working_dir: Path to the working directory.
            scaling: Scaling of the raw data to nanometer
            version_dict: Dictionary which contains the versions of other dataset types which share
                the same working directory.
            create: Whether or not to create this dataset's directory.
            config: Config. object, see :class:`~syconn.handler.config.DynConfig`. Will be copied and then fixed by
                setting :py:attr:`~syconn.handler.config.DynConfig.fix_config` to True.
            n_folders_fs: Number of folders within the dataset's folder structure.
            cache_properties: Use numpy arrays to populate the specified object properties when initializing
                :py:class:`~syconn.reps.segmentation.SegmentationObject` via :py:func:`~get_segmentation_object`.
        """

        self._type = obj_type

        self._n_folders_fs = n_folders_fs

        self._sizes = None
        self._ids = None
        self._rep_coords = None
        self._config = config
        self._soid2ix = None
        self._property_cache = dict()
        if cache_properties is None:
            cache_properties = tuple()

        if n_folders_fs is not None:
            if n_folders_fs not in [10 ** i for i in range(6)]:
                raise Exception("n_folders_fs must be in", [10 ** i for i in range(6)])

        if version == 'temp':
            version = 'tmp'
        self._setup_working_dir(working_dir, config, version, scaling)
        if version is not 'tmp' and self._config is not None:
            self._config = copy.copy(self._config)
            self._config.fix_config = True

        if create and (version is None):
            version = 'new'

        if version is None and create is False:
            try:
                self._version = self.config["versions"][self.type]
            except KeyError:
                raise Exception(f"Unclear version '{version}' during initialization of {self}.")
        elif version == "new":
            other_datasets = \
                glob.glob(self.working_dir + "/%s_[0-9]" % self.type) + \
                glob.glob(self.working_dir + "/%s_[0-9][0-9]" % self.type) + \
                glob.glob(self.working_dir + "/%s_[0-9][0-9][0-9]" % self.type)

            max_version = -1

            for other_dataset in other_datasets:
                other_version = \
                    int(re.findall(r"[\d]+",
                                   os.path.basename(other_dataset.strip('/')))[-1])
                if max_version < other_version:
                    max_version = other_version

            self._version = max_version + 1
        else:
            self._version = version

        if version_dict is None:
            try:
                self.version_dict = self.config["versions"]
            except KeyError:
                raise Exception("No version dict specified in config")
        else:
            if isinstance(version_dict, dict):
                self.version_dict = version_dict
            elif isinstance(version_dict, str) and version_dict == "load":
                if self.version_dict_exists:
                    self.load_version_dict()
            else:
                raise Exception("No version dict specified in config")

        if create:
            os.makedirs(self.path, exist_ok=True)
            os.makedirs(self.so_storage_path, exist_ok=True)

        self.enable_property_cache(cache_properties)

    def __repr__(self):
        return (f'{type(self).__name__}(obj_type="{self.type}", version="{self.version}", '
                f'working_dir="{self.working_dir}")')

    @property
    def type(self) -> str:
        """
        The type of :class:`~syconn.reps.segmentation.SegmentationObject`s
        contained in this :class:`~syconn.reps.segmentation.SegmentationDataset`.

        Returns:
            String identifier of the object type.
        """
        return self._type

    @property
    def n_folders_fs(self) -> int:
        """
        Returns:
            The number of folders in this :class:`~syconn.reps.segmentation.SegmentationDataset`
            directory tree.
        """
        if self._n_folders_fs is None:
            ps = glob.glob("%s/%s*/" % (self.path, self.so_storage_path_base))
            if len(ps) == 0:
                raise Exception("No storage folder found at '{}' and no number of "
                                "subfolders specified (n_folders_fs))".format(self.path))

            bp = os.path.basename(ps[0].strip('/'))
            for p in ps:
                bp = os.path.basename(p.strip('/'))
                if bp == self.so_storage_path_base:
                    bp = os.path.basename(p.strip('/'))
                    break

            if bp == self.so_storage_path_base:
                self._n_folders_fs = 100000
            else:
                self._n_folders_fs = int(re.findall(r'[\d]+', bp)[-1])

        return self._n_folders_fs

    @property
    def working_dir(self) -> str:
        """
        Returns:
            The working directory of this :class:`~syconn.reps.segmentation.SegmentationDataset`.
        """
        return self._working_dir

    @property
    def version(self) -> str:
        """
        Returns:
            String identifier of the version.
        """
        return str(self._version)

    @property
    def path(self) -> str:
        """
        Returns:
            The path to this :class:`~syconn.reps.segmentation.SegmentationDataset`.
        """
        return "%s/%s_%s/" % (self._working_dir, self.type, self.version)

    @property
    def exists(self) -> bool:
        """
        Checks whether :py:attr:`~path` exists.
        """
        return os.path.isdir(self.path)

    @property
    def path_sizes(self) -> str:
        """
        Path to the cache array of the object voxel sizes.

        Returns:
            Path to the numpy file.
        """
        return self.path + "/sizes.npy"

    @property
    def path_rep_coords(self) -> str:
        """
        Path to the cache array of the object representative coordinates.

        Returns:
            Path to the numpy file.
        """
        return self.path + "/rep_coords.npy"

    @property
    def path_ids(self) -> str:
        """
        Path to the cache array of the object IDs.

        Returns:
            Path to the numpy file.
        """
        return self.path + "/ids.npy"

    @property
    def version_dict_path(self) -> str:
        """
        Path to the version dictionary pickle file.

        Returns:
            Path to the pickle file.
        """
        return self.path + "/version_dict.pkl"

    @property
    def version_dict_exists(self) -> bool:
        """
        Checks whether :py:attr:`~version_dict_path` exists.
        """
        return os.path.exists(self.version_dict_path)

    @property
    def so_storage_path_base(self) -> str:
        """
        Name of the base of the root folder (``'so_storage'``).
        """
        return "so_storage"

    @property
    def so_storage_path(self) -> str:
        """
        Path to the root folder.
        """
        if self._n_folders_fs is None and os.path.exists("%s/so_storage/" % self.path):
            return "%s/so_storage/" % self.path
        elif self._n_folders_fs == 100000 and os.path.exists("%s/so_storage/" % self.path):
            return "%s/so_storage/" % self.path
        else:
            return "%s/%s_%d/" % (self.path, self.so_storage_path_base,
                                  self.n_folders_fs)

    @property
    def so_dir_paths(self) -> List[str]:
        """
        Sorted paths to all supervoxel object directories in the directory tree
        :py:attr:`~so_storage_path`.
        """
        depth = int(np.log10(self.n_folders_fs) // 2 + np.log10(self.n_folders_fs) % 2)
        p = "".join([self.so_storage_path] + ["/*" for _ in range(depth)])
        return sorted(glob.glob(p))

    @property
    def config(self) -> DynConfig:
        """
        The configuration object which contain all dataset-specific parameters.
        See :class:`~syconn.handler.config.DynConfig`.

        Returns:
            The configuration object.
        """
        if self._config is None:
            self._config = global_params.config
        return self._config

    @property
    def sizes(self) -> np.ndarray:
        """
        Returns:
            A size array of all supervoxel which are part of this dataset.
            The ordering of the returned array will correspond to :py:attr:`~ids`.
        """
        if self._sizes is None:
            if os.path.exists(self.path_sizes):
                self._sizes = np.load(self.path_sizes)
            else:
                msg = "sizes were not calculated... Please run dataset_analysis"
                log_reps.error(msg)
                raise ValueError(msg)
        return self._sizes

    @property
    def rep_coords(self) -> np.ndarray:
        """
        Returns:
            Representative coordinates of all supervoxel which are part of this dataset.
            The ordering of the returned array will correspond to :py:attr:`~ids`.
        """
        if self._rep_coords is None:
            if os.path.exists(self.path_rep_coords):
                self._rep_coords = np.load(self.path_rep_coords)
            else:
                msg = "rep_coords were not calculated... Please run dataset_analysis"
                log_reps.error(msg)
                raise ValueError(msg)
        return self._rep_coords

    @property
    def ids(self) -> np.ndarray:
        """
        Returns:
            All supervoxel IDs which are part of this dataset.
        """
        if self._ids is None:
            acquire_obj_ids(self)
        return self._ids

    @property
    def scaling(self) -> np.ndarray:
        """
        Returns:
            Voxel size in nanometers (XYZ).
        """
        if self._scaling is None:
            self._scaling = np.array(self.config['scaling'], dtype=np.float32)
        return self._scaling

    @property
    def sos(self) -> Generator[SegmentationObject, None, None]:
        """
        Generator for all :class:`~syconn.reps.segmentation.SegmentationObject` objects
        associated with this dataset.

        Yields:
            :class:`~syconn.reps.segmentation.SegmentationObject`
        """
        ix = 0
        tot_nb_sos = len(self.ids)
        while ix < tot_nb_sos:
            yield self.get_segmentation_object(self.ids[ix])
            ix += 1

    def load_numpy_data(self, prop_name, allow_nonexisting: bool = True) -> np.ndarray:
        """
        Load cached array. The ordering of the returned array will correspond
        to :py:attr:`~ids`.

        Todo:
            * remove 's' appendix in file names.

        Args:
            prop_name: Identifier of the requested cache array.
            allow_nonexisting: If False, will fail for missing numpy files.

        Returns:
            numpy array of property `prop_name`.
        """
        if os.path.exists(self.path + prop_name + "s.npy"):
            return np.load(self.path + prop_name + "s.npy", allow_pickle=True)
        else:
            msg = f'Requested data cache "{prop_name}" did not exist.'
            if not allow_nonexisting:
                log_reps.error(msg)
                raise FileNotFoundError(msg)
            log_reps.warning(msg)

    def get_segmentationdataset(self, obj_type: str) -> 'SegmentationDataset':
        """
        Factory method for :class:`~syconn.reps.segmentation.SegmentationDataset` which are part of this dataset.

        Args:
            obj_type: Dataset of supervoxels with type `obj_type`.

        Returns:
            The requested :class:`~syconn.reps.segmentation.SegmentationDataset` object.
        """
        if obj_type not in self.version_dict:
            raise ValueError('Requested object type {} not part of version_dict '
                             '{}.'.format(obj_type, self.version_dict))
        return SegmentationDataset(obj_type, version=self.version_dict[obj_type], working_dir=self.working_dir)

    def get_segmentation_object(self, obj_id: Union[int, List[int]],
                                create: bool = False, **kwargs) -> Union[SegmentationObject, List[SegmentationObject]]:
        """
        Factory method for :class:`~syconn.reps.segmentation.SegmentationObject` which are
        part of this dataset.

        Args:
            obj_id: Supervoxel ID.
            create: If True, creates the folder hierarchy down to the requested supervoxel.

        Returns:
            The requested :class:`~syconn.reps.segmentation.SegmentationObject` object.
        """
        if np.isscalar(obj_id):
            return self._get_segmentation_object(obj_id, create, **kwargs)
        else:
            res = []
            for ix in obj_id:
                obj = self._get_segmentation_object(ix, create, **kwargs)
                res.append(obj)
            return res

    def _get_segmentation_object(self, obj_id: int, create: bool, **kwargs) -> SegmentationObject:
        """
        Initialize :py:class:`~SegmentationObject`.

        Args:
            obj_id: Object ID.
            create: Create folder structure. Default: False.

        Returns:
            Supervoxel object.
        """
        kwargs_def = dict(obj_id=obj_id, obj_type=self.type, version=self.version, working_dir=self.working_dir,
                          scaling=self.scaling, create=create, n_folders_fs=self.n_folders_fs, config=self.config)
        kwargs_def.update(kwargs)

        so = SegmentationObject(**kwargs_def)
        for k, v in self._property_cache.items():
            so.attr_dict[k] = v[self.soid2ix[obj_id]]
        return so

    def save_version_dict(self):
        """
        Save the version dictionary to the `.pkl` file.
        """
        write_obj2pkl(self.version_dict_path, self.version_dict)

    def load_version_dict(self):
        """
        Load the version dictionary from the `.pkl` file.
        """
        try:
            self.version_dict = load_pkl2obj(self.version_dict_path)
        except Exception as e:
            raise FileNotFoundError('Version dictionary of SegmentationDataset not found. {}'.format(str(e)))

    @property
    def soid2ix(self):
        if self._soid2ix is None:
            self._soid2ix = {k: ix for ix, k in enumerate(self.ids)}
        return self._soid2ix

    def enable_property_cache(self, property_keys: Iterable[str]):
        """
        Add properties to cache.

        Args:
            property_keys: Property keys. Numpy cache arrays must exist.
        """
        # look-up for so IDs to index in cache arrays
        property_keys = list(property_keys)  # copy
        for k in self._property_cache:
            if k in property_keys:
                property_keys.remove(k)
        if len(property_keys) == 0:
            return
<<<<<<< HEAD
        if self._soid2ix is None:
            self._soid2ix = {k: ix for ix, k in enumerate(self.ids)}
        self._property_cache.update({k: self.load_cached_data(k, allow_nonexisting=False) for k in property_keys})
=======
        # init index array
        _ = self.soid2ix
        self._property_cache.update({k: self.load_numpy_data(k, allow_nonexisting=False) for k in property_keys})
>>>>>>> 49159786

    def get_volume(self, source: str = 'total') -> float:
        """
        Calculate the RAG volume.

        Args:
            source: Allowed sources: 'total' (all SVs contained in SegmentationDataset('sv')),
                'neuron' (use glia-free RAG), 'glia' (use glia RAG).

        Returns:
            Volume in mm^3.
        """
        self.enable_property_cache(['size'])
        if source == 'neuron':
            g = nx.read_edgelist(global_params.config.pruned_rag_path, nodetype=np.uint)
            svids = g.nodes()
        elif source == 'glia':
            g = nx.read_edgelist(global_params.config.working_dir + "/glia/glia_rag.bz2", nodetype=np.uint)
            svids = g.nodes()
        elif source == 'total':
            svids = self.ids
        else:
            raise ValueError(f'Unknown source type "{source}".')
        total_size = 0
        for svid in svids:
            total_size += self.get_segmentation_object(svid).size
        total_size_cmm = np.prod(self.scaling) * total_size / 1e18
        return total_size_cmm<|MERGE_RESOLUTION|>--- conflicted
+++ resolved
@@ -1884,15 +1884,9 @@
                 property_keys.remove(k)
         if len(property_keys) == 0:
             return
-<<<<<<< HEAD
-        if self._soid2ix is None:
-            self._soid2ix = {k: ix for ix, k in enumerate(self.ids)}
-        self._property_cache.update({k: self.load_cached_data(k, allow_nonexisting=False) for k in property_keys})
-=======
         # init index array
         _ = self.soid2ix
         self._property_cache.update({k: self.load_numpy_data(k, allow_nonexisting=False) for k in property_keys})
->>>>>>> 49159786
 
     def get_volume(self, source: str = 'total') -> float:
         """

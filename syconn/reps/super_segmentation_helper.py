--- conflicted
+++ resolved
@@ -7,23 +7,8 @@
 import copy
 import os
 import time
-<<<<<<< HEAD
-import tqdm
-import scipy.ndimage
-from scipy import spatial
-from knossos_utils.knossosdataset import KnossosDataset
-from knossos_utils.skeleton_utils import annotation_to_nx_graph,\
-    load_skeleton as load_skeleton_kzip, Skeleton, SkeletonAnnotation, SkeletonNode
-from collections.abc import Iterable
-try:
-    from knossos_utils import mergelist_tools
-except ImportError:
-    from knossos_utils import mergelist_tools_fallback as mergelist_tool
-from .rep_helper import assign_rep_values, colorcode_vertices, surface_samples
-=======
 
 from . import log_reps
->>>>>>> 37182c51
 from . import segmentation
 from .rep_helper import assign_rep_values, colorcode_vertices, surface_samples
 from .segmentation import SegmentationObject
@@ -447,128 +432,6 @@
     return sso, new_nx_g
 
 
-<<<<<<< HEAD
-def sparsify_skeleton(sso, skel_nx, dot_prod_thresh=0.8, max_dist_thresh=500,
-                      min_dist_thresh=50):
-    """
-    Reduces nodes in the skeleton. (from dense stacking to sparsed stacking)
-
-    Args:
-        sso: Super Segmentation Object
-        skel_nx:
-            networkx graph of the sso skel
-        dot_prod_thresh: float
-            the 'straightness' of the edges
-        max_dist_thresh: int
-            maximum distance desired between every node
-        min_dist_thresh: int
-            minimum distance desired between every node
-
-    Returns: sso containing the sparsed skeleton
-
-
-    """
-    sso.load_skeleton()
-    scal = sso.scaling
-    change = 1
-    if sso.skeleton is None:
-        sso.skeleton = dict()
-
-    while change > 0:
-        change = 0
-        visiting_nodes = list({k for k, v in dict(skel_nx.degree()).items() if v == 2})
-        for visiting_node in visiting_nodes:
-            neighbours = [n for n in skel_nx.neighbors(visiting_node)]
-            if skel_nx.degree(visiting_node) == 2:
-                left_node = neighbours[0]
-                right_node = neighbours[1]
-                vector_left_node = np.array([int(skel_nx.node[left_node]['position'][ix]) - int(skel_nx.node[visiting_node]['position'][ix]) for ix in range(3)]) * scal
-                vector_right_node = np.array([int(skel_nx.node[right_node]['position'][ix]) - int(skel_nx.node[visiting_node]['position'][ix]) for ix in range(3)]) * scal
-
-                dot_prod = np.dot(vector_left_node/ np.linalg.norm(vector_left_node),vector_right_node/ np.linalg.norm(vector_right_node))
-                dist = np.linalg.norm([int(skel_nx.node[right_node]['position'][ix]*scal[ix]) - int(skel_nx.node[left_node]['position'][ix]*scal[ix]) for ix in range(3)])
-
-                if (abs(dot_prod) > dot_prod_thresh and dist < max_dist_thresh) or dist <= min_dist_thresh:
-
-                    skel_nx.remove_node(visiting_node)
-                    skel_nx.add_edge(left_node,right_node)
-                    change += 1
-
-    sso.skeleton['nodes'] = np.array([skel_nx.node[ix]['position'] for ix in skel_nx.nodes()], dtype=np.uint32)
-    sso.skeleton['diameters'] = np.zeros(len(sso.skeleton['nodes']), dtype=np.float)
-
-    temp_edges = np.array(skel_nx.edges()).reshape(-1)
-    temp_edges_sorted = np.unique(np.sort(temp_edges))
-    temp_edges_dict = {}
-
-    for ii, ix in enumerate(temp_edges_sorted):
-        temp_edges_dict[ix] = ii
-    temp_edges = [temp_edges_dict[ix] for ix in temp_edges]
-
-    sso.skeleton['edges'] = np.array(temp_edges).reshape([-1, 2])
-
-    nx_g = nx.Graph()
-    for inx, single_node in enumerate(sso.skeleton['nodes']):
-        nx_g.add_node(inx, position=single_node)
-
-    nx_g.add_edges_from(np.array(temp_edges).reshape([-1, 2]))
-
-    return sso, nx_g
-
-
-def skeleton_optimization(nx_g: nx.Graph,
-                          max_dist_thresh: Union[float, int] = 500,
-                          scaling=None) -> nx.Graph:
-    """
-    Todo:
-        * Similar to :func:`~sparsify_skeleton` -> merge into single method
-        * Refactor, make use of
-        :py:attr:`~syconn.reps.super_segmentation_object.SuperSegmentationObject.weighted_graph`.
-    Args:
-        nx_g: Cell reconstruction graph, nodes must contain attribute 'position' which is
-            the XYZ position of the nodes in voxel coordinates.
-        max_dist_thresh:
-        scaling:
-
-    Returns:
-        The modified cell reconstruction skeleton.
-    """
-    if scaling is None:
-        scaling = np.array(global_params.config['scaling'])
-    start = time.time()
-    n_nodes_start = nx_g.number_of_nodes()
-    deg_2_nodes = set({k for k, v in nx_g.degree if v == 2})
-    # sparsen skeleton
-    while True:
-        if len(deg_2_nodes):
-            node = deg_2_nodes.pop()
-        else:
-            break
-        # check neighbors
-        n1, n2 = nx_g.neighbors(node)
-        dist = np.linalg.norm((nx_g.node[n1]['position'] -
-                               nx_g.node[n2]['position']) * scaling)  # in NM
-        if dist < max_dist_thresh:
-            # prune edge
-            nx_g.remove_node(node)
-            if not nx_g.has_edge(n1, n2):
-                nx_g.add_edge(n1, n2, weight=dist)
-            else:
-                # in case of cycles, do not add an edge, but remove the
-                # nodes from the set
-                if n1 in deg_2_nodes:
-                    deg_2_nodes.remove(n1)
-                if n2 in deg_2_nodes:
-                    deg_2_nodes.remove(n2)
-
-    # log_reps.debug(f'sparsening took {time.time() - start}. Reduced {n_nodes_start} to '
-    #                f'{nx_g.number_of_nodes()} nodes')
-    # reset weighted
-    return nx_g
-
-
-=======
->>>>>>> 37182c51
 def from_netkx_to_sso(sso, skel_nx):
     """
 
@@ -835,14 +698,9 @@
                     skel_nx.remove_node(visiting_node)
                     skel_nx.add_edge(left_node, right_node)
                     change += 1
-<<<<<<< HEAD
-    # log_reps.debug(f'sparsening took {time.time() - start}. Reduced {n_nodes_start} to '
-    #                f'{skel_nx.number_of_nodes()} nodes')
-=======
     if verbose:
         log_reps.debug(f'sparsening took {time.time() - start}. Reduced {n_nodes_start} to '
                        f'{skel_nx.number_of_nodes()} nodes')
->>>>>>> 37182c51
     return skel_nx
 
 

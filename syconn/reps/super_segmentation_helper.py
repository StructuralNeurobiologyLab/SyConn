--- conflicted
+++ resolved
@@ -29,15 +29,6 @@
 from .rep_helper import assign_rep_values, colorcode_vertices, surface_samples
 from . import segmentation
 from .segmentation import SegmentationObject
-<<<<<<< HEAD
-from .segmentation_helper import load_skeleton, find_missing_sv_views, find_missing_sv_attributes, find_missing_sv_skeletons
-from ..mp.mp_utils import start_multiprocess, start_multiprocess_obj
-skeletopyze_available = False
-from ..reps import log_reps
-from scipy import spatial
-
-script_folder = os.path.abspath(os.path.dirname(__file__) + "/../QSUB_scripts/")
-=======
 from .segmentation_helper import load_skeleton, find_missing_sv_views,\
     find_missing_sv_attributes, find_missing_sv_skeletons
 from ..mp.mp_utils import start_multiprocess_obj, start_multiprocess_imap
@@ -55,7 +46,6 @@
     from ..proc.in_bounding_boxC import in_bounding_box
 except ImportError:
     from ..proc.in_bounding_box import in_bounding_box
->>>>>>> a2a39874
 
 
 def majority_vote(anno, prop, max_dist):
@@ -1185,10 +1175,6 @@
         plt.savefig(dest_dir+"/%d_pca_%d%d.png" % (sso.id, a+1, b+1), dpi=400)
         plt.close()
 
-<<<<<<< HEAD
-def extract_skel_features(ssv, feature_context_nm=8000, max_diameter=2000,
-                          obj_types=("sj", "mi", "vc"), downsample_to=None):
-=======
 
 def extract_skel_features(ssv, feature_context_nm=8000, max_diameter=1000,
                           obj_types=("sj", "mi", "vc"), downsample_to=None):
@@ -1207,7 +1193,6 @@
     -------
 
     """
->>>>>>> a2a39874
     node_degrees = np.array(list(dict(ssv.weighted_graph().degree()).values()),
                             dtype=np.int)
 
@@ -1526,54 +1511,6 @@
     sso.skeleton["axoness%s_avg%d" % (pred_key_appendix, max_dist)] = avg_pred
 
 
-<<<<<<< HEAD
-def _cnn_axonness2skel(sso, pred_key_appendix="", k=1, reload=False,
-                       save_sso=True):
-    if k != 1:
-        log_reps.warn("Parameter 'k' is deprecated but was set to {}. "
-                      "It is not longer used in this method.".format(k))
-    if sso.skeleton is None:
-        sso.load_skeleton()
-    proba_key = "axoness_probas_cnn%s" % pred_key_appendix
-    pred_key = "axoness_preds_cnn%s" % pred_key_appendix
-    if not sso.attr_exists(pred_key) or not sso.attr_exists(proba_key) or reload:
-        preds = np.array(start_multiprocess_obj("axoness_preds",
-                                                   [[sv, {
-                                                       "pred_key_appendix": pred_key_appendix}]
-                                                    for sv in sso.svs],
-                                                   nb_cpus=sso.nb_cpus))
-        probas = np.array(start_multiprocess_obj("axoness_probas",
-                                                    [[sv, {
-                                                        "pred_key_appendix": pred_key_appendix}]
-                                                     for sv in sso.svs],
-                                                    nb_cpus=sso.nb_cpus))
-        preds = np.concatenate(preds)
-        probas = np.concatenate(probas)
-        sso.attr_dict[proba_key] = probas
-        sso.attr_dict[pred_key] = preds
-        sso.save_attributes([proba_key, pred_key], [probas, preds])
-    else:
-        preds = sso.lookup_in_attribute_dict(pred_key)
-        probas = sso.lookup_in_attribute_dict(proba_key)
-    loc_coords = np.concatenate(sso.sample_locations())
-    assert len(loc_coords) == len(preds), "Number of view coordinates is" \
-                                          "different from number of view" \
-                                          "predictions. SSO %d" % sso.id
-    # find NN in loc_coords for every skeleton node and use their majority
-    # prediction
-    node_preds = colorcode_vertices(sso.skeleton["nodes"] * sso.scaling,
-                                    loc_coords, preds, colors=[0, 1, 2], k=1)
-    node_probas, ixs = assign_rep_values(sso.skeleton["nodes"] * sso.scaling,
-                                         loc_coords, probas, return_ixs=True)
-    assert np.max(ixs) <= len(loc_coords), "Maximum index for sample " \
-                                           "coordinates is bigger than " \
-                                           "length of sample coordinates."
-    sso.skeleton["axoness%s" % pred_key_appendix] = node_preds
-    sso.skeleton["axoness_probas%s" % pred_key_appendix] = node_probas
-    sso.skeleton["view_ixs"] = ixs
-    if save_sso:
-        sso.save_skeleton()
-=======
 def majority_vote_compartments(sso, ax_pred_key='axoness'):
     """
     By default, will save new skeleton attribute with key
@@ -1584,7 +1521,6 @@
     sso : SuperSegmentationObject
     ax_pred_key : str
         Key for the axoness predictions stored in sso.skeleton
->>>>>>> a2a39874
 
     Returns
     -------
@@ -1663,11 +1599,7 @@
     return list(missing_ssv_ids)
 
 
-<<<<<<< HEAD
-def find_incomplete_ssv_skeletons(ssd, n_cores=20):
-=======
 def find_incomplete_ssv_skeletons(ssd, n_cores=global_params.NCORES_PER_NODE):
->>>>>>> a2a39874
     svs = np.concatenate([list(ssv.svs) for ssv in ssd.ssvs])
     incomplete_sv_ids = find_missing_sv_skeletons(svs, n_cores)
     missing_ssv_ids = set()
@@ -1680,11 +1612,7 @@
     return list(missing_ssv_ids)
 
 
-<<<<<<< HEAD
-def find_missing_sv_attributes_in_ssv(ssd, attr_key, n_cores=20):
-=======
 def find_missing_sv_attributes_in_ssv(ssd, attr_key, n_cores=global_params.NCORES_PER_NODE):
->>>>>>> a2a39874
     sd = ssd.get_segmentationdataset("sv")
     incomplete_sv_ids = find_missing_sv_attributes(sd, attr_key, n_cores)
     missing_ssv_ids = set()

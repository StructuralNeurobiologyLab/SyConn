# -*- coding: utf-8 -*-
# SyConn - Synaptic connectivity inference toolkit
#
# Copyright (c) 2016 - now
# Max Planck Institute of Neurobiology, Martinsried, Germany
# Authors: Sven Dorkenwald, Philipp Schubert, Joergen Kornfeld

import copy
from collections import Counter
from multiprocessing.pool import ThreadPool
import networkx as nx
import numpy as np
import scipy
import scipy.ndimage
from collections import defaultdict
from scipy import spatial
from knossos_utils.skeleton_utils import annotation_to_nx_graph,\
    load_skeleton as load_skeleton_kzip

from .rep_helper import assign_rep_values, colorcode_vertices
from . import segmentation
from .segmentation import SegmentationObject
from .segmentation_helper import load_skeleton, find_missing_sv_views,\
    find_missing_sv_attributes, find_missing_sv_skeletons
from ..mp.mp_utils import start_multiprocess_obj, start_multiprocess_imap
import time
from ..reps import log_reps
from .. import global_params
from ..proc.meshes import write_mesh2kzip
try:
    from ..proc.in_bounding_boxC import in_bounding_box
except ImportError:
    from ..proc.in_bounding_box import in_bounding_box


def majority_vote(anno, prop, max_dist):
    """
    Smoothes (average using sliding window of 2 times max_dist and majority
    vote) property prediction in annotation, whereas for axoness somata are
    untouched.

    Parameters
    ----------
    anno : SkeletonAnnotation
    prop : str
        which property to average
    max_dist : int
        maximum distance (in nm) for sliding window used in majority voting
    """
    old_anno = copy.deepcopy(anno)
    nearest_nodes_list = nodes_in_pathlength(old_anno, max_dist)
    for nodes in nearest_nodes_list:
        curr_node_id = nodes[0].getID()
        new_node = anno.getNodeByID(curr_node_id)
        if prop == "axoness":
            if int(new_node.data["axoness_pred"]) == 2:
                new_node.data["axoness_pred"] = 2
                continue
        property_val = [int(n.data[prop+'_pred']) for n in nodes if int(n.data[prop+'_pred']) != 2]
        counter = Counter(property_val)
        new_ax = counter.most_common()[0][0]
        new_node.setDataElem(prop+'_pred', new_ax)


def nodes_in_pathlength(anno, max_path_len):
    """Find nodes reachable in max_path_len from source node, calculated for
    every node in anno.

    Parameters
    ----------
    anno : AnnotationObject
    max_path_len : float
        Maximum distance from source node

    Returns
    -------
    list of lists containing reachable nodes in max_path_len where
    outer list has length len(anno.getNodes())
    """
    skel_graph = annotation_to_nx_graph(anno)
    list_reachable_nodes = []
    for source_node in anno.getNodes():
        reachable_nodes = [source_node]
        curr_path_length = 0.0
        for edge in nx.bfs_edges(skel_graph, source_node):
            next_node = edge[1]
            next_node_coord = np.array(next_node.getCoordinate_scaled())
            curr_path_length += np.linalg.norm(next_node_coord - np.array(edge[0].getCoordinate_scaled()))
            if curr_path_length > max_path_len:
                break
            reachable_nodes.append(next_node)
        list_reachable_nodes.append(reachable_nodes)
    return list_reachable_nodes


def predict_sso_celltype(sso, model, nb_views=20, overwrite=False):
    sso.load_attr_dict()
    if not overwrite and "celltype_cnn_e3" in sso.attr_dict:
        return
    inp_d = sso_views_to_modelinput(sso, nb_views)
<<<<<<< HEAD
    synsign_ratio = [sso.syn_sign_ratio()] * len(inp_d)
=======
    inp_d = naive_view_normalization_new(inp_d)
    synsign_ratio = np.array([sso.syn_sign_ratio()] * len(inp_d))[..., None]
>>>>>>> 70929be1
    res = model.predict_proba((inp_d, synsign_ratio))
    clf = np.argmax(res, axis=1)
    ls, cnts = np.unique(clf, return_counts=True)
    pred = ls[np.argmax(cnts)]
    sso.save_attributes(["celltype_cnn_e3"], [pred])
    sso.save_attributes(["celltype_cnn_e3_probas"], [res])


def sso_views_to_modelinput(sso, nb_views, view_key=None):
    np.random.seed(0)
    assert len(sso.sv_ids) > 0
    views = sso.load_views(view_key=view_key)
    np.random.shuffle(views)
    # view shape: (#multi-views, 4 channels, 2 perspectives, 128, 256)
    views = views.swapaxes(1, 0).reshape((4, -1, 128, 256))
    assert views.shape[1] > 0
    if views.shape[1] < nb_views:
        rand_ixs = np.random.choice(np.arange(views.shape[1]),
                                    nb_views - views.shape[1])
        views = np.append(views, views[:, rand_ixs], axis=1)
    nb_samples = np.floor(views.shape[1] / nb_views)
    assert nb_samples > 0
    out_d = views[:, :int(nb_samples * nb_views)]
    out_d = out_d.reshape((4, -1, nb_views, 128, 256)).swapaxes(1, 0)
    return out_d


def radius_correction(sso):
    """
    radius correction : algorithm find nodes first and iterates over the finder bunch of meshes
    :param sso: super segmentation object
    :return: skeleton with the corrected diameters in the key 'diameters'
    """

    skel_radius = {}

    skel_node = sso.skeleton['nodes']
    diameters = sso.skeleton['diameters']
    # vert_sparse = vert[0::10]
    vert_sparse = sso.mesh[1].reshape((-1, 3))
    tree = spatial.cKDTree(skel_node * np.array([10, 10, 20]))
    centroid_arr = [[0, 0, 0]]


    dists, ixs = tree.query(vert_sparse, 1)
    all_found_node_ixs = np.unique(ixs)
    found_coords = skel_node[all_found_node_ixs]
    all_skel_node_ixs = np.arange(len(skel_node))
    missing_coords_ixs = list(set(all_skel_node_ixs) - set(all_found_node_ixs))

    for ii, el in enumerate(all_found_node_ixs):
        for i in np.where(ixs == el):
            vert = [vert_sparse[a] / np.array([10, 10, 20]) for a in i]

            x = [p[0] for p in vert]
            y = [p[1] for p in vert]
            z = [p[2] for p in vert]
            centroid = np.asarray((sum(x) / len(vert), sum(y) / len(vert), sum(z) / len(vert)))
            rad = []
            for vert_el in vert:
                rad.append(np.linalg.norm(centroid - vert_el))
            med_rad = np.median(rad)
            new_rad = [inx for inx in rad if abs(inx-med_rad) < 0.9*np.var(rad)]

            med_rad = np.median(new_rad)
            if new_rad == []:
                med_rad = diameters[el]
            else:
                log_reps.debug(rad, vert)
            diameters[el] = med_rad * 2
            if el < len(found_coords):
                skel_radius[str(found_coords[el])] = med_rad
            break
    found_coords = skel_node[all_found_node_ixs]
    found_tree = spatial.cKDTree(found_coords)
    for el in missing_coords_ixs:
        nearest_found_node = found_tree.query(skel_node[el], 1)
        diameters[el] = diameters[nearest_found_node[1]]
    sso.skeleton['diameters'] = diameters
    return sso.skeleton


def radius_correction_found_vertices(sso, plump_factor=1, num_found_vertices=10):
    """
    Algorithm finds two nearest vertices and takes the median of the distances for every node

    Parameters
    ----------
    sso : SuperSegmentationObject
    plump_factor : int
        multiplication factor for the radius
    num_found_vertices : int
        number of closest vertices queried for the node

    Returns
    -------
    skeleton with diameters estimated
    """

    skel_node = sso.skeleton['nodes']
    diameters = sso.skeleton['diameters']

    vert_sparse = sso.mesh[1].reshape((-1, 3))
    tree = spatial.cKDTree(vert_sparse)
    dists, all_found_vertices_ixs = tree.query(skel_node * sso.scaling, num_found_vertices)

    for ii, el in enumerate(skel_node):
        diameters[ii] = np.median(dists[ii]) *2/10

    sso.skeleton['diameters'] = diameters*plump_factor
    return sso.skeleton


def get_sso_axoness_from_coord(sso, coord, k=5):
    """
    Finds k nearest neighbor nodes within sso skeleton and returns majority 
    class of dendrite (0), axon (1) or soma (2).

    Parameters
    ----------
    sso : SuperSegmentationObject
    coord : np.array
        unscaled coordinate

    Returns
    -------
    int
    """
    coord = np.array(coord) * np.array(sso.scaling)
    sso.load_skeleton()
    kdt = spatial.cKDTree(sso.skeleton["nodes"] * np.array(sso.scaling))
    dists, ixs = kdt.query(coord, k=k)
    ixs = ixs[dists != np.inf]
    axs = sso.skeleton["axoness"][ixs]
    cnt = Counter(axs)
    return cnt.most_common(n=1)[0][0]


def calculate_skeleton(sso, size_threshold=1e20, kd=None,
                       coord_scaling=(8, 8, 4), plain=False, cleanup=True,
                       nb_threads=1):
    raise DeprecationWarning("Use 'create_sso_skeleton' instead.")
    if np.product(sso.shape) < size_threshold:
        # vx = self.load_voxels_downsampled(coord_scaling)
        # vx = self.voxels[::coord_scaling[0],
        #                  ::coord_scaling[1],
        #                  ::coord_scaling[2]]
        vx = sso.load_voxels_downsampled(downsampling=coord_scaling)
        vx = scipy.ndimage.morphology.binary_closing(
            np.pad(vx, 3, mode="constant", constant_values=0), iterations=3)
        vx = vx[3: -3, 3: -3, 3:-3]

        if plain:
            nodes, edges, diameters = \
                reskeletonize_plain(vx, coord_scaling=coord_scaling)
            nodes = np.array(nodes, dtype=np.int) + sso.bounding_box[0]
        else:
            nodes, edges, diameters = \
                reskeletonize_chunked(sso.id, sso.shape,
                                      sso.bounding_box[0],
                                      sso.scaling,
                                      voxels=vx,
                                      coord_scaling=coord_scaling,
                                      nb_threads=nb_threads)

    elif kd is not None:
        nodes, edges, diameters = \
            reskeletonize_chunked(sso.id, sso.shape,
                                  sso.bounding_box[0], sso.scaling,
                                  kd=kd, coord_scaling=coord_scaling,
                                  nb_threads=nb_threads)
    else:
        return

    nodes = np.array(nodes, dtype=np.int)
    edges = np.array(edges, dtype=np.int)
    diameters = np.array(diameters, dtype=np.float)

    sso.skeleton = {}
    sso.skeleton["edges"] = edges
    sso.skeleton["nodes"] = nodes
    sso.skeleton["diameters"] = diameters

    if cleanup:
        for i in range(2):
            if len(sso.skeleton["edges"]) > 2:
                sso.skeleton = cleanup_skeleton(sso.skeleton,
                                                    coord_scaling)


def load_voxels_downsampled(sso, downsampling=(2, 2, 1), nb_threads=10):
    def _load_sv_voxels_thread(args):
        sv_id = args[0]
        sv = segmentation.SegmentationObject(sv_id,
                                             obj_type="sv",
                                             version=sso.version_dict[
                                                 "sv"],
                                             working_dir=sso.working_dir,
                                             config=sso.config,
                                             voxel_caching=False)
        if sv.voxels_exist:
            box = [np.array(sv.bounding_box[0] - sso.bounding_box[0],
                            dtype=np.int)]

            box[0] /= downsampling
            size = np.array(sv.bounding_box[1] -
                            sv.bounding_box[0], dtype=np.float)
            size = np.ceil(size.astype(np.float) /
                           downsampling).astype(np.int)

            box.append(box[0] + size)

            sv_voxels = sv.voxels
            if not isinstance(sv_voxels, int):
                sv_voxels = sv_voxels[::downsampling[0],
                            ::downsampling[1],
                            ::downsampling[2]]

                voxels[box[0][0]: box[1][0],
                box[0][1]: box[1][1],
                box[0][2]: box[1][2]][sv_voxels] = True

    downsampling = np.array(downsampling, dtype=np.int)

    if len(sso.sv_ids) == 0:
        return None

    voxel_box_size = sso.bounding_box[1] - sso.bounding_box[0]
    voxel_box_size = voxel_box_size.astype(np.float)

    voxel_box_size = np.ceil(voxel_box_size / downsampling).astype(np.int)

    voxels = np.zeros(voxel_box_size, dtype=np.bool)

    multi_params = []
    for sv_id in sso.sv_ids:
        multi_params.append([sv_id])

    if nb_threads > 1:
        pool = ThreadPool(nb_threads)
        pool.map(_load_sv_voxels_thread, multi_params)
        pool.close()
        pool.join()
    else:
        map(_load_sv_voxels_thread, multi_params)

    return voxels


def create_new_skeleton(sv_id, sso):
    so = SegmentationObject(sv_id, obj_type="sv",
                            version=sso.version_dict[
                                "sv"],
                            working_dir=sso.working_dir,
                            config=sso.config)
    so.enable_locking = False
    so.load_attr_dict()
    nodes, diameters, edges = load_skeleton(so)

    return nodes, diameters, edges


def convert_coord(coord_list, scal):
    return np.array([coord_list[1] + 1, coord_list[0] + 1,
                     coord_list[2] + 1]) * np.array(scal)


def prune_stub_branches(sso=None, nx_g=None, scal=None, len_thres=1000,
                        preserve_annotations=True):
    """
    Removes short stub branches, that are often added by annotators but
    hardly represent true morphology.

    Parameters
    ----------
    sso : SuperSegmentationObject
    nx_g : network kx graph
    scal : array of size 3
        the scaled up factor
    len_thres : int
        threshold of the length below which it will be pruned
    preserve_annotations : bool

    Returns
    -------
    pruned network kx graph
    """
    if scal is None:
        scal = global_params.config.entries['Dataset']['scaling']
    pruning_complete = False

    if preserve_annotations:
        new_nx_g = nx_g.copy()
    else:
        new_nx_g = nx_g

    # find all tip nodes in an anno, ie degree 1 nodes
    while not pruning_complete:
        nx_g = new_nx_g.copy()
        end_nodes = list({k for k, v in dict(nx_g.degree()).items() if v == 1})
        # DFS to first branch node
        for end_node in end_nodes:
            prune_nodes = []
            for curr_node in nx.traversal.dfs_preorder_nodes(nx_g, end_node):
                if nx_g.degree(curr_node) > 2:
                    loc_end = convert_coord(nx_g.node[end_node]['position'], scal)
                    loc_curr = convert_coord(nx_g.node[curr_node]['position'], scal)
                    b_len = np.linalg.norm(loc_end - loc_curr)

                    if b_len < len_thres:
                        # remove this stub, i.e. prune the nodes that were
                        # collected on our way to the branch point
                        for prune_node in prune_nodes:
                            new_nx_g.remove_node(prune_node)
                        break
                    else:
                        break
                prune_nodes.append(curr_node)
        if len(new_nx_g.nodes) == len(nx_g.nodes):
            pruning_complete = True
    # TODO: uncomment, or fix by using
    if nx.number_connected_components(new_nx_g) != 1:
        msg = 'Pruning of SV skeletons failed during "prune_stub_branches' \
              '" with {} connected components. Please check the underlying' \
              ' SSV {}. Performing stitching method to add missing edg' \
              'es recursively.'.format(nx.number_connected_components(new_nx_g),
                                       sso.id)
        new_nx_g = stitch_skel_nx(new_nx_g)
        log_reps.critical(msg)
    # # Important assert. Please don't remove
    # assert nx.number_connected_components(new_nx_g) == 1,\
    #     'Additional connected components created after pruning!'
    if sso is not None:
        sso = from_netkx_to_sso(sso, new_nx_g)
    return sso, new_nx_g


def sparsify_skeleton(sso, skel_nx, dot_prod_thresh=0.8, max_dist_thresh=500,
                      min_dist_thresh=50):
    """
    Reduces nodes in the skeleton. (from dense stacking to sparsed stacking)

    Parameters
    ----------
    sso : Super Segmentation Object
    dot_prod_thresh : float
        the 'straightness' of the edges
    skel_nx : networkx graph of the sso skel
    max_dist_thresh : int
        maximum distance desired between every node
    min_dist_thresh : int
        minimum distance desired between every node

    Returns
    -------
    sso containing the sparsed skeleton
    """

    sso.load_skeleton()
    scal = sso.scaling
    change = 1
    if sso.skeleton is None:
        sso.skeleton = dict()

    while change > 0:
        change = 0
        visiting_nodes = list({k for k, v in dict(skel_nx.degree()).items() if v == 2})
        for visiting_node in visiting_nodes:
            neighbours = [n for n in skel_nx.neighbors(visiting_node)]
            if skel_nx.degree(visiting_node) == 2:
                left_node = neighbours[0]
                right_node = neighbours[1]
                vector_left_node = np.array([int(skel_nx.node[left_node]['position'][ix]) - int(skel_nx.node[visiting_node]['position'][ix]) for ix in range(3)]) * scal
                vector_right_node = np.array([int(skel_nx.node[right_node]['position'][ix]) - int(skel_nx.node[visiting_node]['position'][ix]) for ix in range(3)]) * scal

                dot_prod = np.dot(vector_left_node/ np.linalg.norm(vector_left_node),vector_right_node/ np.linalg.norm(vector_right_node))
                dist = np.linalg.norm([int(skel_nx.node[right_node]['position'][ix]*scal[ix]) - int(skel_nx.node[left_node]['position'][ix]*scal[ix]) for ix in range(3)])

                if (abs(dot_prod) > dot_prod_thresh and dist < max_dist_thresh) or dist <= min_dist_thresh:

                    skel_nx.remove_node(visiting_node)
                    skel_nx.add_edge(left_node,right_node)
                    change += 1

    sso.skeleton['nodes'] = np.array([skel_nx.node[ix]['position'] for ix in skel_nx.nodes()], dtype=np.uint32)
    sso.skeleton['diameters'] = np.zeros(len(sso.skeleton['nodes']), dtype=np.float)

    temp_edges = np.array(skel_nx.edges()).reshape(-1)
    temp_edges_sorted = np.unique(np.sort(temp_edges))
    temp_edges_dict = {}

    for ii, ix in enumerate(temp_edges_sorted):
        temp_edges_dict[ix] = ii
    temp_edges = [temp_edges_dict[ix] for ix in temp_edges]

    sso.skeleton['edges'] = np.array(temp_edges).reshape([-1, 2])

    nx_g = nx.Graph()
    for inx, single_node in enumerate(sso.skeleton['nodes']):
        nx_g.add_node(inx, position=single_node)

    nx_g.add_edges_from(np.array(temp_edges).reshape([-1, 2]))

    return sso, nx_g


def smooth_skeleton(skel_nx, scal=None):
    if scal is None:
        scal = global_params.config.entries['Dataset']['scaling']
    visiting_nodes = list({k for k, v in dict(skel_nx.degree()).items() if v == 2})

    for index, visiting_node in enumerate(visiting_nodes):

        neighbours = [n for n in skel_nx.neighbors(visiting_node)]

        # Why all these if == 2 statements?
        if skel_nx.degree(visiting_node) == 2:
            left_node = neighbours[0]
            right_node = neighbours[1]

        if skel_nx.degree(left_node) == 2 and skel_nx.degree(right_node) == 2:
                vector_left_node = np.array(
                    [int(skel_nx.node[left_node]['position'][ix]) - int(skel_nx.node[visiting_node]['position'][ix]) for ix in
                     range(3)]) * scal
                vector_right_node = np.array(
                    [int(skel_nx.node[right_node]['position'][ix]) - int(skel_nx.node[visiting_node]['position'][ix]) for ix
                     in range(3)]) * scal

                dot_prod = np.dot(vector_left_node / np.linalg.norm(vector_left_node),
                                  vector_right_node / np.linalg.norm(vector_right_node))
                dist = np.linalg.norm([int(skel_nx.node[right_node]['position'][ix] * scal[ix]) - int(
                    skel_nx.node[left_node]['position'][ix] * scal[ix]) for ix in range(3)])

                if abs(dot_prod) < 0.3:

                    x_dist = np.linalg.norm([int(skel_nx.node[visiting_node]['position'][ix] * scal[ix]) - int(
                        skel_nx.node[left_node]['position'][ix] * scal[ix]) for ix in range(3)])

                    y_dist = np.linalg.norm([int(skel_nx.node[visiting_node]['position'][ix] * scal[ix]) - int(
                        skel_nx.node[right_node]['position'][ix] * scal[ix]) for ix in range(3)])

                    p = [(int(skel_nx.node[right_node]['position'][ix] + int(skel_nx.node[left_node]['position'][ix]))*x_dist/(x_dist +y_dist)) for ix in range(3)]

                    final_node = (1*p + skel_nx.node[visiting_node]['position']*99)/100
                    print ('original ' , skel_nx.node[visiting_node]['position'], 'final ',final_node)

                    skel_nx.node[visiting_node]['position'] = np.array(final_node, dtype = np.int)

    return skel_nx


def from_netkx_to_sso(sso, skel_nx):
    sso.skeleton = {}
    sso.skeleton['nodes'] = np.array([skel_nx.node[ix]['position'] for ix in
                                      skel_nx.nodes()], dtype=np.uint32)
    sso.skeleton['diameters'] = np.zeros(len(sso.skeleton['nodes']),
                                         dtype=np.float)

    assert nx.number_connected_components(skel_nx) == 1

    # Important bit, please don't remove (needed after pruning)
    temp_edges = np.array(skel_nx.edges()).reshape(-1)
    temp_edges_sorted = np.unique(np.sort(temp_edges))
    temp_edges_dict = {}

    for ii, ix in enumerate(temp_edges_sorted):
        temp_edges_dict[ix] = ii

    temp_edges = [temp_edges_dict[ix] for ix in temp_edges]

    temp_edges = np.array(temp_edges, dtype=np.uint).reshape([-1, 2])
    sso.skeleton['edges'] = temp_edges

    return sso


def from_sso_to_netkx(sso):
    skel_nx = nx.Graph()
    sso.load_attr_dict()
    ssv_skel = {'nodes': [], 'edges': [], 'diameters': []}

    for sv_id in sso.sv_ids:
        nodes, diameters, edges = create_new_skeleton(sv_id, sso)

        ssv_skel['edges'] = np.concatenate(
            (ssv_skel['edges'], [(ix + (len(ssv_skel['nodes'])) / 3) for ix in edges]), axis=0)
        ssv_skel['nodes'] = np.concatenate((ssv_skel['nodes'], nodes), axis=0)

        ssv_skel['diameters'] = np.concatenate((ssv_skel['diameters'], diameters), axis=0)

    new_nodes = np.array(ssv_skel['nodes'], dtype=np.uint32).reshape((-1, 3))
    if len(new_nodes) == 0:
        sso.skeleton = ssv_skel
        return

    for inx, single_node in enumerate(new_nodes):
        skel_nx.add_node(inx, position=single_node)

    new_edges = np.array(ssv_skel['edges']).reshape((-1, 2))
    new_edges = [tuple(ix) for ix in new_edges]
    skel_nx.add_edges_from(new_edges)

    return skel_nx


def stitch_skel_nx(skel_nx):

    no_of_seg = nx.number_connected_components(skel_nx)

    skel_nx_nodes = [ii['position'] for ix, ii in skel_nx.node.items()]

    new_nodes = np.array([skel_nx.node[ix]['position'] for ix in skel_nx.nodes()], dtype=np.uint32)
    while no_of_seg != 1:

        rest_nodes = []
        current_set_of_nodes = []

        list_of_comp = np.array([c for c in sorted(nx.connected_components(skel_nx), key=len, reverse=True)])

        for single_rest_graph in list_of_comp[1:]:
            rest_nodes = rest_nodes + [skel_nx_nodes[int(ix)] for ix in single_rest_graph]

        for single_rest_graph in list_of_comp[:1]:
            current_set_of_nodes = current_set_of_nodes + [skel_nx_nodes[int(ix)] for ix in
                                                           single_rest_graph]

        tree = spatial.cKDTree(rest_nodes, 1)
        thread_lengths, indices = tree.query(current_set_of_nodes)

        start_thread_index = np.argmin(thread_lengths)
        stop_thread_index = indices[start_thread_index]

        start_thread_node = \
        np.where(np.sum(np.subtract(new_nodes, current_set_of_nodes[start_thread_index]), axis=1) == 0)[0][0]
        stop_thread_node = np.where(np.sum(np.subtract(new_nodes, rest_nodes[stop_thread_index]), axis=1) == 0)[0][0]

        skel_nx.add_edge(start_thread_node, stop_thread_node)
        no_of_seg -= 1

    return skel_nx


def create_sso_skeleton(sso, pruning_thresh=700, sparsify=True):
    """
    Creates the super super voxel skeleton

    Parameters
    ----------
    sso : Super Segmentation Object
    pruning_thresh : int
        threshold for pruning
    sparsify : bool
        will sparsify if True otherwise not

    Returns
    -------

    """
    # Creating network kx graph from sso skel
    skel_nx = from_sso_to_netkx(sso)

    if sparsify:
        sso, skel_nx = sparsify_skeleton(sso, skel_nx)

    # Stitching sso skeletons,
    skel_nx = stitch_skel_nx(skel_nx)

    # Sparse again after stitching. Inexpensive.
    if sparsify:
        sso, skel_nx = sparsify_skeleton(sso, skel_nx)

    # Pruning the stitched sso skeletons
    sso, skel_nx = prune_stub_branches(sso, skel_nx, len_thres=pruning_thresh)

    # Estimating the radii
    sso.skeleton = radius_correction_found_vertices(sso)

    return sso


# New Implementation of skeleton generation which makes use of ssv.rag

def from_netkx_to_arr(skel_nx):
    skeleton = {}
    skeleton['nodes'] = np.array(
        [skel_nx.node[ix]['position'] for ix in skel_nx.nodes()],
        dtype=np.uint32)
    skeleton['diameters'] = np.zeros(len(skeleton['nodes']), dtype=np.float32)

    # Important bit, please don't remove (needed after pruning)
    temp_edges = np.array(list(skel_nx.edges())).reshape(-1)
    temp_edges_sorted = np.unique(np.sort(temp_edges))
    temp_edges_dict = {}

    for ii, ix in enumerate(temp_edges_sorted):
        temp_edges_dict[ix] = ii

    temp_edges = [temp_edges_dict[ix] for ix in temp_edges]

    temp_edges = np.array(temp_edges, dtype=np.uint).reshape([-1, 2])
    skeleton['edges'] = temp_edges

    return skeleton['nodes'], skeleton['diameters'], skeleton['edges']


def sparsify_skeleton_fast(skel_nx, scal=None, dot_prod_thresh=0.8,
                           max_dist_thresh=500, min_dist_thresh=50):
    """
    Reduces nodes in the skeleton. (from dense stacking to sparsed stacking)

    Parameters
    ----------
    sso : Super Segmentation Object
    dot_prod_thresh : float
        the 'straightness' of the edges
    skel_nx : networkx graph of the sso skel
    max_dist_thresh : int
        maximum distance desired between every node
    min_dist_thresh : int
        minimum distance desired between every node
    scal : np.array

    Returns
    -------
    sso containing the sparsed skeleton
    """

    if scal is None:
        scal = global_params.config.entries['Dataset']['scaling']
    change = 1

    while change > 0:
        change = 0
        visiting_nodes = list({k for k, v in dict(skel_nx.degree()).items() if v == 2})
        for visiting_node in visiting_nodes:
            neighbours = [n for n in skel_nx.neighbors(visiting_node)]
            if skel_nx.degree(visiting_node) == 2:
                left_node = neighbours[0]
                right_node = neighbours[1]
                vector_left_node = np.array([int(skel_nx.node[left_node]['position'][ix]) - int(skel_nx.node[visiting_node]['position'][ix]) for ix in range(3)]) * scal
                vector_right_node =np.array([int(skel_nx.node[right_node]['position'][ix]) - int(skel_nx.node[visiting_node]['position'][ix]) for ix in range(3)]) * scal

                dot_prod = np.dot(vector_left_node/ np.linalg.norm(vector_left_node),vector_right_node/ np.linalg.norm(vector_right_node))
                dist = np.linalg.norm([int(skel_nx.node[right_node]['position'][ix]*scal[ix]) - int(skel_nx.node[left_node]['position'][ix]*scal[ix]) for ix in range(3)])

                if (abs(dot_prod) > dot_prod_thresh and dist < max_dist_thresh) or dist <= min_dist_thresh:

                    skel_nx.remove_node(visiting_node)
                    skel_nx.add_edge(left_node, right_node)
                    change += 1
    return skel_nx


def create_new_skeleton_fast(args):
    so, sparsify = args
    so.enable_locking = False
    so.load_attr_dict()
    # ignore diameters, will be populated at the and of create_sso_skeleton_fast
    nodes, diameters, edges = load_skeleton(so)
    edges = np.array(edges).reshape((-1, 2))
    nodes = np.array(nodes).reshape((-1, 3)).astype(np.uint32)
    # create nx graph
    skel_nx = nx.Graph()
    skel_nx.add_nodes_from([(ix, dict(position=coord)) for ix, coord
                            in enumerate(nodes)])

    new_edges = [tuple(ix) for ix in edges]
    skel_nx.add_edges_from(new_edges)
    if sparsify:
        skel_nx = sparsify_skeleton_fast(skel_nx)
    n_cc = nx.number_connected_components(skel_nx)
    if n_cc > 1:
        log_reps.critical('SV {} contained {} connected components in its skel'
                          'eton representation. Stitching now.'
                          ''.format(so.id, n_cc))
        skel_nx = stitch_skel_nx(skel_nx)
    nodes, diameters, edges = from_netkx_to_arr(skel_nx)
    # just get nodes, diameters and edges
    return nodes, diameters, edges


def from_sso_to_netkx_fast(sso, sparsify=True):
    """
    Stitches the SV skeletons using sso.rag

    Parameters
    ----------
    sso : SuperSegmentationObject
    sparsify : bool
        Sparsify SV skeletons before stitching

    Returns
    -------
    nx.Graph
    """
    skel_nx = nx.Graph()
    sso.load_attr_dict()
    ssv_skel = {'nodes': [], 'edges': [], 'diameters': []}
    res = start_multiprocess_imap(create_new_skeleton_fast,
                                  [(sv, sparsify) for sv in sso.svs],
                                  nb_cpus=sso.nb_cpus, show_progress=False)
    nodes, diameters, edges, sv_id_arr = [], [], [], []
    # first offset is 0, last length is not needed
    n_nodes_per_sv = [0] + list(
        np.cumsum([len(el[0]) for el in res])[:-1])

    for ii in range(len(res)):
        if len(res[ii][0]) == 0:  # skip missing / empty skeletons, e.g. happens for small SVs
            continue
        nodes.append(res[ii][0])
        diameters.append(res[ii][1])
        edges.append(res[ii][2] + int(n_nodes_per_sv[ii]))
        # store mapping from node to SV ID
        sv_id_arr.append([sso.sv_ids[ii]] * len(res[ii][0]))

    ssv_skel['nodes'] = np.concatenate(nodes)
    ssv_skel['diameters'] = np.concatenate(diameters, axis=0)
    sv_id_arr = np.concatenate(sv_id_arr)
    node_ix_arr = np.arange(len(sv_id_arr))
    # stitching
    if len(sso.sv_ids) > 1:
        # iterates over SV object edges
        for e1, e2 in sso.load_edgelist():
            # get closest edge between SV nodes in question and new edge add to edges
            nodes1 = ssv_skel['nodes'][sv_id_arr == e1.id] * sso.scaling
            nodes2 = ssv_skel['nodes'][sv_id_arr == e2.id] * sso.scaling
            nodes1 = nodes1.astype(np.float32)
            nodes2 = nodes2.astype(np.float32)
            if len(nodes1) == 0 or len(nodes2) == 0:
                continue  # SV without skeleton
            nodes1_ix = node_ix_arr[sv_id_arr == e1.id]
            nodes2_ix = node_ix_arr[sv_id_arr == e2.id]
            tree = spatial.cKDTree(nodes1)
            dists, node_ixs1 = tree.query(nodes2)
            # # get global index of nodes
            ix2 = nodes2_ix[np.argmin(dists)]
            ix1 = nodes1_ix[node_ixs1[np.argmin(dists)]]
            # node_dist_check = np.linalg.norm(ssv_skel['nodes'][ix1].astype(np.float32) -
            #                                   ssv_skel['nodes'][ix2].astype(np.float32))
            # if np.min(dists) < node_dist_check or node_dist_check > 10e3:
            #     raise ValueError
            edges.append(np.array([[ix1, ix2]], dtype=np.uint32))
    ssv_skel['edges'] = np.concatenate(edges)

    if len(ssv_skel['nodes']) == 0:
        sso.skeleton = ssv_skel
        return
    skel_nx.add_nodes_from([(ix, dict(position=coord)) for ix, coord
                            in enumerate(ssv_skel['nodes'])])
    edges = [tuple(ix) for ix in ssv_skel['edges']]
    skel_nx.add_edges_from(edges)
    if nx.number_connected_components(skel_nx) != 1:
        msg = 'Stitching of SV skeletons failed during "from_sso_to_netkx_' \
              'fast" with {} connected components. Please check the underlying'\
              ' RAG of SSV {}. Performing stitching method to add missing edg' \
              'es recursively.'.format(nx.number_connected_components(skel_nx),
                                       sso.id)
        skel_nx = stitch_skel_nx(skel_nx)
        log_reps.critical(msg)
        assert nx.number_connected_components(skel_nx) == 1
    sso.skeleton = ssv_skel
    return skel_nx


def create_sso_skeleton_fast(sso, pruning_thresh=700, sparsify=True):
    """
    Creates the super super voxel skeleton. NOTE: If the underlying RAG does
    not connect close-by SVs do not use this method,
    but use 'create_sso_skeleton' instead. The latter will recursively add the
    shortest edge between two different SVs. It is ~10x faster on single CPU.
    To use multi-processing, set ssv.nb_cpus > 1

    Parameters
    ----------
    sso : Super Segmentation Object
    pruning_thresh : int
        threshold for pruning
    sparsify : bool
        will sparsify if True otherwise not

    Returns
    -------

    """
    # Creating network kx graph from sso skel
    log_reps.debug('Creating skeleton of SSO {}'.format(sso.id))
    skel_nx = from_sso_to_netkx_fast(sso)
    log_reps.debug('Number CC after stitching and sparsifying SSO {}:'.format(sso.id),
          nx.number_connected_components(skel_nx))
    # Sparse again after stitching. Inexpensive.
    if sparsify:
        sso, skel_nx = sparsify_skeleton(sso, skel_nx)
        log_reps.debug(
            'Number CC after 2nd sparsification SSO {}:'.format(sso.id),
            nx.number_connected_components(skel_nx))
    # Pruning the stitched sso skeletons
    sso, skel_nx = prune_stub_branches(sso, skel_nx, len_thres=pruning_thresh)
    log_reps.debug('Number CC after pruning SSO {}:'.format(sso.id),
          nx.number_connected_components(skel_nx))
    # Estimating the radii
    sso.skeleton = radius_correction_found_vertices(sso)

    return sso


def glia_pred_exists(so):
    so.load_attr_dict()
    return "glia_probas" in so.attr_dict


def views2tripletinput(views):
    views = views[:, :, :1] # use first view only
    out_d = np.concatenate([views,
                            np.ones_like(views),
                            np.ones_like(views)], axis=2)
    return out_d.astype(np.float32)


def get_pca_view_hists(sso, t_net, pca):
    views = sso.load_views()
    latent = t_net.predict_proba(views2tripletinput(views))
    latent = pca.transform(latent)
    hist0 = np.histogram(latent[:, 0], bins=50, range=[-2, 2], normed=True)
    hist1 = np.histogram(latent[:, 1], bins=50, range=[-3.2, 3], normed=True)
    hist2 = np.histogram(latent[:, 2], bins=50, range=[-3.5, 3.5], normed=True)
    return np.array([hist0, hist1, hist2])


def save_view_pca_proj(sso, t_net, pca, dest_dir, ls=20, s=6.0, special_points=(),
                       special_markers=(), special_kwargs=()):
    import matplotlib
    matplotlib.use("Agg", warn=False, force=True)
    import matplotlib.pyplot as plt
    import matplotlib.ticker as ticker
    views = sso.load_views()
    latent = t_net.predict_proba(views2tripletinput(views))
    latent = pca.transform(latent)
    col = (np.array(latent) - latent.min(axis=0)) / (latent.max(axis=0)-latent.min(axis=0))
    col = np.concatenate([col, np.ones_like(col)[:, :1]], axis=1)
    for ii, (a, b) in enumerate([[0, 1], [0, 2], [1, 2]]):
        fig, ax = plt.subplots()
        plt.scatter(latent[:, a], latent[:, b], c=col, s=s, lw=0.5, marker="o",
                    edgecolors=col)
        if len(special_points) >= 0:
            for kk, sp in enumerate(special_points):
                if len(special_markers) == 0:
                    sm = "x"
                else:
                    sm = special_markers[kk]
                if len(special_kwargs) == 0:
                    plt.scatter(sp[None, a], sp[None, b], s=75.0, lw=2.3,
                                marker=sm, edgecolor="0.3", facecolor="none")
                else:
                    plt.scatter(sp[None, a], sp[None, b], **special_kwargs)
        fig.patch.set_facecolor('white')
        ax.tick_params(axis='x', which='major', labelsize=ls, direction='out',
                       length=4, width=3, right="off", top="off", pad=10)
        ax.tick_params(axis='y', which='major', labelsize=ls, direction='out',
                       length=4, width=3, right="off", top="off", pad=10)

        ax.tick_params(axis='x', which='minor', labelsize=ls, direction='out',
                       length=4, width=3, right="off", top="off", pad=10)
        ax.tick_params(axis='y', which='minor', labelsize=ls, direction='out',
                       length=4, width=3, right="off", top="off", pad=10)
        plt.xlabel(r"$Z_%d$" % (a+1), fontsize=ls)
        plt.ylabel(r"$Z_%d$" % (b+1), fontsize=ls)
        ax.xaxis.set_major_locator(ticker.MultipleLocator(2))
        ax.yaxis.set_major_locator(ticker.MultipleLocator(2))
        plt.tight_layout()
        plt.savefig(dest_dir+"/%d_pca_%d%d.png" % (sso.id, a+1, b+1), dpi=400)
        plt.close()


def extract_skel_features(ssv, feature_context_nm=8000, max_diameter=1000,
                          obj_types=("sj", "mi", "vc"), downsample_to=None):
    """

    Parameters
    ----------
    ssv
    feature_context_nm : int
        effective field for feature statistic 2*feature_context_nm
    max_diameter
    obj_types
    downsample_to

    Returns
    -------

    """
    node_degrees = np.array(list(dict(ssv.weighted_graph().degree()).values()),
                            dtype=np.int)

    sizes = {}
    for obj_type in obj_types:
        objs = ssv.get_seg_objects(obj_type)
        sizes[obj_type] = np.array([obj.size for obj in objs],
                                   dtype=np.int)

    if downsample_to is not None:
        if downsample_to > len(ssv.skeleton["nodes"]):
            downsample_by = 1
        else:
            downsample_by = int(len(ssv.skeleton["nodes"]) /
                                float(downsample_to))
    else:
        downsample_by = 1

    features = []
    for i_node in range(len(ssv.skeleton["nodes"][::downsample_by])):
        this_i_node = i_node * downsample_by
        this_features = []

        paths = nx.single_source_dijkstra_path(ssv.weighted_graph(),
                                               this_i_node,
                                               feature_context_nm)
        neighs = np.array(list(paths.keys()), dtype=np.int)

        neigh_diameters = ssv.skeleton["diameters"][neighs]
        this_features.append(np.mean(neigh_diameters))
        this_features.append(np.std(neigh_diameters))
        hist_feat = np.histogram(neigh_diameters, bins=10, range=(0, max_diameter))[0]
        hist_feat = np.array(hist_feat) / hist_feat.sum()
        this_features += list(hist_feat)
        this_features.append(np.mean(node_degrees[neighs]))

        for obj_type in obj_types:
            neigh_objs = np.array(ssv.skeleton["assoc_%s" % obj_type])[
                neighs]
            neigh_objs = [item for sublist in neigh_objs for item in
                          sublist]
            neigh_objs = np.unique(np.array(neigh_objs))
            if len(neigh_objs) == 0:
                this_features += [0, 0, 0]
                continue

            this_features.append(len(neigh_objs))
            obj_sizes = sizes[obj_type][neigh_objs]
            this_features.append(np.mean(obj_sizes))
            this_features.append(np.std(obj_sizes))

        # box feature
        edge_len = feature_context_nm * 2
        bb = [ssv.skeleton["nodes"][this_i_node], np.array([edge_len,] * 3)]
        vol_tot = feature_context_nm ** 3
        node_density = np.sum(in_bounding_box(ssv.skeleton["nodes"], bb)) / vol_tot
        this_features.append(node_density)

        features.append(np.array(this_features))
    return np.array(features)


def associate_objs_with_skel_nodes(ssv, obj_types=("sj", "vc", "mi"),
                                   downsampling=(8, 8, 4)):
    if ssv.skeleton is None:
        ssv.load_skeleton()

    for obj_type in obj_types:
        voxels = []
        voxel_ids = [0]
        for obj in ssv.get_seg_objects(obj_type):
            vl = obj.load_voxel_list_downsampled_adapt(downsampling)

            if len(vl) == 0:
                continue

            if len(voxels) == 0:
                voxels = vl
            else:
                voxels = np.concatenate((voxels, vl))

            voxel_ids.append(voxel_ids[-1] + len(vl))

        if len(voxels) == 0:
            ssv.skeleton["assoc_%s" % obj_type] = [[]] * len(
                ssv.skeleton["nodes"])
            continue

        voxel_ids = np.array(voxel_ids)

        kdtree = scipy.spatial.cKDTree(voxels * ssv.scaling)
        balls = kdtree.query_ball_point(ssv.skeleton["nodes"] *
                                        ssv.scaling, 500)
        nodes_objs = []
        for i_node in range(len(ssv.skeleton["nodes"])):
            nodes_objs.append(list(np.unique(
                np.sum(voxel_ids[:, None] <= np.array(balls[i_node]),
                       axis=0) - 1)))

        ssv.skeleton["assoc_%s" % obj_type] = nodes_objs

    ssv.save_skeleton(to_kzip=False, to_object=True)


def skelnode_comment_dict(sso):
    comment_dict = {}
    skel = load_skeleton_kzip(sso.skeleton_kzip_path)["skeleton"]
    for n in skel.getNodes():
        c = frozenset(n.getCoordinate())
        comment_dict[c] = n.getComment()
    return comment_dict


def label_array_for_sso_skel(sso, comment_converter):
    """
    Converts skeleton node comments from annotation.xml in
    sso.skeleton_kzip_path (see SkeletonAnnotation class from knossos utils)
    to a label array of length (and same ordering) as sso.skeleton["nodes"].
    If comment was unspecified, it will get label -1

    Parameters
    ----------
    sso : SuperSegmentationObject
    comment_converter : dict
        Key: Comment, Value: integer label

    Returns
    -------
    np.array
        Label array of len(sso.skeleton["nodes"])
    """
    if sso.skeleton is None:
        sso.load_skeleton()
    cd = skelnode_comment_dict(sso)
    label_array = np.ones(len(sso.skeleton["nodes"]), dtype=np.int) * -1
    for ii, n in enumerate(sso.skeleton["nodes"]):
        comment = cd[frozenset(n.astype(np.int))].lower()
        try:
            label_array[ii] = comment_converter[comment]
        except KeyError:
            pass
    return label_array


def write_axpred_cnn(ssv, pred_key_appendix, dest_path=None, k=1):
    if dest_path is None:
        dest_path = ssv.skeleton_kzip_path_views
    pred_key = "axoness_preds%s" % pred_key_appendix
    if not ssv.attr_exists(pred_key):
        log_reps.info("Couldn't find specified axoness prediction. Falling back "
                      "to default.")
        preds = np.array(start_multiprocess_obj("axoness_preds",
                                                   [[sv, {
                                                       "pred_key_appendix": pred_key_appendix}]
                                                    for sv in ssv.svs],
                                                   nb_cpus=ssv.nb_cpus))
        preds = np.concatenate(preds)
    else:
        preds = ssv.lookup_in_attribute_dict(pred_key)
    log_reps.debug("Collected axoness:", Counter(preds).most_common())
    locs = ssv.sample_locations()
    log_reps.debug("Collected locations.")
    pred_coords = np.concatenate(locs)
    assert pred_coords.ndim == 2
    assert pred_coords.shape[1] == 3
    colors = np.array(np.array([[0.6, 0.6, 0.6, 1], [0.841, 0.138, 0.133, 1.],
                                [0.32, 0.32, 0.32, 1.]]) * 255, dtype=np.uint)
    ssv._pred2mesh(pred_coords, preds, "axoness.ply", dest_path=dest_path, k=k,
                   colors=colors)


def _cnn_axoness2skel(sso, pred_key_appendix="", k=1, force_reload=False,
                      save_skel=True, use_cache=False):
    """
    By default, will create 'axoness_preds_cnn' attribute in SSV attribute dict
     and save new skeleton attributes with keys "axoness" and "axoness_probas".

    Parameters
    ----------
    sso : SuperSegmentationObject
    pred_key_appendix : str
    k : int
    force_reload : bool
        Reload SV predictions.
    save_skel : bool
        Save SSV skeleton with prediction attirbutes
    use_cache : bool
        Write intermediate SV predictions in SSV attribute dict to disk

    Returns
    -------

    """
    if k != 1:
        log_reps.warn("Parameter 'k' is deprecated but was set to {}. "
                      "It is not longer used in this method.".format(k))
    if sso.skeleton is None:
        sso.load_skeleton()
    proba_key = "axoness_probas_cnn%s" % pred_key_appendix
    pred_key = "axoness_preds_cnn%s" % pred_key_appendix
    if not sso.attr_exists(pred_key) or not sso.attr_exists(proba_key) or\
            force_reload:
        preds = np.array(start_multiprocess_obj(
            "axoness_preds", [[sv, {"pred_key_appendix": pred_key_appendix}]
                              for sv in sso.svs],
                                                   nb_cpus=sso.nb_cpus))
        probas = np.array(start_multiprocess_obj(
            "axoness_probas", [[sv, {"pred_key_appendix": pred_key_appendix}]
                               for sv in sso.svs], nb_cpus=sso.nb_cpus))
        preds = np.concatenate(preds)
        probas = np.concatenate(probas)
        sso.attr_dict[proba_key] = probas
        sso.attr_dict[pred_key] = preds
        if use_cache:
            sso.save_attributes([proba_key, pred_key], [probas, preds])
    else:
        preds = sso.lookup_in_attribute_dict(pred_key)
        probas = sso.lookup_in_attribute_dict(proba_key)
    loc_coords = np.concatenate(sso.sample_locations())
    assert len(loc_coords) == len(preds), "Number of view coordinates is" \
                                          "different from number of view" \
                                          "predictions. SSO %d" % sso.id
    # find NN in loc_coords for every skeleton node and use their majority
    # prediction
    node_preds = colorcode_vertices(sso.skeleton["nodes"] * sso.scaling,
                                    loc_coords, preds, colors=[0, 1, 2], k=1)
    node_probas, ixs = assign_rep_values(sso.skeleton["nodes"] * sso.scaling,
                                         loc_coords, probas, return_ixs=True)
    assert np.max(ixs) <= len(loc_coords), "Maximum index for sample " \
                                           "coordinates is bigger than " \
                                           "length of sample coordinates."
    sso.skeleton["axoness%s" % pred_key_appendix] = node_preds
    sso.skeleton["axoness_probas%s" % pred_key_appendix] = node_probas
    sso.skeleton["view_ixs"] = ixs
    if save_skel:
        sso.save_skeleton()


def _average_node_axoness_views(sso, pred_key_appendix="", pred_key=None,
                                max_dist=10000, return_res=False,
                                use_cache=False):
    """
    Averages the axoness prediction along skeleton with maximum path length
    of 'max_dist'. Therefore, view indices were mapped to every skeleton
    node and collected while traversing the skeleton. The majority of the
    set of their predictions will be assigned to the source node.
    By default, will create 'axoness_preds_cnn' attribute in SSV attribute dict
     and save new skeleton attribute with key "%s_views_avg%d" % (pred_key, max_dist).

    Parameters
    ----------
    sso : SuperSegmentationObject
    pred_key : str
        Key for the stored SV predictions
    max_dist : int
    return_res : bool
    use_cache : bool
        Write intermediate SV predictions in SSV attribute dict to disk
    """
    if sso.skeleton is None:
        sso.load_skeleton()
    if len(sso.skeleton["edges"]) == 0:
        log_reps.error("Zero edges in skeleton of SSV %d. "
                       "Skipping averaging." % sso.id)
        return
    if pred_key is None:
        pred_key = "axoness_preds_cnn%s" % pred_key_appendix
    elif len(pred_key_appendix) > 0:
        raise ValueError("Only one of the two may be given: 'pred_key' or"
                         "'pred_key_appendix', but not both.")
    if type(pred_key) != str:
        raise ValueError("'pred_key' has to be of type str.")
    if not sso.attr_exists(pred_key) and ("axoness_preds_cnn" not in pred_key):
        if len(pred_key_appendix) > 0:
            log_reps.error("Couldn't find specified axoness prediction. Falling"
                           " back to default (-> per SV stored multi-view "
                           "prediction including SSV context")
        preds = np.array(start_multiprocess_obj(
            "axoness_preds", [[sv, {"pred_key_appendix": pred_key_appendix}]
                              for sv in sso.svs], nb_cpus=sso.nb_cpus))
        preds = np.concatenate(preds)
        sso.attr_dict[pred_key] = preds
        if use_cache:
            sso.save_attributes([pred_key], [preds])
    else:
        preds = sso.lookup_in_attribute_dict(pred_key)
    loc_coords = np.concatenate(sso.sample_locations())
    assert len(loc_coords) == len(preds), "Number of view coordinates is " \
                                          "different from number of view " \
                                          "predictions. SSO %d" % sso.id
    if "view_ixs" not in sso.skeleton.keys():
        log_reps.info("View indices were not yet assigned to skeleton nodes. "
                      "Running now '_cnn_axonness2skel(sso, "
                      "pred_key_appendix=pred_key_appendix, k=1)'")
        _cnn_axoness2skel(sso, pred_key_appendix=pred_key_appendix, k=1,
                          save_skel=not return_res, use_cache=use_cache)
    view_ixs = np.array(sso.skeleton["view_ixs"])
    avg_pred = []

    g = sso.weighted_graph()
    for n in range(g.number_of_nodes()):
        paths = nx.single_source_dijkstra_path(g, n, max_dist)
        neighs = np.array(list(paths.keys()), dtype=np.int)
        unique_view_ixs = np.unique(view_ixs[neighs], return_counts=False)
        cls, cnts = np.unique(preds[unique_view_ixs], return_counts=True)
        c = cls[np.argmax(cnts)]
        avg_pred.append(c)
    if return_res:
        return avg_pred
    sso.skeleton["axoness%s_avg%d" % (pred_key_appendix, max_dist)] = avg_pred
    sso.save_skeleton()


def majority_vote_compartments(sso, ax_pred_key='axoness'):
    """
    By default, will save new skeleton attribute with key
     ax_pred_key + "_comp_maj".

    Parameters
    ----------
    sso : SuperSegmentationObject
    ax_pred_key : str
        Key for the axoness predictions stored in sso.skeleton

    Returns
    -------

    """
    g = sso.weighted_graph(add_node_attr=(ax_pred_key, ))
    soma_free_g = g.copy()
    for n, d in g.nodes(data=True):
        if d[ax_pred_key] == 2:
            soma_free_g.remove_node(n)
    ccs = list(nx.connected_component_subgraphs(soma_free_g))
    new_axoness_dc = nx.get_node_attributes(g, ax_pred_key)
    for cc in ccs:
        preds = [d[ax_pred_key] for n, d in cc.nodes(data=True)]
        cls, cnts = np.unique(preds, return_counts=True)
        majority = cls[np.argmax(cnts)]
        probas = np.array(cnts, dtype=np.float32) / np.sum(cnts)
        # positively bias dendrite assignment
        if (majority == 1) and (probas[cls == 1] < 0.66):
            majority = 0
        for n in cc.nodes():
            new_axoness_dc[n] = majority
    nx.set_node_attributes(g, new_axoness_dc, ax_pred_key)
    new_axoness_arr = np.zeros((len(sso.skeleton["nodes"])))
    for n, d in g.nodes(data=True):
        new_axoness_arr[n] = d[ax_pred_key]
    sso.skeleton[ax_pred_key + "_comp_maj"] = new_axoness_arr
    sso.save_skeleton()


def find_incomplete_ssv_views(ssd, woglia, n_cores=global_params.NCORES_PER_NODE):
    sd = ssd.get_segmentationdataset("sv")
    incomplete_sv_ids = find_missing_sv_views(sd, woglia, n_cores)
    missing_ssv_ids = set()
    for sv_id in incomplete_sv_ids:
        try:
            ssv_id = ssd.mapping_dict_reversed[sv_id]
            missing_ssv_ids.add(ssv_id)
        except KeyError:
            pass  # sv does not exist in this SSD
    return list(missing_ssv_ids)


def find_incomplete_ssv_skeletons(ssd, n_cores=global_params.NCORES_PER_NODE):
    svs = np.concatenate([list(ssv.svs) for ssv in ssd.ssvs])
    incomplete_sv_ids = find_missing_sv_skeletons(svs, n_cores)
    missing_ssv_ids = set()
    for sv_id in incomplete_sv_ids:
        try:
            ssv_id = ssd.mapping_dict_reversed[sv_id]
            missing_ssv_ids.add(ssv_id)
        except KeyError:
            pass  # sv does not exist in this SSD
    return list(missing_ssv_ids)


def find_missing_sv_attributes_in_ssv(ssd, attr_key, n_cores=global_params.NCORES_PER_NODE):
    sd = ssd.get_segmentationdataset("sv")
    incomplete_sv_ids = find_missing_sv_attributes(sd, attr_key, n_cores)
    missing_ssv_ids = set()
    for sv_id in incomplete_sv_ids:
        try:
            ssv_id = ssd.mapping_dict_reversed[sv_id]
            missing_ssv_ids.add(ssv_id)
        except KeyError:
            pass  # sv does not exist in this SSD
    return list(missing_ssv_ids)


def predict_views_semseg(views, model, batch_size=20, verbose=False):
    """
    Predicts a view array of shape [N_LOCS, N_CH, N_VIEWS, X, Y] with
    N_LOCS locations each with N_VIEWS perspectives, N_CH different channels
    (e.g. shape of cell, mitochondria, synaptic junctions and vesicle clouds).

    Parameters
    ----------
    views : np.array
        shape of [N_LOCS, N_CH, N_VIEWS, X, Y] as uint8 scaled from 0 to 255
    model : pytorch model
    batch_size : int
    verbose : bool

    Returns
    -------

    """
    # if verbose:
    #     log_reps.debug('Reshaping view array with shape {}.'
    #                    ''.format(views.shape))
    views = views.astype(np.float32) / 255.
    views = views.swapaxes(1, 2)  # swap channel and view axis
    # N, 2, 4, 128, 256
    orig_shape = views.shape
    # reshape to predict single projections, N*2, 4, 128, 256
    views = views.reshape([-1] + list(orig_shape[2:]))

    # if verbose:
    #     log_reps.debug('Predicting view array with shape {}.'
    #                    ''.format(views.shape))
    # predict and reset to original shape: N, 2, 4, 128, 256
    labeled_views = model.predict_proba(views, bs=batch_size, verbose=verbose)
    labeled_views = np.argmax(labeled_views, axis=1)[:, None]
    # if verbose:
    #     log_reps.debug('Finished prediction of view array with shape {}.'
    #                    ''.format(views.shape))
    labeled_views = labeled_views.reshape(list(orig_shape[:2])
                                          + list(labeled_views.shape[1:]))
    # swap axes to get source shape
    labeled_views = labeled_views.swapaxes(2, 1)
    return labeled_views


def pred_svs_semseg(model, views, pred_key=None, svs=None, return_pred=False,
                    nb_cpus=1, verbose=False):
    """
    Predicts views of a list of SVs and saves them via SV.save_views.
    Efficient helper function for chunked predictions,
    therefore requires pre-loaded views.

    Parameters
    ----------
    model :
    views : List[np.array]
        N_SV each with np.array of shape [N_LOCS, N_CH, N_VIEWS, X, Y]
         as uint8 scaled from 0 to 255
    pred_key : str
    nb_cpus : int
        number CPUs for saving the SV views
        svs : list[SegmentationObject]
    svs : Optional[list[SegmentationObject]]
    return_pred : Optional[bool]
    verbose : bool

    Returns
    -------
    list[np.array]
        if 'return_pred=True' it returns the label views of input
    """
    if not return_pred and (svs is None or pred_key is None):
        raise ValueError('SV objects and "pred_key" have to be given if'
                         ' predictions should be saved at SV view storages.')
    part_views = np.cumsum([0] + [len(v) for v in views])
    assert len(part_views) == len(views) + 1
    views = np.concatenate(views)  # merge axis 0, i.e. N_SV and N_LOCS to N_SV*N_LOCS
    # views have shape: M, 4, 2, 128, 256
    label_views = predict_views_semseg(views, model, verbose=verbose)
    svs_labelviews = []
    for ii in range(len(part_views[:-1])):
        sv_label_views = label_views[part_views[ii]:part_views[ii + 1]]
        svs_labelviews.append(sv_label_views)
    assert len(part_views) == len(svs_labelviews) + 1
    if return_pred:
        return svs_labelviews
    params = [[sv, dict(views=views, index_views=False, woglia=True,
                        view_key=pred_key)]
              for sv, views in zip(svs, svs_labelviews)]
    start_multiprocess_obj('save_views', params, nb_cpus=nb_cpus)


def pred_sv_chunk_semseg(args):
    """

    Parameters
    ----------
    args :

    Returns
    -------

    """
    from syconn.proc.sd_proc import sos_dict_fact, init_sos
    from elektronn3.models.base import InferenceModel
    from syconn.backend.storage import CompressedStorage
    so_chunk_paths = args[0]
    model_kwargs = args[1]
    so_kwargs = args[2]
    pred_kwargs = args[3]

    # By default use views after glia removal
    if 'woglia' in pred_kwargs:
        woglia = pred_kwargs["woglia"]
        del pred_kwargs["woglia"]
    else:
        woglia = True
    pred_key = pred_kwargs["pred_key"]
    if 'raw_only' in pred_kwargs:
        raw_only = pred_kwargs['raw_only']
        del pred_kwargs['raw_only']
    else:
        raw_only = False

    model = InferenceModel(**model_kwargs)
    for p in so_chunk_paths:
        # get raw views
        view_dc_p = p + "/views_woglia.pkl" if woglia else p + "/views.pkl"
        view_dc = CompressedStorage(view_dc_p, disable_locking=True)
        svixs = list(view_dc.keys())
        if len(svixs) == 0:
            continue
        views = list(view_dc.values())
        if raw_only:
            views = views[:, :1]
        sd = sos_dict_fact(svixs, **so_kwargs)
        svs = init_sos(sd)
        label_views = pred_svs_semseg(model, views, svs, return_pred=True,
                                      verbose=True)
        # choose any SV to get a path constructor for the v
        # iew storage (is the same for all SVs of this chunk)
        lview_dc_p = svs[0].view_path(woglia, view_key=pred_key)
        label_vd = CompressedStorage(lview_dc_p, disable_locking=True)
        for ii in range(len(svs)):
            label_vd[svs[ii].id] = label_views[ii]
        label_vd.push()


def semseg2mesh(sso, semseg_key, nb_views=None, dest_path=None, k=1,
                colors=None, force_recompute=False, index_view_key=None):
    """
    # TODO: optimize with cython
    Maps semantic segmentation to SSV mesh.

    Parameters
    ----------
    sso : SuperSegmentationObject
    semseg_key : str
    nb_views : int
    dest_path : Optional[str]
        Colored mesh will be written to k.zip and not returned.
    k : int
        Number of nearest vertices to average over. If k=0 unpredicted vertices
         will be treated as 'unpredicted' class.
    colors : Optional[Tuple[list]]
        np.array with as many entries as the maximum label of 'semseg_key'
        predictions with values between 0 and 255 (will be interpreted as uint8).
        If it is None, the majority label according to kNN will be returned
        instead. Note to add a color for unpredicted vertices if k==0; here
        illustrated with by the spine prediction example:
        if k=0: [neck, head, shaft, other, background, unpredicted]
        else: [neck, head, shaft, other, background]
    force_recompute : bool
    index_view_key : str

    Returns
    -------
    np.array, np.array, np.array, np.array
        indices, vertices, normals, color
    """
    ld = sso.label_dict('vertex')
    if force_recompute or not semseg_key in ld:
        ts0 = time.time()  # view loading
        if nb_views is None and index_view_key is None:
            # load default
            i_views = sso.load_views(index_views=True).flatten()
        else:
            if index_view_key is None:
                index_view_key = "index{}".format(nb_views)
            # load special views
            i_views = sso.load_views(index_view_key).flatten()
        semseg_views = sso.load_views(semseg_key).flatten()
        ts1 = time.time()
        log_reps.debug('Time to load index and shape views: '
                       '{:.2f}s.'.format(ts1 - ts0))
        ind = sso.mesh[0]
        dc = defaultdict(list)
        background_id = np.max(i_views)
        # color buffer holds traingle ID not vertex ID  # TODO: this should be a one time conversion step after the index view rendering!
        for ii in range(len(i_views)):
            triangle_ix = i_views[ii]
            if triangle_ix == background_id:
                continue
            l = semseg_views[ii]  # triangle label
            # get vertex ixs from triangle ixs via:
            vertex_ix = triangle_ix * 3
            dc[ind[vertex_ix]].append(l)
            dc[ind[vertex_ix + 1]].append(l)
            dc[ind[vertex_ix + 2]].append(l)
        ts2 = time.time()
        log_reps.debug('Time to generate look-up dict: '
                       '{:.2f}s.'.format(ts2 - ts1))
        # background label is highest label in prediction (see 'generate_palette' or
        # 'remap_rgb_labelviews' in multiviews.py)
        background_l = np.max(semseg_views)
        unpredicted_l = background_l + 1
        if unpredicted_l > 255:
            raise ValueError('Overflow in label view array.')
        vertex_labels = np.ones((len(sso.mesh[1]) // 3), dtype=np.uint8) * unpredicted_l
        for ix, v in dc.items():
            l, cnts = np.unique(v, return_counts=True)
            vertex_labels[ix] = l[np.argmax(cnts)]
        if k == 0:  # map actual prediction situation / coverage
            # keep unpredicted vertices and vertices with background labels
            predicted_vertices = sso.mesh[1].reshape(-1, 3)
            predictions = vertex_labels
        else:
            # remove unpredicted vertices
            predicted_vertices = sso.mesh[1].reshape(-1, 3)[vertex_labels != unpredicted_l]
            predictions = vertex_labels[vertex_labels != unpredicted_l]
            # remove background class
            predicted_vertices = predicted_vertices[predictions != background_id]
            predictions = predictions[predictions != background_id]
        ts3 = time.time()
        log_reps.debug('Time to map predictions on vertices: '
                       '{:.2f}s.'.format(ts3 - ts2))
        if k > 0:  # map predictions of predicted vertices to all vertices
            maj_vote = colorcode_vertices(
                sso.mesh[1].reshape((-1, 3)), predicted_vertices, predictions, k=k,
                return_color=False, nb_cpus=sso.nb_cpus)
        else:  # no vertex mask was applied in this case
            maj_vote = predictions
        ts4 = time.time()
        log_reps.debug('Time to map predictions on unpredicted vertices: '
                       '{:.2f}s.'.format(ts4 - ts3))
        # add prediction to mesh storage
        ld[semseg_key] = maj_vote
        ld.push()
    else:
        maj_vote = ld[semseg_key]
    if colors is not None:
        col = colors[maj_vote].astype(np.uint8)
        if np.sum(col) == 0:
            log_reps.warn('All colors-zero warning during "semseg2mesh"'
                          ' of SSO {}. Make sure color values have uint8 range '
                          '0...255'.format(sso.id))
    else:
        col = maj_vote
    if dest_path is not None:
        if colors is None:
            col = None  # set to None, because write_mesh2kzip only supports
            # RGBA colors and no labels
        write_mesh2kzip(dest_path, sso.mesh[0], sso.mesh[1], sso.mesh[2],
                        col, ply_fname=semseg_key + ".ply")
        return
    return sso.mesh[0], sso.mesh[1], sso.mesh[2], col


def semseg_of_sso_nocache(sso, model, semseg_key, ws, nb_views, comp_window,
                          dest_path=None, verbose=False):
    # TODO: check if save=False is actually happening everywhere, it seems raw views are being saved
    """
    Renders raw and index views at rendering locations determined by `comp_window`
    and according to given view properties. Views will be predicted with the given
    `model` and maps prediction results onto mesh. Vertex labels are stored on file
    system and can be accessed via `sso.label_dict('vertex')[semseg_key]`.

    Parameters
    ----------
    sso : SuperSegmentationObject
    model : nn.Module
    semseg_key : str
    ws : Tuple[int]
        Window size in pixels [y, x]
    nb_views : int
        Number of views rendered at each rendering location.
    comp_window : float
        Physical extent in nm of the view-window along y (see `ws` to infer pixel size)
    dest_path : str
        location of kzip in which colored vertices (according to semantic segmentation
        prediction) are stored.
    verbose : bool
        Adds progress bars for view generation.

    Returns
    -------

    """
    view_kwargs = dict(ws=ws, comp_window=comp_window, nb_views=nb_views,
                       verbose=verbose, save=False)
    raw_view_key = 'raw{}_{}_{}'.format(ws[0], ws[1], nb_views)
    index_view_key = 'index{}_{}_{}'.format(ws[0], ws[1], nb_views)
    # Generate new rendering locations based on SSO vertices
    verts = sso.mesh[1].reshape(-1, 3)
    # downsample vertices and get ~3 locations per comp_window
    ds_factor = comp_window / 3
    # get unique array of downsampled vertex locations (scaled back to nm)
    rendering_locs = np.vstack({tuple(c.astype(np.int)) for c in verts / ds_factor})[None, ] * ds_factor  # added auxilary axis because rendering locations are stored per SV (and not flattened)
    # overwrite default rendering locations (used later on for the view generation)
    sso._sample_locations = rendering_locs
    assert sso.view_caching, "'view_caching' of {} has to be True in order to" \
                             " run 'semseg_of_sso_nocache'.".format(sso)
    # this generates the raw views and their prediction
    sso.predict_semseg(model, semseg_key, raw_view_key=raw_view_key, **view_kwargs)
    # this generates the index views
    sso.render_indexviews(view_key=index_view_key, force_recompute=True,
                          **view_kwargs)
    # map prediction onto mesh and saves it to sso._label_dict['vertex'][semseg_key] (also pushed to file system!)
    sso.semseg2mesh(semseg_key, index_view_key=index_view_key, dest_path=dest_path,
                    force_recompute=True)<|MERGE_RESOLUTION|>--- conflicted
+++ resolved
@@ -98,12 +98,7 @@
     if not overwrite and "celltype_cnn_e3" in sso.attr_dict:
         return
     inp_d = sso_views_to_modelinput(sso, nb_views)
-<<<<<<< HEAD
-    synsign_ratio = [sso.syn_sign_ratio()] * len(inp_d)
-=======
-    inp_d = naive_view_normalization_new(inp_d)
-    synsign_ratio = np.array([sso.syn_sign_ratio()] * len(inp_d))[..., None]
->>>>>>> 70929be1
+    synsign_ratio = [sso.syn_sign_ratio()] * len(inp_d)[..., None]
     res = model.predict_proba((inp_d, synsign_ratio))
     clf = np.argmax(res, axis=1)
     ls, cnts = np.unique(clf, return_counts=True)

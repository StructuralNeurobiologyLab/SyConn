# -*- coding: utf-8 -*-
# SyConn - Synaptic connectivity inference toolkit
#
# Copyright (c) 2016 - now
# Max Planck Institute of Neurobiology, Martinsried, Germany
# Authors: Philipp Schubert, Joergen Kornfeld
import copy
import glob
import os
import re
import shutil
from multiprocessing.pool import ThreadPool
from typing import List, Dict, Optional, Union, Tuple, Iterable, Generator

import numpy as np

from . import log_reps
from .rep_helper import SegmentationBase
from .segmentation import SegmentationDataset, SegmentationObject
from .super_segmentation_helper import assemble_from_mergelist
from .super_segmentation_helper import associate_objs_with_skel_nodes
from .super_segmentation_helper import view_embedding_of_sso_nocache
from .super_segmentation_object import SuperSegmentationObject
from .. import global_params
from ..handler.basics import load_pkl2obj, write_obj2pkl, chunkify, kd_factory
from ..handler.config import DynConfig
from ..mp import batchjob_utils as qu
from ..mp import mp_utils as sm

try:
    import cPickle as pkl
except ImportError:
    import pickle as pkl
from knossos_utils import knossosdataset

try:
    from knossos_utils import mergelist_tools
except ImportError:
    from knossos_utils import mergelist_tools_fallback as mergelist_tools


class SuperSegmentationDataset(SegmentationBase):
    """
    This class represents a set of agglomerated supervoxels, which themselves are
    represented by :class:`~syconn.reps.segmentation.SegmentationObject`.

    Examples:
        After successfully executing :py:func:`syconn.exec.exec_init.run_create_neuron_ssd`,
        and subsequent analysis steps (see the ``SyConn/scripts/example_run/start.py``) it is
        possible to load SSV properties via :func:`~load_cached_data` with the following keys
        (the ordering of the arrays corresponds to :py:attr:`~ssv_ids`):
            * 'id': ID array, identical to :py:attr:`~ssv_ids`. All other properties have the same
              ordering as this array, i.e. if SSV with ID 1234 has index 42 in the 'id'-array you
              will find its properties at index 42 in all other cache-arrays.
            * 'bounding_box': Bounding box of every SSV.
            * 'size': Number voxels of each SSV.
            * 'rep_coord': Representative coordinates for each SSV.
            * 'sv': Supervoxel IDs for every SSV.
            * 'sample_locations': Lists of rendering locations for each SSV. Each entry is a
              list (length corresponds to the number of supervoxels) of coordinate arrays for
              the corresponding SSV.
            * 'celltype_cnn_e3': Celltype classifications based on the elektronn3 CMN.
            * 'celltype_cnn_e3_probas': Celltype logits for the different types as an array of
              shape (M, C; M: Number of predicted random multi-view sets, C: Number of
              classes). In the example run there are currently 9 predicted classes:
              STN=0, DA=1, MSN=2, LMAN=3, HVC=4, GP=5, FS=6, TAN=7, INT=8.
            * 'syn_ssv': Synapse IDs assigned to each SSV.
            * 'syn_sign_ratio': Area-weighted atio of symmetric synapses, see
              :func:`~syconn.reps.super_segmentation_object.SuperSegmentationObject.syn_sign_ratio`.
            * 'sj': Synaptic junction object IDs which were mapped to each SSV. These are used
              for view rendering and also to generate the 'syn_ssv' objects in combination
              with contact sites (see corresponding section in the documentation).
            * 'mapping_sj_ids': Synaptic junction objects which overlap with the respective
              SSVs.
            * 'mapping_sj_ratios': Overlap ratio of the synaptic junctions.
            * 'vc': Vesicle clouds mapped to each SSV.
            * 'mapping_vc_ids': Vesicle cloud objects which overlap with the respective SSVs.
            * 'mapping_vc_ratios': Overlap ratio of the vesicle clouds.
            * 'mi': Mitochondria mapped to each SSV.
            * 'mapping_mi_ids': Mitochondria objects which overlap with the respective SSVs.
            * 'mapping_mi_ratios': Overlap ratio of the mitochondria.

        The following lines initialize the
        :class:`~syconn.reps.super_segmentation_dataset.SuperSegmentationDataset` of the
        example run and explore some of the existing attributes::

            import numpy as np
            from syconn.reps.super_segmentation import *
            ssd = SuperSegmentationDataset(working_dir='~/SyConn/example_cube1/')
            n_synapses = [len(ssv.syn_ssv) for ssv in ssd.ssvs]
            path_length = [ssv.total_edge_length() for ssv in ssd.ssvs]  # in nanometers
            syn_densities = np.array(n_synapses) / np.array(path_length)
            print(np.mean(syn_densities), np.std(syn_densities))

        We can make use of the cached arrays to obtain the total number of synapses per
        cell type as follows::

            celltypes = ssd.load_cached_data('celltype_cnn_e3')
            n_synapses = np.array([len(el) for el in ssd.load_cached_data('syn_ssv')])
            n_synapes_per_type = {ct: np.sum(n_synapses[celltypes==ct]) for ct in range(9)}
            print(n_synapes_per_type)

    Attributes:
        sso_caching: WIP, enables caching mechanisms in SuperSegmentationObjects returned via
            `get_super_segmentation_object`
        sso_locking: If True, locking is enabled for SSV files.
    """

    def __init__(self, working_dir: Optional[str] = None, version: Optional[str] = None, ssd_type: str = 'ssv',
                 version_dict: Optional[Dict[str, str]] = None, sv_mapping: Optional[Union[Dict[int, int], str]] = None,
                 scaling: Optional[Union[List, Tuple, np.ndarray]] = None, config: DynConfig = None,
                 sso_caching: bool = False, sso_locking: bool = False, create: bool = False,
<<<<<<< HEAD
                 sd_lookup: Optional[Dict[str, SegmentationDataset]] = None):
=======
                 sd_lookup: Optional[Dict[str, SegmentationDataset]] = None,
                 cache_properties: Optional[List[str]] = None):
>>>>>>> f4c9cb38
        """
        Args:
            working_dir: Path to the working directory.
            version: Indicates the version of the dataset, e.g. '0', 'groundtruth' etc.
            ssd_type: Changes the directory prefix the dataset is stored in. Currently
                there is no real use-case for this.
            version_dict: Dictionary which contains the versions of other dataset types which share
                the same working directory.
            sv_mapping: Dictionary mapping supervoxel IDs (key) to their super-supervoxel ID.
            scaling: Array defining the voxel size in XYZ. Default is taken from the
                `config.yml` file.
            config: Config. object, see :class:`~syconn.handler.config.DynConfig`. Will be copied and then fixed by
                setting :py:attr:`~syconn.handler.config.DynConfig.fix_config` to True.
            sso_caching: WIP, enables caching mechanism in SuperSegmentationObjects returned via
                `get_super_segmentation_object`
            sso_locking: If True, locking is enabled for SSV files.
            sd_lookup: Lookup dict for :py:class:`~syconn.reps.segmentation.SegmentationDataset`, this will enable
<<<<<<< HEAD
                usage of property cache arrays whenever possible. Only works for the attributes specified during init.
            create: Create folder.
=======
                usage of property cache arrays for all attributes which have been specified in `property_cache` during
                init. of `SegmentationDataset` (see :class:`~syconn.reps.segmentation.SegmentationObject`).
            cache_properties: Use numpy cache arrays to populate the specified object properties when initializing
                :py:class:`~syconn.reps.super_segmentation_object.SuperSegmentationObject` via
                :py:func:`~get_super_segmentation_object`.
            create: Create folder.

>>>>>>> f4c9cb38
        """
        self.ssv_dict = {}
        self._mapping_dict = None
        self.sso_caching = sso_caching
        self.sso_locking = sso_locking
        self._mapping_dict_reversed = None

        self._type = ssd_type
        self._id_changer = []
        self._ssv_ids = None
        # cache mechanism
        self._ssoid2ix = None
        self._property_cache = dict()
        if cache_properties is None:
            cache_properties = tuple()

        if version == 'temp':
            version = 'tmp'
        self._setup_working_dir(working_dir, config, version, scaling)
        if version is not 'tmp' and self._config is not None:
            self._config = copy.copy(self._config)
            self._config.fix_config = True

        if version is None:
            try:
                self._version = self.config["versions"][self.type]
            except KeyError:
                raise Exception(f"Unclear version '{version}' during initialization of {self}.")
        elif version == "new":
            other_datasets = glob.glob(self.working_dir + "/%s_*" % self.type)
            max_version = -1
            for other_dataset in other_datasets:
                try:
                    other_version = \
                        int(re.findall(r"[\d]+",
                                       os.path.basename(other_dataset))[-1])
                    if max_version < other_version:
                        max_version = other_version
                # version is not an integer, found version could be e.g. 'tmp'
                except IndexError:
                    pass

            self._version = max_version + 1
        else:
            self._version = version

        # init sd lookup
        if sd_lookup is None:
            sd_lookup = {"sv": None, "vc": None, "mi": None, "sj": None, "syn_ssv": None}
        self.sd_lookup = sd_lookup

        if version_dict is None:
            try:
                self.version_dict = self.config["versions"]
            except KeyError:
                raise ValueError("No version dict specified in config")
        else:
            if isinstance(version_dict, dict):
                self.version_dict = version_dict
            elif isinstance(version_dict, str) and version_dict == "load":
                if self.version_dict_exists:
                    self.load_version_dict()
            else:
                raise ValueError("No version dict specified in config")

        if create:
            os.makedirs(self.path, exist_ok=True)

        if sv_mapping is not None:
            if type(sv_mapping) is dict and 0 in sv_mapping:
                raise ValueError
            self.apply_mergelist(sv_mapping)

        self.enable_property_cache(cache_properties)

    def __repr__(self):
        return (f'{type(self).__name__}(ssd_type="{self.type}", '
                f'version="{self.version}", working_dir="{self.working_dir}")')

    @property
    def type(self) -> str:
        """
        The type of the underlying supervoxel objects. See
        :class:`~syconn.reps.super_segmentation_object.SuperSegmentationObject`.
        """
        return str(self._type)

    @property
    def scaling(self) -> np.ndarray:
        """
        Voxel size in nanometers (XYZ). Default is taken from the `config.yml`
        file and accessible via :py:attr:`~config`.
        """
        return self._scaling

    @property
    def working_dir(self) -> str:
        """
        Working directory.
        """
        return self._working_dir

    @property
    def config(self) -> DynConfig:
        """
        Config. object which contains all dataset-sepcific parameters.
        """
        if self._config is None:
            self._config = global_params.config
        return self._config

    @property
    def path(self) -> str:
        """
        Full path to dataset directory.
        """
        return "%s/%s_%s/" % (self._working_dir, self.type, self.version)

    @property
    def version(self) -> str:
        """
        Indicates the version of the dataset. The version is part of the
        dataset's folder name.
        """
        return str(self._version)

    @property
    def version_dict_path(self) -> str:
        """
        Path to version dictionary file.
        """
        return self.path + "/version_dict.pkl"

    @property
    def mapping_dict_exists(self) -> bool:
        """
        Checks if the mapping dictionary exists (uper-supervoxel ID to sueprvoxel IDs).
        """
        return os.path.exists(self.mapping_dict_path)

    @property
    def mapping_dict_reversed_exists(self) -> bool:
        """
        Checks if the inverse mapping dictionary exists (supervoxel ID to
        super-supervoxel ID).
        """
        return os.path.exists(self.mapping_dict_reversed_path)

    @property
    def mapping_dict_path(self) -> str:
        """
        Path to the mapping dictionary pkl file.
        """
        return self.path + "/mapping_dict.pkl"

    @property
    def mapping_dict_reversed_path(self) -> str:
        """
        Path to the inverse mapping dictionary pkl file.
        """
        return self.path + "/mapping_dict_reversed.pkl"

    @property
    def id_changer_path(self) -> str:
        """
        Path to the ID change array.
        """
        return self.path + "/id_changer.npy"

    @property
    def version_dict_exists(self) -> bool:
        """
        Checks whether the version dictionary exists at :py:attr:`~version_dict_path`.
        """
        return os.path.exists(self.version_dict_path)

    @property
    def id_changer_exists(self) -> bool:
        """
        Checks whether the version dictionary exists at :py:attr:`~id_changer_path`.
        """
        return os.path.exists(self.id_changer_path)

    @property
    def mapping_dict(self) -> Dict[int, np.ndarray]:
        """
        Dictionary which contains the supervoxel IDs for each super-supervoxel.
        """
        if self._mapping_dict is None:
            if self.mapping_dict_exists:
                self.load_mapping_dict()
            else:
                self._mapping_dict = {}
        return self._mapping_dict

    @property
    def mapping_dict_reversed(self) -> Dict[int, int]:
        """
        Dictionary which contains the super-supervoxel ID for every supervoxel.
        """
        if self._mapping_dict_reversed is None:
            if self.mapping_dict_reversed_exists:
                self.load_mapping_dict_reversed()
            else:
                self._mapping_dict_reversed = {}
                self.load_mapping_dict()
                for k, v in self.mapping_dict.items():
                    for ix in v:
                        self._mapping_dict_reversed[ix] = k
                self.save_mapping_dict_reversed()
        return self._mapping_dict_reversed

    @property
    def ssv_ids(self) -> np.ndarray:
        """
        Super-supervoxel IDs which are part of this
        :class:`~syconn.reps.super_segmentation_dataset.SuperSegmentationDataset` object.
        """
        if self._ssv_ids is None:
            # do not change the order of the if statements as it is crucial
            # for the resulting ordering of self.ssv_ids (only ids.npy matches
            # with all the other cached numpy arrays).
            if os.path.exists(self.path + "/ids.npy"):
                self._ssv_ids = np.load(self.path + "/ids.npy")
            elif len(self.mapping_dict) > 0:
                self._ssv_ids = np.array(list(self.mapping_dict.keys()))
            elif self.mapping_dict_exists:
                self.load_mapping_dict()
                self._ssv_ids = np.array(list(self.mapping_dict.keys()))
            else:
                paths = glob.glob(self.path + "/so_storage/*/*/*/")
                self._ssv_ids = np.array([int(os.path.basename(p.strip("/")))
                                          for p in paths], dtype=np.uint)
        return self._ssv_ids

    @property
    def ssvs(self) -> Generator[SuperSegmentationObject, None, None]:
        """
        Generator of :class:`~syconn.reps.super_segmentation_object.SuperSegmentationObject` objects which are part
        of this  :class:`~syconn.reps.super_segmentation_dataset.SuperSegmentationDataset` object.

        Yields:
            :class:`~syconn.reps.super_segmentation_object.SuperSegmentationObject`
        """
        ix = 0
        tot_nb_ssvs = len(self.ssv_ids)
        while ix < tot_nb_ssvs:
            yield self.get_super_segmentation_object(self.ssv_ids[ix])
            ix += 1

    @property
    def sv_ids(self) -> np.ndarray:
        """
        Flat array of supervoxels which are part of all super-supervoxels in this
        :class:`~syconn.reps.super_segmentation_dataset.SuperSegmentationDataset` object.
        """
        self.load_mapping_dict()
        return np.concatenate(list(self.mapping_dict.values()))

    @property
    def id_changer(self) -> List[int]:
        """
        Used to agglomerate of synapse fragments ('syn', supervoxel-level) to whole synapses between cells ('syn_ssv').
        """
        if len(self._id_changer) == 0:
            self.load_id_changer()
        return self._id_changer

    def load_cached_data(self, prop_name: str, allow_nonexisting: bool = True):
        """
        Todo:
            * remove 's' appendix in file names.

        Args:
            prop_name: Identifier for requested cache array. Ordering of the
                array is the same as :py:attr:`~ssv_ids`.
            allow_nonexisting: If False, will fail for missing numpy files.

        Returns:
            Numpy array of cached property.
        """
        if os.path.exists(self.path + prop_name + "s.npy"):
            return np.load(self.path + prop_name + "s.npy", allow_pickle=True)
        else:
            msg = f'Requested data cache "{prop_name}" did not exist.'
            if not allow_nonexisting:
                log_reps.error(msg)
                raise FileNotFoundError(msg)
            log_reps.warning(msg)

    def sv_id_to_ssv_id(self, sv_id: int) -> int:
        """
        Args:
            sv_id: Supervoxel ID.

        Returns:
            The super-supervoxel ID which `sv_id` is part of.
        """
        return self.id_changer[sv_id]

    def get_segmentationdataset(self, obj_type: str) -> SegmentationDataset:
        assert obj_type in self.version_dict
        return SegmentationDataset(obj_type, version=self.version_dict[obj_type], working_dir=self.working_dir)

    def apply_mergelist(self, sv_mapping: Union[Dict[int, int], str]):
        """
        See :func:`~syconn.reps.super_segmentation_helper.assemble_from_mergelist`.

        Args:
            sv_mapping: Supervoxel agglomeration.

        """
        os.makedirs(self.path, exist_ok=True)
        assemble_from_mergelist(self, sv_mapping)

    def get_super_segmentation_object(self, obj_id: Union[int, Iterable[int]], new_mapping: bool = False,
                                      caching: Optional[bool] = None, create: bool = False) \
            -> Union[SuperSegmentationObject, List[SuperSegmentationObject]]:
        """
        Factory method for
        :class:`~syconn.reps.super_segmentation_object.SuperSegmentationObject`s.
        `bj_id` might be a single ID or list of IDs.

        Args:
            obj_id: ID of the super-supervoxel which should be instantiated. Can also be an
                iterable.
            new_mapping: If True, the returned
                :class:`~syconn.reps.super_segmentation_object.SuperSegmentationObject` object will
                be built on the supervoxel agglomeration stored in
                :py:attr:`~mapping_dict`.
            caching: Enable caching of various attributes.
            create: If True, creates the directory of the super-supervoxel inside the folder
                structure of this dataset.

        Notes:
            * Set the default value of `caching` to False, PS 20Feb2019

        Returns:
            SuperSegmentationObject(s) corresponding to the given `obj_id`
            (int or Iterable[int]).
        """
        kwargs_def = dict(ssd_type=self.type, create=create, scaling=self.scaling, object_caching=caching,
                          voxel_caching=caching, mesh_caching=caching, view_caching=caching, enable_locking_so=False,
                          enable_locking=self.sso_locking, config=self.config)
        if caching is None:
            caching = self.sso_caching
        if np.isscalar(obj_id):
            if new_mapping:
                sso = SuperSegmentationObject(obj_id, self.version, self.version_dict, self.working_dir,
                                              sv_ids=self.mapping_dict[obj_id], **kwargs_def)
            else:
                sso = SuperSegmentationObject(obj_id, self.version, self.version_dict, self.working_dir, **kwargs_def)
            for k, v in self._property_cache.items():
                sso.attr_dict[k] = v[self._ssoid2ix[obj_id]]
            sso._ssd = self
        else:
            sso = []
            for ix in obj_id:
                # call it with scalar input recursively
                sso.append(self.get_super_segmentation_object(ix, create=create, new_mapping=new_mapping,
                                                              caching=caching))
        return sso

    def save_dataset_shallow(self):
        """
        Saves :py:attr:`~version_dict`, :py:attr:`~mapping_dict` and :py:attr:`~id_changer`.
        """
        self.save_version_dict()
        self.save_mapping_dict()
        self.save_id_changer()

    def save_dataset_deep(self, extract_only: bool = False, attr_keys: Iterable[str] = (), n_jobs: Optional[int] = None,
                          nb_cpus: Optional[int] = None, use_batchjob=True, new_mapping: bool = True, overwrite=False):
        """
        Saves attributes of all SSVs within the given SSD and computes properties
        like size and representative coordinate. The order of :py:attr:`~ssv_ids`
        may change each run.
        See :func:`~syconn.reps.super_segmentation_dataset.save_dataset_deep`.

        Args:
            extract_only: Only cache attributes `attr_keys` from attribute dict.
                This will add suffix '_sel' to the numpy cache array file names (->
                updates will not apply to the :func:`~load_cached_data` method).
            attr_keys: Attributes to cache, only used if ``extract_only=True``.
            n_jobs: Currently requires any string to enable batch job system,
                will be replaced by a global flag soon.
            nb_cpus: CPUs per worker.
            use_batchjob: Use batchjob processing instead of local multiprocessing.
            new_mapping: Whether to apply new mapping (see :func:`~mapping_dict`).
            overwrite: Remove existing SSD folder, if Fals and a folder already
                exists it raises FileExistsError.

        Returns:

        """
        save_dataset_deep(self, extract_only=extract_only, attr_keys=attr_keys, n_jobs=n_jobs, nb_cpus=nb_cpus,
                          new_mapping=new_mapping, overwrite=overwrite, use_batchjob=use_batchjob)

    def predict_cell_types_skelbased(self, stride: int = 1000,
                                     nb_cpus=1):
        """
        Not used anymore.
        """
        multi_params = []
        for ssv_id_block in [self.ssv_ids[i:i + stride]
                             for i in
                             range(0, len(self.ssv_ids), stride)]:
            multi_params.append([ssv_id_block, self.version, self.version_dict,
                                 self.working_dir])

        if not qu.batchjob_enabled():
            sm.start_multiprocess(predict_cell_type_skelbased_thread,
                                  multi_params, nb_cpus=nb_cpus)

        else:
            qu.batchjob_script(multi_params, "predict_cell_type_skelbased",
                               n_cores=nb_cpus, remove_jobfolder=True)

    def save_version_dict(self):
        """
        Save the version dictionary to a `.pkl` file.
        """
        if len(self.version_dict) > 0:
            write_obj2pkl(self.version_dict_path, self.version_dict)

    def load_version_dict(self):
        """
        Load the version dictionary from the `.pkl` file.
        """
        assert self.version_dict_exists
        self.version_dict = load_pkl2obj(self.version_dict_path)

    def save_mapping_dict(self):
        """
        Save the mapping dictionary to a `.pkl` file.
        """
        if len(self.mapping_dict) > 0:
            write_obj2pkl(self.mapping_dict_path, self.mapping_dict)

    def save_mapping_dict_reversed(self):
        """
        Save the reversed mapping dictionary to a `.pkl` file.
        """
        if len(self.mapping_dict_reversed) > 0:
            write_obj2pkl(self.mapping_dict_reversed_path,
                          self._mapping_dict_reversed)

    def load_mapping_dict(self):
        """
        Load the mapping dictionary from the `.pkl` file.
        """
        assert self.mapping_dict_exists
        self._mapping_dict = load_pkl2obj(self.mapping_dict_path)

    def load_mapping_dict_reversed(self):
        """
        Load the reversed mapping dictionary from the `.pkl` file.
        """
        assert self.mapping_dict_reversed_exists
        self._mapping_dict_reversed = load_pkl2obj(self.mapping_dict_reversed_path)

    def save_id_changer(self):
        """
        Save the ID changer as `.npy` file.
        """
        if len(self._id_changer) > 0:
            np.save(self.id_changer_path, self._id_changer)

    def load_id_changer(self):
        """
        Load the ID changer from the `.npy` file.
        """
        assert self.id_changer_exists
        self._id_changer = np.load(self.id_changer_path)

    def enable_property_cache(self, property_keys: List[str]):
        """
        Add properties to cache.

        Args:
            property_keys: Property keys. Numpy cache arrays must exist.
        """
        # look-up for so IDs to index in cache arrays
        if len(property_keys) == 0:
            return
        if self._ssoid2ix is None:
            self._ssoid2ix = {k: ix for ix, k in enumerate(self.ssv_ids)}
        self._property_cache.update({k: self.load_cached_data(k, allow_nonexisting=False) for k in property_keys})


def save_dataset_deep(ssd: SuperSegmentationDataset, extract_only: bool = False,
                      attr_keys: Iterable = (), n_jobs: Optional[int] = None,
                      nb_cpus: Optional[int] = None, use_batchjob=True,
                      new_mapping: bool = True, overwrite=False):
    """
    Saves attributes of all SSVs within the given SSD and computes properties
    like size and representative coordinate. `ids.npy` order may change after
    repeated runs.

    Todo:
        * extract_only requires refactoring as it stores cache arrays under a
          different filename.
        * allow partial updates of a subset of attributes (e.g. use already
          existing `ids.npy` in case of updating, aka `extract_only=True`).
        * Check consistency of ordering for different runs.

    Args:
        ssd: SuperSegmentationDataset
        extract_only: Only cache attributes (see`attr_keys` from attribute dict.
            This will add a suffix `_sel` to the numpy cache array file names
            (-> updates will not apply to the `load_cached_data` method).
        attr_keys: Attributes to cache, only used if `extract_only=True`
        n_jobs: Currently requires any string to enable batch job system,
            will be replaced by a global flag soon.
        nb_cpus: CPUs per worker.
        use_batchjob: Use batchjob processing instead of local multiprocessing.
        new_mapping: Whether to apply new mapping (see `ssd.mapping_dict`).
        overwrite: Remove existing SSD folder, if Fals and a folder already
            exists it raises FileExistsError.
    """
    if os.path.exists(ssd.path) and len(glob.glob(ssd.path)) > 1:
        if not overwrite:
            msg = f'{ssd} already exists and overwrite is False.'
            log_reps.error(msg)
            raise FileExistsError(msg)
        else:
            shutil.rmtree(ssd.path)

    ssd.save_dataset_shallow()
    if n_jobs is None:
        n_jobs = ssd.config.ncore_total
    multi_params = chunkify(ssd.ssv_ids, n_jobs)
    multi_params = [(ssv_id_block, ssd.version, ssd.version_dict,
                     ssd.working_dir, extract_only, attr_keys,
                     ssd._type, new_mapping) for ssv_id_block in multi_params]

    if not qu.batchjob_enabled() or not use_batchjob:
        results = sm.start_multiprocess(
            _write_super_segmentation_dataset_thread,
            multi_params, nb_cpus=nb_cpus)

    else:
        path_to_out = qu.batchjob_script(multi_params,
                                         "write_super_segmentation_dataset",
                                         n_cores=nb_cpus)

        out_files = glob.glob(path_to_out + "/*")
        results = []
        for out_file in out_files:
            with open(out_file, 'rb') as f:
                results.append(pkl.load(f))
        shutil.rmtree(os.path.abspath(path_to_out + "/../"), ignore_errors=True)
    attr_dict = {}
    for this_attr_dict in results:
        for attribute in this_attr_dict.keys():
            if not attribute in attr_dict:
                attr_dict[attribute] = []

            attr_dict[attribute] += this_attr_dict[attribute]

    if not ssd.mapping_dict_exists or len(ssd.mapping_dict) == 0:
        # initialize mapping dict
        ssd._mapping_dict = dict(zip(attr_dict["id"], attr_dict["sv"]))
        ssd.save_dataset_shallow()

    for attribute in attr_dict.keys():
        if extract_only:
            np.save(ssd.path + "/%ss_sel.npy" % attribute,  # Why '_sel'?
                    attr_dict[attribute])
        else:
            np.save(ssd.path + "/%ss.npy" % attribute, attr_dict[attribute])
    log_reps.info(f'Finished `save_dataset_deep` of {ssd}.')


def _write_super_segmentation_dataset_thread(args):
    ssv_obj_ids = args[0]
    version = args[1]
    version_dict = args[2]
    working_dir = args[3]
    extract_only = args[4]
    attr_keys = args[5]
    ssd_type = args[6]
    new_mapping = args[7]

    ssd = SuperSegmentationDataset(working_dir=working_dir, version=version,
                                   ssd_type=ssd_type, version_dict=version_dict)

    try:
        ssd.load_mapping_dict()
        mapping_dict_avail = True
    except:
        mapping_dict_avail = False

    attr_dict = dict(id=[])

    for ssv_obj_id in ssv_obj_ids:
        ssv_obj = ssd.get_super_segmentation_object(ssv_obj_id,
                                                    new_mapping=new_mapping,
                                                    create=True)
        if ssv_obj.attr_dict_exists:
            ssv_obj.load_attr_dict()

        if not extract_only:

            if len(ssv_obj.attr_dict["sv"]) == 0:
                if mapping_dict_avail:
                    ssv_obj = ssd.get_super_segmentation_object(ssv_obj_id, True)

                    if ssv_obj.attr_dict_exists:
                        ssv_obj.load_attr_dict()
                else:
                    raise Exception("No mapping information found")
        if not extract_only:
            if "rep_coord" not in ssv_obj.attr_dict:
                ssv_obj.attr_dict["rep_coord"] = ssv_obj.rep_coord
            if "bounding_box" not in ssv_obj.attr_dict:
                ssv_obj.attr_dict["bounding_box"] = ssv_obj.bounding_box
            if "size" not in ssv_obj.attr_dict:
                ssv_obj.attr_dict["size"] = ssv_obj.size

        ssv_obj.attr_dict["sv"] = np.array(ssv_obj.attr_dict["sv"],
                                           dtype=np.int)
        if extract_only:
            ignore = False
            for attribute in attr_keys:
                if not attribute in ssv_obj.attr_dict:
                    ignore = True
                    break
            if ignore:
                continue

            attr_dict["id"].append(ssv_obj_id)

            for attribute in attr_keys:
                if attribute not in attr_dict:
                    attr_dict[attribute] = []

                if attribute in ssv_obj.attr_dict:
                    attr_dict[attribute].append(ssv_obj.attr_dict[attribute])
                else:
                    attr_dict[attribute].append(None)
        else:
            attr_dict["id"].append(ssv_obj_id)
            for attribute in ssv_obj.attr_dict.keys():
                if attribute not in attr_dict:
                    attr_dict[attribute] = []

                attr_dict[attribute].append(ssv_obj.attr_dict[attribute])

            ssv_obj.save_attr_dict()
    return attr_dict


def export_to_knossosdataset(ssd, kd, stride=1000, nb_cpus=10):
    multi_params = []
    for ssv_id_block in [ssd.ssv_ids[i:i + stride]
                         for i in range(0, len(ssd.ssv_ids), stride)]:
        multi_params.append([ssv_id_block, ssd.version, ssd.version_dict,
                             ssd.working_dir, kd.knossos_path, nb_cpus])

    if not qu.batchjob_enabled():
        sm.start_multiprocess(_export_ssv_to_knossosdataset_thread,
                              multi_params, nb_cpus=nb_cpus)

    else:
        qu.batchjob_script(
            multi_params, "export_ssv_to_knossosdataset", remove_jobfolder=True)


def _export_ssv_to_knossosdataset_thread(args):
    ssv_obj_ids = args[0]
    version = args[1]
    version_dict = args[2]
    working_dir = args[3]
    kd_path = args[4]
    nb_threads = args[5]

    kd = kd_factory(kd_path)

    ssd = SuperSegmentationDataset(working_dir, version, version_dict)
    ssd.load_mapping_dict()

    for ssv_obj_id in ssv_obj_ids:
        ssv_obj = ssd.get_super_segmentation_object(ssv_obj_id, True)

        offset = ssv_obj.bounding_box[0]
        if not 0 in offset:
            kd.from_matrix_to_cubes(offset,
                                    data=ssv_obj.voxels.astype(np.uint64) *
                                         ssv_obj_id,
                                    overwrite=False,
                                    nb_threads=nb_threads)


def convert_knossosdataset(ssd, sv_kd_path, ssv_kd_path,
                           stride=256, nb_cpus=None):
    ssd.save_dataset_shallow()
    sv_kd = kd_factory(sv_kd_path)
    if not os.path.exists(ssv_kd_path):
        ssv_kd = knossosdataset.KnossosDataset()
        scale = np.array(ssd.config['scaling'], dtype=np.float32)
        ssv_kd.initialize_without_conf(ssv_kd_path, sv_kd.boundary, scale,
                                       sv_kd.experiment_name, mags=[1])

    size = np.ones(3, dtype=np.int) * stride
    multi_params = []
    offsets = []
    for x in range(0, sv_kd.boundary[0], stride):
        for y in range(0, sv_kd.boundary[1], stride):
            for z in range(0, sv_kd.boundary[2], stride):
                offsets.append([x, y, z])
                if len(offsets) >= 20:
                    multi_params.append([ssd.version, ssd.version_dict,
                                         ssd.working_dir, nb_cpus,
                                         sv_kd_path, ssv_kd_path, offsets,
                                         size])
                    offsets = []

    if len(offsets) > 0:
        multi_params.append([ssd.version, ssd.version_dict,
                             ssd.working_dir, nb_cpus,
                             sv_kd_path, ssv_kd_path, offsets,
                             size])

    if not qu.batchjob_enabled():
        sm.start_multiprocess(_convert_knossosdataset_thread,
                              multi_params, nb_cpus=nb_cpus)

    else:
        qu.batchjob_script(multi_params, "convert_knossosdataset")


def _convert_knossosdataset_thread(args):
    version = args[0]
    version_dict = args[1]
    working_dir = args[2]
    nb_threads = args[3]
    sv_kd_path = args[4]
    ssv_kd_path = args[5]
    offsets = args[6]
    size = args[7]

    sv_kd = kd_factory(sv_kd_path)
    ssv_kd = kd_factory(ssv_kd_path)

    ssd = SuperSegmentationDataset(working_dir, version, version_dict)
    ssd.load_id_changer()

    for offset in offsets:
        block = sv_kd.from_overlaycubes_to_matrix(size, offset,
                                                  datatype=np.uint32,
                                                  nb_threads=nb_threads)

        block = ssd.id_changer[block]

        ssv_kd.from_matrix_to_cubes(offset,
                                    data=block.astype(np.uint32),
                                    datatype=np.uint32,
                                    overwrite=False,
                                    nb_threads=nb_threads)

        raw = sv_kd.from_raw_cubes_to_matrix(size, offset,
                                             nb_threads=nb_threads)

        ssv_kd.from_matrix_to_cubes(offset,
                                    data=raw,
                                    datatype=np.uint8,
                                    as_raw=True,
                                    overwrite=False,
                                    nb_threads=nb_threads)


def load_voxels_downsampled(sso, downsampling=(2, 2, 1), nb_threads=10):
    def _load_sv_voxels_thread(args):
        sv_id = args[0]
        sv = SegmentationObject(sv_id, obj_type="sv", version=sso.version_dict["sv"],
                                working_dir=sso.working_dir, config=sso.config,
                                voxel_caching=False)
        if sv.voxels_exist:
            box = [np.array(sv.bounding_box[0] - sso.bounding_box[0],
                            dtype=np.int)]

            box[0] /= downsampling
            size = np.array(sv.bounding_box[1] -
                            sv.bounding_box[0], dtype=np.float)
            size = np.ceil(size.astype(np.float) /
                           downsampling).astype(np.int)

            box.append(box[0] + size)

            sv_voxels = sv.voxels
            if not isinstance(sv_voxels, int):
                sv_voxels = sv_voxels[::downsampling[0],
                            ::downsampling[1],
                            ::downsampling[2]]

                voxels[box[0][0]: box[1][0],
                box[0][1]: box[1][1],
                box[0][2]: box[1][2]][sv_voxels] = True

    downsampling = np.array(downsampling, dtype=np.int)

    if len(sso.sv_ids) == 0:
        return None

    voxel_box_size = sso.bounding_box[1] - sso.bounding_box[0]
    voxel_box_size = voxel_box_size.astype(np.float)

    voxel_box_size = np.ceil(voxel_box_size / downsampling).astype(np.int)

    voxels = np.zeros(voxel_box_size, dtype=np.bool)

    multi_params = []
    for sv_id in sso.sv_ids:
        multi_params.append([sv_id])

    if nb_threads > 1:
        pool = ThreadPool(nb_threads)
        pool.map(_load_sv_voxels_thread, multi_params)
        pool.join()
        pool.close()
    else:
        map(_load_sv_voxels_thread, multi_params)

    return voxels


def predict_cell_type_skelbased_thread(args):
    """Skeleton-based celltype prediction"""
    # TODO: check functionality, use 'predict_nodes'!
    ssv_obj_ids = args[0]
    version = args[1]
    version_dict = args[2]
    working_dir = args[3]

    ssd = SuperSegmentationDataset(working_dir, version, version_dict)

    for ssv_id in ssv_obj_ids:
        ssv = ssd.get_super_segmentation_object(ssv_id)

        if not ssv.load_skeleton():
            continue

        ssv.load_attr_dict()
        if "assoc_sj" in ssv.attr_dict:
            ssv.predict_cell_type(feature_context_nm=25000, clf_name="rfc")
        elif len(ssv.skeleton["nodes"]) > 0:
            try:
                associate_objs_with_skel_nodes(ssv, ("sj", "mi", "vc"))
                ssv.predict_cell_type(feature_context_nm=25000, clf_name="rfc")
            except:
                pass


def export_to_knossosdataset_thread(args):
    ssv_obj_ids = args[0]
    version = args[1]
    version_dict = args[2]
    working_dir = args[3]
    kd_path = args[4]
    nb_threads = args[5]

    kd = kd_factory(kd_path)

    ssd = SuperSegmentationDataset(working_dir, version, version_dict)
    ssd.load_mapping_dict()

    for ssv_obj_id in ssv_obj_ids:
        ssv_obj = ssd.get_super_segmentation_object(ssv_obj_id, True)

        offset = ssv_obj.bounding_box[0]
        if not 0 in offset:
            kd.from_matrix_to_cubes(ssv_obj.bounding_box,
                                    data=ssv_obj.voxels.astype(np.uint32) *
                                         ssv_obj_id,
                                    overwrite=False,
                                    nb_threads=nb_threads)


def convert_knossosdataset_thread(args):
    version = args[0]
    version_dict = args[1]
    working_dir = args[2]
    nb_threads = args[3]
    sv_kd_path = args[4]
    ssv_kd_path = args[5]
    offsets = args[6]
    size = args[7]

    sv_kd = kd_factory(sv_kd_path)
    ssv_kd = kd_factory(ssv_kd_path)

    ssd = SuperSegmentationDataset(working_dir, version, version_dict)
    ssd.load_id_changer()

    for offset in offsets:
        block = sv_kd.from_overlaycubes_to_matrix(size, offset,
                                                  datatype=np.uint32,
                                                  nb_threads=nb_threads)

        block = ssd.id_changer[block]

        ssv_kd.from_matrix_to_cubes(offset,
                                    data=block.astype(np.uint32),
                                    datatype=np.uint32,
                                    overwrite=False,
                                    nb_threads=nb_threads)

        raw = sv_kd.from_raw_cubes_to_matrix(size, offset,
                                             nb_threads=nb_threads)

        ssv_kd.from_matrix_to_cubes(offset,
                                    data=raw,
                                    datatype=np.uint8,
                                    as_raw=True,
                                    overwrite=False,
                                    nb_threads=nb_threads)


def write_super_segmentation_dataset_thread(args: Tuple):
    """
    Todo:
        * Check use-cases.
    Args:
        args:

    Returns:

    """
    ssv_obj_ids = args[0]
    version = args[1]
    version_dict = args[2]
    working_dir = args[3]
    extract_only = args[4]
    attr_keys = args[5]

    ssd = SuperSegmentationDataset(working_dir, version, version_dict)

    try:
        ssd.load_mapping_dict()
        mapping_dict_avail = True
    except:
        mapping_dict_avail = False

    attr_dict = dict(id=[])

    for ssv_obj_id in ssv_obj_ids:
        ssv_obj = ssd.get_super_segmentation_object(ssv_obj_id,
                                                    new_mapping=True,
                                                    create=True)

        if ssv_obj.attr_dict_exists:
            ssv_obj.load_attr_dict()

        if not extract_only:

            if len(ssv_obj.attr_dict["sv"]) == 0:
                if mapping_dict_avail:
                    ssv_obj = ssd.get_super_segmentation_object(ssv_obj_id, True)

                    if ssv_obj.attr_dict_exists:
                        ssv_obj.load_attr_dict()
                else:
                    raise Exception("No mapping information found")
        if not extract_only:
            if "rep_coord" not in ssv_obj.attr_dict:
                ssv_obj.attr_dict["rep_coord"] = ssv_obj.rep_coord
            if "bounding_box" not in ssv_obj.attr_dict:
                ssv_obj.attr_dict["bounding_box"] = ssv_obj.bounding_box
            if "size" not in ssv_obj.attr_dict:
                ssv_obj.attr_dict["size"] = ssv_obj.size

        ssv_obj.attr_dict["sv"] = np.array(ssv_obj.attr_dict["sv"],
                                           dtype=np.int)

        if extract_only:
            ignore = False
            for attribute in attr_keys:
                if not attribute in ssv_obj.attr_dict:
                    ignore = True
                    break
            if ignore:
                continue

            attr_dict["id"].append(ssv_obj_id)

            for attribute in attr_keys:
                if attribute not in attr_dict:
                    attr_dict[attribute] = []

                if attribute in ssv_obj.attr_dict:
                    attr_dict[attribute].append(ssv_obj.attr_dict[attribute])
                else:
                    attr_dict[attribute].append(None)
        else:
            attr_dict["id"].append(ssv_obj_id)
            for attribute in ssv_obj.attr_dict.keys():
                if attribute not in attr_dict:
                    attr_dict[attribute] = []

                attr_dict[attribute].append(ssv_obj.attr_dict[attribute])

                ssv_obj.save_attr_dict()

    return attr_dict


def copy_ssvs2new_SSD_simple(ssvs: List[SuperSegmentationObject],
                             new_version: str, target_wd: Optional[str] = None,
                             n_jobs: int = 1, safe: bool = True):
    """
    Creates a new SSD specified with `new_version` and a copy of the given SSVs.
    Usually used for generating distinct GT SSDs. Based on the common
    super-supervoxel dataset (as specified in the `config.yml` file, default:
     ``version=ssv_0``).

    Args:
        ssvs: Source SuperSegmentationObjects taken from default SSD in
            working directory.
        new_version: Version of the new SSV SuperSegmentationDataset where
            SSVs will be copied to.
        target_wd: Path to working directory. If None, the one set in
            :py:attr:`~syconn.gloabal_params` is used.
        n_jobs: Number of jobs used.
        safe: If True, will not overwrite existing data.

    Returns:

    """
    # update existing SSV IDs  # TODO: currently this requires a new mapping dict Unclear what to
    #  do in order to enable updates on existing SSD (e.g. after adding new SSVs)
    # paths = glob.glob(ssd.path + "/so_storage/*/*/*/")
    # ssd._ssv_ids = np.array([int(os.path.basename(p.strip("/")))
    #                           for p in paths], dtype=np.uint)
    if target_wd is None:
        target_wd = global_params.config.working_dir
    scaling = ssvs[0].scaling
    new_ssd = SuperSegmentationDataset(working_dir=target_wd, version=new_version,
                                       scaling=scaling)
    for old_ssv in ssvs:
        new_ssv = SuperSegmentationObject(old_ssv.id, version=new_version,
                                          working_dir=target_wd, sv_ids=old_ssv.sv_ids,
                                          scaling=old_ssv.scaling)
        old_ssv.copy2dir(dest_dir=new_ssv.ssv_dir, safe=safe)
    log_reps.info("Saving dataset deep.")
    new_ssd.save_dataset_deep(new_mapping=False, nb_cpus=n_jobs)


def preproc_sso_skelfeature_thread(args: Tuple):
    """
    Helper function to compute skeleton feature of a cell reconstruction. See
    :func:`~reps.super_segmentation_object.SuperSegmentationObject.skel_features`
    for details.

    Args:
        *args: `ssv_obj_ids`: Cell reconstruction IDs, `args[1:4]` used to
            initialize the :class:`~syconn.reps.super_segmentation_dataset
            .SuperSegmentationDataset`.
    """
    ssv_obj_ids = args[0]
    version = args[1]
    version_dict = args[2]
    working_dir = args[3]

    ssd = SuperSegmentationDataset(working_dir, version, version_dict)

    for ssv_id in ssv_obj_ids:
        ssv = ssd.get_super_segmentation_object(ssv_id)
        ssv.load_skeleton()
        if ssv.skeleton is None or len(ssv.skeleton["nodes"]) == 0:
            log_reps.warning("Skeleton of SSV %d has zero nodes." % ssv_id)
            continue
        for feat_ctx_nm in [500, 1000, 2000, 4000, 8000]:
            try:
                _ = ssv.skel_features(feat_ctx_nm)
            except IndexError as e:
                log_reps.error("Error at SSO %d (context: %d).\n%s" % (
                    ssv.id, feat_ctx_nm, e))


def exctract_ssv_morphology_embedding(args: Union[tuple, list]):
    """
    Helper function to infer local morphology embeddings of a cell
    reconstruction. See :func:`~syconn.reps.super_segmentation_object.SuperSegmentationObject
    .predict_views_embedding` for details.

    Args:
        *args: `ssv_obj_ids`: Cell reconstruction IDs, `args[1:4]` used to
            initialize the :class:`~syconn.reps.super_segmentation_dataset
            .SuperSegmentationDataset`, `pred_key_appendix`: addition to the default
            key for storing the embeddings.
    """
    ssv_obj_ids = args[0]
    nb_cpus = args[1]
    pred_key_appendix = args[2]
    use_onthefly_views = global_params.config.use_onthefly_views
    view_props = global_params.config['views']['view_properties']

    ssd = SuperSegmentationDataset()
    from ..handler.prediction import get_tripletnet_model_e3
    for ssv_id in ssv_obj_ids:
        ssv = ssd.get_super_segmentation_object(ssv_id)
        m = get_tripletnet_model_e3()
        ssv.nb_cpus = nb_cpus
        ssv._view_caching = True
        if use_onthefly_views:
            view_embedding_of_sso_nocache(ssv, m, pred_key_appendix=pred_key_appendix,
                                          overwrite=True, **view_props)
        else:
            ssv.predict_views_embedding(m, pred_key_appendix)<|MERGE_RESOLUTION|>--- conflicted
+++ resolved
@@ -110,12 +110,8 @@
                  version_dict: Optional[Dict[str, str]] = None, sv_mapping: Optional[Union[Dict[int, int], str]] = None,
                  scaling: Optional[Union[List, Tuple, np.ndarray]] = None, config: DynConfig = None,
                  sso_caching: bool = False, sso_locking: bool = False, create: bool = False,
-<<<<<<< HEAD
-                 sd_lookup: Optional[Dict[str, SegmentationDataset]] = None):
-=======
                  sd_lookup: Optional[Dict[str, SegmentationDataset]] = None,
                  cache_properties: Optional[List[str]] = None):
->>>>>>> f4c9cb38
         """
         Args:
             working_dir: Path to the working directory.
@@ -133,10 +129,6 @@
                 `get_super_segmentation_object`
             sso_locking: If True, locking is enabled for SSV files.
             sd_lookup: Lookup dict for :py:class:`~syconn.reps.segmentation.SegmentationDataset`, this will enable
-<<<<<<< HEAD
-                usage of property cache arrays whenever possible. Only works for the attributes specified during init.
-            create: Create folder.
-=======
                 usage of property cache arrays for all attributes which have been specified in `property_cache` during
                 init. of `SegmentationDataset` (see :class:`~syconn.reps.segmentation.SegmentationObject`).
             cache_properties: Use numpy cache arrays to populate the specified object properties when initializing
@@ -144,7 +136,6 @@
                 :py:func:`~get_super_segmentation_object`.
             create: Create folder.
 
->>>>>>> f4c9cb38
         """
         self.ssv_dict = {}
         self._mapping_dict = None

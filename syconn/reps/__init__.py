# -*- coding: utf-8 -*-
# SyConn - Synaptic connectivity inference toolkit
#
# Copyright (c) 2016 - now
# Max-Planck-Institute of Neurobiology, Munich, Germany
# Authors: Philipp Schubert, Sven Dorkenwald, Jörgen Kornfeld

<<<<<<< HEAD

from ..handler.logger import initialize_logging
log_reps = initialize_logging('reps')
=======
from ..handler.logger import log_main

log_reps = log_main
>>>>>>> a2a39874

__all__ = ['log_reps']<|MERGE_RESOLUTION|>--- conflicted
+++ resolved
@@ -5,14 +5,8 @@
 # Max-Planck-Institute of Neurobiology, Munich, Germany
 # Authors: Philipp Schubert, Sven Dorkenwald, Jörgen Kornfeld
 
-<<<<<<< HEAD
-
-from ..handler.logger import initialize_logging
-log_reps = initialize_logging('reps')
-=======
 from ..handler.logger import log_main
 
 log_reps = log_main
->>>>>>> a2a39874
 
 __all__ = ['log_reps']
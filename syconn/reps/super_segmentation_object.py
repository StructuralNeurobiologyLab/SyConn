# -*- coding: utf-8 -*-
# SyConn - Synaptic connectivity inference toolkit
#
# Copyright (c) 2016 - now
# Max Planck Institute of Neurobiology, Martinsried, Germany
# Authors: Philipp Schubert, Joergen Kornfeld
import glob
import os
import re
import shutil
import time
from collections import Counter, defaultdict
from typing import Optional, Dict, List, Tuple, Union, Iterable, Any, TYPE_CHECKING

import networkx as nx
import numpy as np
import scipy.spatial
from scipy import spatial

from . import super_segmentation_helper as ssh
from .rep_helper import knossos_ml_from_sso, colorcode_vertices, knossos_ml_from_svixs, subfold_from_ix_SSO, \
    SegmentationBase
from .segmentation import SegmentationObject, SegmentationDataset
from .segmentation_helper import load_so_attr_bulk
from .. import global_params
from ..backend.storage import CompressedStorage, MeshStorage
from ..handler.basics import write_txt2kzip, get_filepaths_from_dir, safe_copy, coordpath2anno, load_pkl2obj, \
    write_obj2pkl, flatten_list, chunkify, data2kzip
from ..handler.config import DynConfig
from ..handler.prediction import certainty_estimate
from ..mp import batchjob_utils as qu
from ..mp import mp_utils as sm
from ..proc.graphs import split_glia, split_subcc_join, create_graph_from_coords
from ..proc.meshes import write_mesh2kzip, merge_someshes, compartmentalize_mesh, mesh2obj_file, write_meshes2kzip
from ..proc.rendering import render_sampled_sso, load_rendering_func, render_sso_coords, render_sso_coords_index_views
from ..proc.sd_proc import predict_sos_views
from ..reps import log_reps

if TYPE_CHECKING:
    from .super_segmentation_dataset import SuperSegmentationDataset
from knossos_utils import skeleton
from knossos_utils.skeleton_utils import load_skeleton as load_skeleton_kzip
from knossos_utils.skeleton_utils import write_skeleton as write_skeleton_kzip

try:
    from knossos_utils import mergelist_tools
except ImportError:
    from knossos_utils import mergelist_tools_fallback as mergelist_tools

MeshType = Union[Tuple[np.ndarray, np.ndarray, np.ndarray], List[np.ndarray],
                 Tuple[np.ndarray, np.ndarray, np.ndarray, np.ndarray]]


class SuperSegmentationObject(SegmentationBase):
    """
    Class instances represent individual neuron reconstructions, defined by a
    list of agglomerated supervoxels (see :class:`~syconn.reps.segmentation.SegmentationObject`).

    Examples:
        This class can be used to create a cell reconstruction object after successful executing
        :func:`~syconn.exec.exec_inference.run_create_neuron_ssd` as follows::

            from syconn import global_params
            # import SuperSegmentationObject and SuperSegmentationDataset
            from syconn.reps.super_segmentation import *
            # set the current working directory SyConn-wide
            global_params.wd = '~/SyConn/example_cube1/'

            ssd = SuperSegmentationDataset()
            cell_reconstr_ids = ssd.ssv_ids
            # call constructor explicitly ...
            cell = SuperSegmentationObject(cell_reconstr_ids[0])
            # ... or via the SuperSegmentationDataset - both contain the same data
            cell = ssd.get_super_segmentation_object(cell_reconstr_ids[0])
            # inspect existing attributes
            cell.load_attr_dict()
            print(cell.attr_dict.keys())
            # get

        Subsequent analysis steps (see the ``SyConn/scripts/example_run/start.py``) augment the
        cell reconstruction with more properties::

            # to iterate over all cell reconstructions use the generator:
            for cell in ssd.ssvs:
                # e.g. collect some analysis results
                cell.load_attr_dict()
                n_synapses = len(cell.syn_ssv)
                celltype = cell.attr_dict["celltype_cnn_e3"]
                ...
                # write out cell mesh
                cell.mesh2kzip('~/cell{}_mesh.k.zip'.format(cell.id))
                # write out cell mesh and meshes of all existing cell organelles
                cell.meshes2kzip('~/cell{}_meshes.k.zip'.format(cell.id))
                # color the cell mesh according to a semantic prediction
                cell.semseg2mesh(semseg_key='spiness', dest_path='~/cell{}_spines.k.zip'.format(cell.id))


        See also ``SyConn/docs/api.md`` (WIP).

    Attributes:
        attr_dict: Attribute dictionary which serves as a general-purpose container. Accessed via
            the :class:`~syconn.backend.storage.AttributeDict` interface. After successfully
            executing :func:`syconn.exec.exec_init.run_create_neuron_ssd`
            and subsequent analysis steps (see the ``SyConn/scripts/example_run/start.py``) the
            following keys are present in :attr:`~attr_dict`:
                * 'id': ID array, identical to :py:attr:`~ssv_ids`. All other properties have the same
                  ordering as this array, i.e. if SSV with ID 1234 has index 42 in the 'id'-array
                  you will find its properties at index 42 in all other cache-arrays.
                * 'bounding_box': Bounding box of every SSV.
                * 'size': Number voxels of each SSV.
                * 'rep_coord': Representative coordinates for each SSV.
                * 'sv': Supervoxel IDs for every SSV.
                * 'sample_locations': Lists of rendering locations for each SSV. Each entry is a
                  list (length corresponds to the number of supervoxels) of coordinate arrays for
                  the corresponding SSV.
                * 'celltype_cnn_e3': Celltype classifications based on the elektronn3 CMN.
                * 'celltype_cnn_e3_probas': Celltype logits for the different types as an array of
                  shape (M, C; M: Number of predicted random multi-view sets, C: Number of
                  classes). In the example run there are currently 9 predicted classes:
                  STN=0, DA=1, MSN=2, LMAN=3, HVC=4, GP=5, FS=6, TAN=7, INT=8.
                * 'syn_ssv': Synapse IDs assigned to each SSV.
                * 'syn_sign_ratio': Area-weighted atio of symmetric synapses, see
                  :func:`~syconn.reps.super_segmentation_object.SuperSegmentationObject.syn_sign_ratio`.
                * 'sj': Synaptic junction object IDs which were mapped to each SSV. These are used
                  for view rendering and also to generate the 'syn_ssv' objects in combination
                  with contact sites (see corresponding section in the documentation).
                * 'mapping_sj_ids': Synaptic junction objects which overlap with the respective
                  SSVs.
                * 'mapping_sj_ratios': Overlap ratio of the synaptic junctions.
                * 'vc': Vesicle clouds mapped to each SSV.
                * 'mapping_vc_ids': Vesicle cloud objects which overlap with the respective SSVs.
                * 'mapping_vc_ratios': Overlap ratio of the vesicle clouds.
                * 'mi': Mitochondria mapped to each SSV.
                * 'mapping_mi_ids': Mitochondria objects which overlap with the respective SSVs.
                * 'mapping_mi_ratios': Overlap ratio of the mitochondria.

        skeleton: The skeleton representation of this super-supervoxel. Keys which are
            currently in use:
                * 'nodes': Array of the node coordinates (in nanometers).
                * 'edges': Edges between nodes.
                * 'diameters': Estimated cell diameter at every node.
                * various node properties, e.g. 'axoness' and 'axoness_avg10000'. Check the
                available keys ``sso.skeleton.keys()`` of an initialized :class:`~SuperSegmentationObject`
                object ``sso`` after loading the skeleton (``sso.load_skeleton()``).
        enable_locking_so: Locking flag for all
            :class:`syconn.reps.segmentation.SegmentationObject` assigned to this
            object (e.g. SV, mitochondria, vesicle clouds, ...)
        nb_cpus: Number of cpus for parallel jobs. will only be used in some
            processing steps.
        view_dict: A dictionary for caching 2D projection views. Those are stored as
            a numpy array of shape (M, N, CH, x, y). M: Length of :py:attr:`~sample_locations` and
            has the same ordering; N: Number of views per location; CH: Number of channels (1 for
            glia prediction containing only the cell shape and 4 for neuron analysis containing
            cell and cell organelle shapes. Stored at :py:attr:`~view_path` and accessed via the
            :class:`~syconn.backend.storage.CompressedStorage` interface.
        version_dict: A dictionary which contains the versions of other dataset types which share
            the same working directory. Defaults to the `Versions` entry in the `config.yml` file.
    """

    def __init__(self, ssv_id: int, version: Optional[str] = None, version_dict: Optional[Dict[str, str]] = None,
                 working_dir: Optional[str] = None, create: bool = False,
                 sv_ids: Optional[Union[np.ndarray, List[int]]] = None, scaling: Optional[np.ndarray] = None,
                 object_caching: bool = True, voxel_caching: bool = True, mesh_caching: bool = True,
                 view_caching: bool = False, config: Optional[DynConfig] = None, nb_cpus: int = 1,
                 enable_locking: bool = False, enable_locking_so: bool = False, ssd_type: Optional[str] = None,
                 ssd: Optional['SuperSegmentationDataset'] = None, sv_graph: Optional[nx.Graph] = None):
        """

        Args:
            ssv_id: unique SSV ID.
            version: Version string identifier. if 'tmp' is used, no data will
                be saved to disk.
            version_dict: Dictionary which contains the versions of other dataset types which share
                the same working directory. Defaults to the `versions` entry in the
                `config.yml`file.
            working_dir (): Path to the working directory.
            create: If True, the folder to its storage location :py:attr:`~ssv_dir` will be created.
            sv_ids: List of agglomerated supervoxels which define the neuron reconstruction.
            scaling: Array defining the voxel size in nanometers (XYZ).
            object_caching: :class:`~syconn.reps.segmentation.SegmentationObject` retrieved by
                :func:`~syconn.reps.segmentation.SegmentationObject.get_seg_objects`
                will be cached in a dictionary.
            voxel_caching: Voxel array will be cached at
                :py:attr:`~syconn.reps.segmentation.SegmentationObject._voxels`.
            mesh_caching: Meshes (cell fragments, mitos, vesicles, ..) will be cached at
                :py:attr:`~syconn.reps.segmentation.SegmentationObject._meshes`.
            view_caching: Views can be cached at :py:attr:`~view_dict`.
            config: Retrieved from :py:attr:`~syconn.global_params.config`, otherwise must be
                initialized with a :class:`~syconn.handler.config.DynConfig`
            nb_cpus: Number of cpus for parallel jobs. will only be used in some processing steps.
            enable_locking: Enable posix locking for IO operations.
            enable_locking_so: Locking flag for all :class:`syconn.reps.segmentation.SegmentationObject` assigned.
            to this object (e.g. SV, mitochondria, vesicle clouds, ...)
            ssd_type: Type of cell reconstruction. Default: 'ssv'. If speficied and `ssd` is given, types must match.
            ssd: :py:class:`~syconn.reps.super_segmentation_dataset.SuperSegmentationDataset`; if given it will be used
                to check if property caching can be used in `:py:class:`~syconn.reps.segmentation.SegmentationDataset``.
                Property caching can be used by passing the datasets (attributes for caching have to be specified in
                init. via ``cache_properties``) of interest via the kwarg ``sd_lookup``
                during :py:attr:`~syconn.reps.super_segmentation_dataset.SuperSegmentationDataset` initialization.
            sv_graph: Sueprvoxel graph. Nodes must be uint SV IDs.
        """
        if version == 'temp':
            version = 'tmp'
        self._allow_skeleton_calc = False
        if version == "tmp":
            self.enable_locking = False
            create = False
            self._allow_skeleton_calc = True
        else:
            self.enable_locking = enable_locking
        self._object_caching = object_caching
        self._voxel_caching = voxel_caching
        self._mesh_caching = mesh_caching
        self._view_caching = view_caching

        self.enable_locking_so = enable_locking_so
        self.nb_cpus = nb_cpus
        self._id = ssv_id
        self.attr_dict = {}
        self._ssd = ssd
        if self._ssd is not None:
            if ssd_type is not None and self._ssd.type != ssd_type:
                raise TypeError(f'Mis-match between given "ssd_type"={ssd_type} and type of "ssd"={ssd}.')
            else:
                ssd_type = self._ssd.type
        elif ssd_type is None:
            ssd_type = 'ssv'
        self._type = ssd_type
        self._rep_coord = None
        self._size = None
        self._bounding_box = None

        self._objects = {}
        self.skeleton = None
        self._voxels = None
        self._voxels_xy_downsampled = None
        self._voxels_downsampled = None
        self._rag = None
        self._sv_graph_uint = sv_graph

        # init mesh dicts
        self._meshes = {"sv": None, "vc": None, "mi": None, "sj": None, "syn_ssv": None, "syn_ssv_sym": None,
                        "syn_ssv_asym": None}

        self._views = None
        self._weighted_graph = None
        self._sample_locations = None
        self._rot_mat = None
        self._label_dict = {}
        self.view_dict = {}

        if sv_ids is not None:
            self.attr_dict["sv"] = sv_ids

        self._setup_working_dir(working_dir, config, version, scaling)

        if version is None:
            try:
                self._version = self.config["versions"][self.type]
            except KeyError:
                raise Exception(f"Unclear version '{version}' during initialization of {self}.")
        elif version == "new":
            other_datasets = glob.glob(self.working_dir + "/%s_*" % self.type)
            max_version = -1
            for other_dataset in other_datasets:
                other_version = \
                    int(re.findall(r"[\d]+",
                                   os.path.basename(other_dataset))[-1])
                if max_version < other_version:
                    max_version = other_version

            self._version = max_version + 1
        else:
            self._version = version

        if version_dict is None:
            try:
                self.version_dict = self.config["versions"]
            except KeyError:
                raise ValueError(f"Unclear version '{version}' during initialization of {self}.")
        else:
            if isinstance(version_dict, dict):
                self.version_dict = version_dict
            else:
                raise ValueError("No version dict specified in config.")

        if create:
            os.makedirs(self.ssv_dir, exist_ok=True)

    def __hash__(self) -> int:
        return hash((self.id, self.type, frozenset(self.sv_ids)))

    def __eq__(self, other: Any) -> bool:
        if not isinstance(other, self.__class__):
            return False
        return self.id == other.id and self.type == other.type and frozenset(self.sv_ids) == frozenset(other.sv_ids)

    def __ne__(self, other: Any) -> bool:
        return not self.__eq__(other)

    def __repr__(self) -> str:
        return (f'{type(self).__name__}(ssv_id={self.id}, ssd_type="{self.type}", '
                f'version="{self.version}", working_dir="{self.working_dir}")')

    # IMMEDIATE PARAMETERS
    @property
    def type(self) -> str:
        """
        The type of this super-sueprvoxel. Default: 'ssv'.

        Returns:
            String identifier of the object type.
        """
        return self._type

    @property
    def id(self) -> int:
        """
        Default value is the smalles SV ID which is part of this cell
        reconstruction.

        Returns:
              Globally unique identifier of this object.
          """
        return self._id

    @property
    def version(self) -> str:
        """
        Version of the `~SuperSegmentationDataset` this object
        belongs to. Can be any character or string like '0' or 'axongroundtruth'.

        Returns:
            String identifier of the object's version.
        """
        return str(self._version)

    @property
    def object_caching(self) -> bool:
        """If True, :class:`~syconn.reps.segmentation.SegmentationObject`s which
        are part of this cell reconstruction are cached."""
        return self._object_caching

    @property
    def voxel_caching(self) -> bool:
        """If True, voxel data is cached."""
        return self._voxel_caching

    @property
    def mesh_caching(self) -> bool:
        """If True, mesh data is cached."""
        return self._mesh_caching

    @property
    def view_caching(self) -> bool:
        """If True, view data is cached."""
        return self._view_caching

    @property
    def scaling(self) -> np.ndarray:
        """
        Voxel size in nanometers (XYZ). Default is taken from the `config.yml`
        file and accessible via :py:attr:`~config`.
        """
        return self._scaling

    # PATHS
    @property
    def working_dir(self) -> str:
        """
        Working directory.
        """
        return self._working_dir

    @property
    def identifier(self) -> str:
        """
        Identifier used to create the folder name of the
        :class: `~syconn.reps.super_segmentation_dataset.SuperSegmentationDataset`
        this object belongs to.
        """
        return "%s_%s" % (self.type, self.version.lstrip("_"))

    @property
    def ssd_dir(self) -> str:
        """
        Path to the
        :class:`~syconn.reps.super_segmentation_dataset.SuperSegmentationDataset`
        directory this object belongs to.
        """
        return "%s/%s/" % (self.working_dir, self.identifier)

    @property
    def ssd_kwargs(self) -> dict:
        return dict(working_dir=self.working_dir, version=self.version, config=self._config,
                    ssd_type=self.type, sso_locking=self.enable_locking)

    @property
    def ssv_kwargs(self) -> dict:
        kw = dict(ssv_id=self.id, working_dir=self.working_dir, version=self.version, config=self._config,
                  ssd_type=self.type, enable_locking=self.enable_locking)
        if self.version == 'tmp':
            kw.update(sv_ids=self.sv_ids)
        return kw

    @property
    def ssv_dir(self) -> str:
        """
        Path to the folder where the data of this super-supervoxel is stored.
        """
        return "%s/so_storage/%s/" % (self.ssd_dir, subfold_from_ix_SSO(self.id))

    @property
    def attr_dict_path(self) -> str:
        """
         Path to the attribute storage. :py:attr:`~attr_dict` can be loaded from here.
         """
        # Kept for backwards compatibility, remove if not needed anymore
        if os.path.isfile(self.ssv_dir + "atrr_dict.pkl"):
            return self.ssv_dir + "atrr_dict.pkl"
        return self.ssv_dir + "attr_dict.pkl"

    @property
    def skeleton_kzip_path(self) -> str:
        """
        Path to the skeleton storage.
        """
        return self.ssv_dir + "skeleton.k.zip"

    @property
    def skeleton_kzip_path_views(self) -> str:
        """
        Path to the skeleton storage.

        Todo:
            * probably deprecated.
        """
        return self.ssv_dir + "skeleton_views.k.zip"

    @property
    def objects_dense_kzip_path(self) -> str:
        """Identifier of cell organell overlays"""
        return self.ssv_dir + "objects_overlay.k.zip"

    @property
    def skeleton_path(self) -> str:
        """Identifier of SSV skeleton"""
        return self.ssv_dir + "skeleton.pkl"

    @property
    def edgelist_path(self) -> str:
        """Identifier of SSV graph"""
        return self.ssv_dir + "edge_list.bz2"

    @property
    def view_path(self) -> str:
        """Identifier of view storage"""
        return self.ssv_dir + "views.pkl"

    @property
    def mesh_dc_path(self) -> str:
        """Identifier of mesh storage"""
        return self.ssv_dir + "mesh_dc.pkl"

    @property
    def vlabel_dc_path(self) -> str:
        """Identifier of vertex label storage"""
        return self.ssv_dir + "vlabel_dc.pkl"

    # IDS
    @property
    def sv_ids(self) -> np.ndarray:
        """
        All cell supervoxel IDs which are assigned to this cell reconstruction.
        """
        # must be <= uint32
        return np.array(self.lookup_in_attribute_dict("sv"), dtype=np.uint32)

    @property
    def sj_ids(self) -> np.ndarray:
        """
        All synaptic junction (sj) supervoxel IDs which are assigned to this
        cell reconstruction.
        """
        return np.array(self.lookup_in_attribute_dict("sj"), dtype=np.uint)

    @property
    def mi_ids(self) -> np.ndarray:
        """
        All mitochondria (mi) supervoxel IDs which are assigned to this
        cell reconstruction.
        """
        return np.array(self.lookup_in_attribute_dict("mi"), dtype=np.uint)

    @property
    def vc_ids(self) -> np.ndarray:
        """
        All vesicle cloud (vc) supervoxel IDs which are assigned to this
        cell reconstruction.
        """
        return np.array(self.lookup_in_attribute_dict("vc"), dtype=np.uint)

    @property
    def dense_kzip_ids(self) -> Dict[str, int]:
        """
        ?
        """
        return dict([("mi", 1), ("vc", 2), ("sj", 3)])

    # SegmentationObjects
    @property
    def svs(self) -> List[SegmentationObject]:
        """
        All cell :class:`~syconn.reps.segmentation.SegmentationObjects` objects
        which are assigned to this cell reconstruction.
        """
        return self.get_seg_objects("sv")

    @property
    def sjs(self) -> List[SegmentationObject]:
        """
        All synaptic junction (sj) :class:`~syconn.reps.segmentation.SegmentationObjects` objects
        which are assigned to this cell reconstruction. These objects are based on the
        initial synapse predictions and may contain synapse-synapse merger.
        See :py:attr:`~syn_ssv` for merger-free inter-neuron synapses.
        """
        return self.get_seg_objects("sj")

    @property
    def mis(self) -> List[SegmentationObject]:
        """
        All mitochondria (mi) :class:`~syconn.reps.segmentation.SegmentationObjects` objects
        which are assigned to this cell reconstruction.
        """
        return self.get_seg_objects("mi")

    @property
    def vcs(self) -> List[SegmentationObject]:
        """
        All vesicle cloud (vc) :class:`~syconn.reps.segmentation.SegmentationObjects`
        objects
        which are assigned to this cell reconstruction.
        """
        return self.get_seg_objects("vc")

    @property
    def syn_ssv(self) -> List[SegmentationObject]:
        """
        All synaptic junctions :class:`~syconn.reps.segmentation.SegmentationObject`
        objects which are between super-supervoxels (syn_ssv) and assigned to this cell reconstruction.
        These objects are generated as an agglomeration of 'syn' objects, which themselves have been generation as a
        combination of synaptic junction (sj) and contact site (cs) objects to remove merges in the sj objects.
        """
        return self.get_seg_objects("syn_ssv")

    # MESHES
    def load_mesh(self, mesh_type) -> Optional[MeshType]:
        """
        Load mesh of a specific type, e.g. 'mi', 'sv' (cell supervoxel), 'sj' (connected
        components of the original synaptic junction predictions), 'syn_ssv' (overlap of
        'sj' with cell contact sites), 'syn_ssv_sym' and 'syn_ssv_asym' (only if syn-type
        predictions are available).

        Args:
            mesh_type: Type of :class:`~syconn.reps.segmentation.SegmentationObject` used for
                mesh retrieval.

        Returns:
            Three flat arrays: indices, vertices, normals
        """
        if mesh_type in ('syn_ssv_sym', 'syn_ssv_asym'):
            self.typedsyns2mesh()
        if mesh_type not in self._meshes:
            return None
        if self._meshes[mesh_type] is None:
            if not self.mesh_caching:
                return self._load_obj_mesh(mesh_type)
            self._meshes[mesh_type] = self._load_obj_mesh(mesh_type)
        return self._meshes[mesh_type]

    @property
    def mesh(self) -> Optional[MeshType]:
        """
        Mesh of all cell supervoxels.
        """
        return self.load_mesh("sv")

    @property
    def sj_mesh(self) -> Optional[MeshType]:
        """
        Mesh of all synaptic junction (sj) supervoxels. These objects are based
        on the original synapse prediction and might contain merger.
        """
        return self.load_mesh("sj")

    @property
    def vc_mesh(self) -> Optional[MeshType]:
        """
        Mesh of all vesicle clouds (vc) supervoxels.
        """
        return self.load_mesh("vc")

    @property
    def mi_mesh(self) -> Optional[MeshType]:
        """
        Mesh of all mitochondria (mi) supervoxels.
        """
        return self.load_mesh("mi")

    @property
    def syn_ssv_mesh(self) -> Optional[MeshType]:
        """
        Mesh of all inter-neuron synapses junction (syn_ssv) supervoxels. These
        objects are generated as a combination of contact sites and synaptic
        junctions (sj).
        """
        return self.load_mesh("syn_ssv")

    def label_dict(self, data_type='vertex') -> CompressedStorage:
        """
        Dictionary which stores various predictions. Currently used keys:

            * 'vertex': Labels associated with the mesh vertices. The ordering
              is the same as the vertex order in ``self.mesh[1]``.

        Uses the :class:`~syconn.backend.storage.CompressedStorage` interface.

        Args:
            data_type: Key for the stored labels.

        Returns:
            The stored array.
        """
        if data_type == 'vertex':
            if data_type in self._label_dict:
                pass
            else:
                self._label_dict[data_type] = CompressedStorage(
                    None if self.version == 'tmp' else self.vlabel_dc_path)
            return self._label_dict[data_type]
        else:
            raise ValueError('Label dict for data type "{}" not supported.'
                             ''.format(data_type))

    # PROPERTIES
    @property
    def config(self) -> DynConfig:
        """
        The configuration object which contain all dataset-specific parameters.
        See :class:`~syconn.handler.config.DynConfig`.

        Returns:
            The configuration object.
        """
        if self._config is None:
            self._config = global_params.config
        return self._config

    @property
    def size(self) -> int:
        """
        Returns:
            The number of voxels associated with this SSV object.
        """
        if self._size is None:
            self._size = self.lookup_in_attribute_dict("size")

        if self._size is None:
            self.calculate_size()

        return self._size

    @property
    def bounding_box(self) -> List[np.ndarray]:
        if self._bounding_box is None:
            self._bounding_box = self.lookup_in_attribute_dict("bounding_box")

        if self._bounding_box is None:
            self.calculate_bounding_box()

        return self._bounding_box

    @property
    def shape(self) -> np.ndarray:
        """
        The XYZ extent of this SSV object in voxels.

        Returns:
            The shape/extent of thiss SSV object in voxels (XYZ).
        """
        return self.bounding_box[1] - self.bounding_box[0]

    @property
    def rep_coord(self) -> np.ndarray:
        """
        Representative coordinate of this SSV object. Will be the representative
        coordinate of the first supervoxel in :py:attr:`~svs`.

        Returns:
            1D array of the coordinate (XYZ).
        """
        if self._rep_coord is None:
            self._rep_coord = self.lookup_in_attribute_dict("rep_coord")

        if self._rep_coord is None:
            self._rep_coord = self.svs[0].rep_coord

        return self._rep_coord

    @property
    def attr_dict_exists(self) -> bool:
        """
        Checks if a attribute dictionary file exists at :py:attr:`~attr_dict_path`.

        Returns:
            True if the attribute dictionary file exists.
        """
        return os.path.isfile(self.attr_dict_path)

    def mesh_exists(self, obj_type: str) -> bool:
        """
        Checks if the mesh of :class:`~syconn.reps.segmentation.SegmentationObject`s
        of type `obj_type` exists in the :class:`~syconn.backend.storage.MeshStorage`
        located at :py:attr:`~mesh_dc_path`.

        Args:
            obj_type: Type of requested :class:`~syconn.reps.segmentation.SegmentationObject`s.

        Returns:
            True if the mesh exists.
        """
        mesh_dc = MeshStorage(self.mesh_dc_path,
                              disable_locking=True)
        return obj_type in mesh_dc

    @property
    def voxels(self) -> Optional[np.ndarray]:
        """
        Voxels associated with this SSV object.

        Returns:
            3D binary array indicating voxel locations.
        """
        if len(self.sv_ids) == 0:
            return None

        if self._voxels is None:
            voxels = np.zeros(self.bounding_box[1] - self.bounding_box[0],
                              dtype=np.bool)
            for sv in self.svs:
                sv._voxel_caching = False
                if sv.voxels_exist:
                    log_reps.debug(np.sum(sv.voxels), sv.size)
                    box = [sv.bounding_box[0] - self.bounding_box[0],
                           sv.bounding_box[1] - self.bounding_box[0]]

                    voxels[box[0][0]: box[1][0],
                    box[0][1]: box[1][1],
                    box[0][2]: box[1][2]][sv.voxels] = True
                else:
                    log_reps.warning("missing voxels from %d" % sv.id)

            if self.voxel_caching:
                self._voxels = voxels
            else:
                return voxels

        return self._voxels

    @property
    def voxels_xy_downsampled(self) -> Optional[np.ndarray]:
        if self._voxels_xy_downsampled is None:
            if self.voxel_caching:
                self._voxels_xy_downsampled = \
                    self.load_voxels_downsampled((2, 2, 1))
            else:
                return self.load_voxels_downsampled((2, 2, 1))

        return self._voxels_xy_downsampled

    @property
    def rag(self) -> nx.Graph:
        """
        The region adjacency graph (defining the supervoxel graph) of this SSV
        object.

        Returns:
            Supervoxel graph with nodes of type
            :class:`~syconn.reps.segmentation.SegmentationObject`.
        """
        if self._rag is None:
            self._rag = self.load_sv_graph()
        return self._rag

    @property
    def compartment_meshes(self) -> dict:
        """
        Compartment mesh storage.

        Returns:
            A dictionary which contains the meshes of each compartment.
        """
        if "axon" not in self._meshes:
            self._load_compartment_meshes()
        return {k: self._meshes[k] for k in ["axon", "dendrite", "soma"]}

    def _load_compartment_meshes(self, overwrite: bool = False):
        """
        Loading compartment meshes in-place as 'axon', 'dendrite', 'soma' to
        :py:attr:`~syconn.reps.super_segmentation_object.SuperSegmentationObject._meshes`.

        Args:
            overwrite: Overwrites existing compartment meshes
        """
        mesh_dc = MeshStorage(self.mesh_dc_path,
                              disable_locking=not self.enable_locking)
        if "axon" not in mesh_dc or overwrite:
            mesh_compartments = compartmentalize_mesh(self)
            mesh_dc["axon"] = mesh_compartments["axon"]
            mesh_dc["dendrite"] = mesh_compartments["dendrite"]
            mesh_dc["soma"] = mesh_compartments["soma"]
            mesh_dc.push()
        comp_meshes = {k: mesh_dc[k] for k in ["axon", "dendrite", "soma"]}
        self._meshes.update(comp_meshes)

    def load_voxels_downsampled(self, downsampling: tuple = (2, 2, 1),
                                nb_threads: int = 10) -> np.ndarray:
        """
        Load all voxels of this SSV object.

        Args:
            downsampling: The downsampling of the returned voxels.
            nb_threads: Number of threads.

        Returns:
            List of downsampled voxel coordinates.
        """
        return ssh.load_voxels_downsampled(self, downsampling=downsampling,
                                           nb_threads=nb_threads)

    def get_seg_objects(self, obj_type: str) -> List[SegmentationObject]:
        """
        Factory method for :class:`~syconn.reps.segmentation.SegmentationObject`s of type `obj_type`.

        Args:
            obj_type: Type of requested :class:`~syconn.reps.segmentation.SegmentationObject`s.

        Returns:
            The :class:`~syconn.reps.segmentation.SegmentationObject`s of type `obj_type`
            sharing the same working directory as this SSV object.
        """
        if obj_type not in self._objects:
            objs = []

            for obj_id in self.lookup_in_attribute_dict(obj_type):
                objs.append(self.get_seg_obj(obj_type, obj_id))

            if self.object_caching:
                self._objects[obj_type] = objs
            else:
                return objs

        return self._objects[obj_type]

    def get_seg_obj(self, obj_type: str, obj_id: int) -> SegmentationObject:
        """
        Factory method for :class:`~syconn.reps.segmentation.SegmentationObject` of type `obj_type`.

        Args:
            obj_type: Type of requested :class:`~syconn.reps.segmentation.SegmentationObject`.
            obj_id: ID of the requested object.

        Returns:
            The :class:`~syconn.reps.segmentation.SegmentationObject` of type `obj_type`
            sharing the same working directory as this SSV object.
        """
        kwargs = dict(enable_locking=self.enable_locking_so, mesh_caching=self.mesh_caching,
                      voxel_caching=self.voxel_caching)
        if self._ssd is not None and obj_type in self._ssd.sd_lookup and self._ssd.sd_lookup[obj_type] is not None:
            sd_obj = self._ssd.sd_lookup[obj_type]
            if str(sd_obj.version) != str(self.version_dict[obj_type]) or sd_obj.working_dir != self.working_dir:
                msg = (f'Inconsistent working directory or version for {obj_type} stored in {self} and look up '
                       f'dataset {sd_obj}.')
                log_reps.error(msg)
                raise ValueError(msg)

            return sd_obj.get_segmentation_object(obj_id, **kwargs)

        return SegmentationObject(obj_id=obj_id, obj_type=obj_type, version=self.version_dict[obj_type],
                                  working_dir=self.working_dir, create=False, scaling=self.scaling, config=self.config)

    def get_seg_dataset(self, obj_type: str) -> SegmentationDataset:
        """
        Factory method for :class:`~syconn.reps.segmentation.SegmentationDataset` of type `obj_type`.

        Args:
            obj_type: Type of requested :class:`~syconn.reps.segmentation.SegmentationDataset`.

        Returns:
            The :class:`~syconn.reps.segmentation.SegmentationDataset` of type `obj_type`
            sharing the same working directory as this SSV object.
        """
        return SegmentationDataset(obj_type, version_dict=self.version_dict,
                                   version=self.version_dict[obj_type],
                                   scaling=self.scaling,
                                   working_dir=self.working_dir)

    def load_attr_dict(self) -> int:
        """
        Load the attribute dictionary of this SSV object stored at
        :py:attr:`~ssv_dir`.
        """
        try:
            self.attr_dict = load_pkl2obj(self.attr_dict_path)
            return 0
        except (IOError, EOFError):
            return -1

    @property
    def sv_graph_uint(self) -> nx.Graph:
        if self._sv_graph_uint is None:
            if os.path.isfile(self.edgelist_path):
                self._sv_graph_uint = nx.read_edgelist(self.edgelist_path, nodetype=np.uint)
            else:
                raise ValueError("Could not find graph data for SSV {}.".format(self.id))
        return self._sv_graph_uint

    def load_sv_graph(self) -> nx.Graph:
        """
        Load the supervoxel graph (node objects will be of type
        :class:`~syconn.reps.segmentation.SegmentationObject`) of this SSV object.
         It is generated from the supervoxel ID graph stored in :py:attr:`_sv_graph`
         or the edge list stored at :py:attr:`edgelist_path`.

        Returns:
            The supervoxel graph with :class:`~syconn.reps.segmentation.SegmentationObject`
            nodes.
        """
        G = self.sv_graph_uint
        # # Might be useful as soon as global graph path is available
        # else:
        #     if os.path.isfile("{}neuron_rag.bz2".format(
        #             self.working_dir):
        #         G_glob = nx.read_edgelist(self.working_dir + "neuron_rag.bz2",
        #                                   nodetype=np.uint)
        #         G = nx.Graph()
        #         cc = nx.node_connected_component(G_glob, self.sv_ids[0])
        #         assert len(set(cc).difference(set(self.sv_ids))) == 0, \
        #             "SV IDs in graph differ from SSV SVs."
        #         for e in G_glob.edges(cc):
        #             G.add_edge(*e)
        if len(set(list(G.nodes())).difference(set(self.sv_ids))) != 0:
            msg = "SV IDs in graph differ from SSV SVs."
            log_reps.error(msg)
            raise ValueError(msg)
        # create graph with SV nodes
        new_G = nx.Graph()
        for e in G.edges():
            new_G.add_edge(self.get_seg_obj("sv", e[0]), self.get_seg_obj("sv", e[1]))
        return new_G

    def load_sv_edgelist(self) -> List[Tuple[int, int]]:
        """
        Load the edges within the supervoxel graph.

        Returns:
            Edge list representing the supervoxel graph.
        """
        g = self.load_sv_graph()
        return list(g.edges())

    def _load_obj_mesh(self, obj_type: str = "sv", rewrite: bool = False) -> MeshType:
        """
        Load the mesh of a given `obj_type`. If :func:`~mesh_exists` is False,
        loads the meshes from the underlying supervoxel objects.

        Parameters
        ----------
        obj_type : str
        rewrite : bool

        Returns
        -------
        np.array, np.array, np.array
            ind, vert, normals
        """
        if not rewrite and self.mesh_exists(obj_type) and not \
                self.version == "tmp":
            mesh_dc = MeshStorage(self.mesh_dc_path,
                                  disable_locking=not self.enable_locking)
            if len(mesh_dc[obj_type]) == 3:
                ind, vert, normals = mesh_dc[obj_type]
            else:
                ind, vert = mesh_dc[obj_type]
                normals = np.zeros((0,), dtype=np.float32)
        else:
            ind, vert, normals = merge_someshes(self.get_seg_objects(obj_type), nb_cpus=self.nb_cpus,
                                                use_new_subfold=self.config.use_new_subfold)
            if not self.version == "tmp":
                mesh_dc = MeshStorage(self.mesh_dc_path, read_only=False, disable_locking=not self.enable_locking)
                mesh_dc[obj_type] = [ind, vert, normals]
                mesh_dc.push()
        return np.array(ind, dtype=np.int), np.array(vert, dtype=np.float32), np.array(normals, dtype=np.float32)

    def _load_obj_mesh_compr(self, obj_type: str = "sv") -> MeshType:
        """
        Load meshes of all objects of type `obj_type` assigned to this SSV.

        Args:
            obj_type: Type of requested objects.

        Returns:
            A single mesh of all objects.
        """
        mesh_dc = MeshStorage(self.mesh_dc_path,
                              disable_locking=not self.enable_locking)
        return mesh_dc._dc_intern[obj_type]

    def save_attr_dict(self):
        """
        Save the SSV's attribute dictionary.
        """
        if self.version == 'tmp':
            log_reps.warning('"save_attr_dict" called but this SSV has version "tmp", attribute dict will'
                             ' not be saved to disk.')
            return
        try:
            orig_dc = load_pkl2obj(self.attr_dict_path)
        except (IOError, EOFError, FileNotFoundError) as e:
            if '[Errno 2] No such file or' not in str(e):
                log_reps.critical(f"Could not load SSO attributes from {self.attr_dict_path} due to {e}.")
            orig_dc = {}
        orig_dc.update(self.attr_dict)
        write_obj2pkl(self.attr_dict_path + '.tmp', orig_dc)
        shutil.move(self.attr_dict_path + '.tmp', self.attr_dict_path)

    def save_attributes(self, attr_keys: List[str], attr_values: List[Any]):
        """
        Writes attributes to attribute dict on file system. Does not care about
        self.attr_dict.

        Parameters
        ----------
        attr_keys : tuple of str
        attr_values : tuple of items
        """
        if self.version == 'tmp':
            log_reps.warning('"save_attributes" called but this SSV has version "tmp", attributes will'
                             ' not be saved to disk.')
            return
        if not hasattr(attr_keys, "__len__"):
            attr_keys = [attr_keys]
        if not hasattr(attr_values, "__len__"):
            attr_values = [attr_values]
        try:
            attr_dict = load_pkl2obj(self.attr_dict_path)
        except (IOError, EOFError, FileNotFoundError) as e:
            if not "[Errno 13] Permission denied" in str(e):
                pass
            else:
                log_reps.critical(f"Could not load SSO attributes at {self.attr_dict_path} due to {e}.")
            attr_dict = {}
        for k, v in zip(attr_keys, attr_values):
            attr_dict[k] = v
        try:
            write_obj2pkl(self.attr_dict_path, attr_dict)
        except IOError as e:
            if not "[Errno 13] Permission denied" in str(e):
                raise (IOError, e)
            else:
                log_reps.warn("Could not save SSO attributes to %s due to missing permissions." % self.attr_dict_path,
                              RuntimeWarning)

    def attr_exists(self, attr_key: str) -> bool:
        """
        Checks if an attribute exists for this SSV object.

        Args:
            attr_key: Attribute key.

        Returns:
            True if the key exists in :py:attr:`~attr_dict`.
        """
        return attr_key in self.attr_dict

    def lookup_in_attribute_dict(self, attr_key: str) -> Optional[Any]:
        """
        Returns the value to `attr_key` stored in :py:attr:`~attr_dict` or None if the key is not existent.

        Args:
            attr_key: Attribute key.

        Returns:
            Value to the key ``attr_key``.
        """
        if attr_key in self.attr_dict:
            return self.attr_dict[attr_key]
        # TODO: this is somehow arbitrary
        elif len(self.attr_dict) <= 4:
            if self.load_attr_dict() == -1:
                return None
        if attr_key in self.attr_dict:
            return self.attr_dict[attr_key]
        else:
            return None

    def load_so_attributes(self, obj_type: str, attr_keys: List[str],
                           nb_cpus: Optional[int] = None):
        """
        Collect attributes from :class:`~syconn.reps.segmentation.SegmentationObject`
        of type `obj_type`.
        The attribute value ordering for each key is the same as :py:attr:`~svs`.

        todo:
            Replace by :py:func:`~syconn.reps.segmentation_helper.load_so_attr_bulk`

        Args:
            obj_type: Type of :class:`~syconn.reps.segmentation.SegmentationObject`.
            attr_keys: Keys of desired properties. Must exist for the requested
             `obj_type`.
            nb_cpus: Number of CPUs to use for the calculation.

        Returns:
            Attribute values for each key in `attr_keys`.
        """
        if nb_cpus is None:
            nb_cpus = self.nb_cpus
        params = [[obj, dict(attr_keys=attr_keys)]
                  for obj in self.get_seg_objects(obj_type)]
        attr_values = sm.start_multiprocess_obj('load_attributes', params,
                                                nb_cpus=nb_cpus)
        attr_values = [el for sublist in attr_values for el in sublist]
        return [attr_values[ii::len(attr_keys)] for ii in range(len(attr_keys))]

    def calculate_size(self, nb_cpus: Optional[int] = None):
        """
        Calculates :py:attr:`size`.

        Args:
            nb_cpus: Number of CPUs to use for the calculation.
        """
        self._size = np.sum(self.load_so_attributes('sv', ['size'], nb_cpus=nb_cpus))

    def calculate_bounding_box(self, nb_cpus: Optional[int] = None):
        """
        Calculates :py:attr:`~bounding_box` (and :py:attr:`size`).

        Args:
            nb_cpus: Number of CPUs to use for the calculation.
        """
        if len(self.svs) == 0:
            self._bounding_box = np.zeros((2, 3), dtype=np.int)
            self._size = 0
            return

        self._bounding_box = np.ones((2, 3), dtype=np.int) * np.inf
        self._size = np.inf
        bounding_boxes, sizes = self.load_so_attributes('sv', ['bounding_box', 'size'], nb_cpus=nb_cpus)
        self._size = np.sum(sizes)
        self._bounding_box[0] = np.min(bounding_boxes, axis=0)[0]
        self._bounding_box[1] = np.max(bounding_boxes, axis=0)[1]
        self._bounding_box = self._bounding_box.astype(np.int)

    def calculate_skeleton(self, force: bool = False, **kwargs):
        """
        Merges existing supervoxel skeletons (``allow_ssv_skel_gen=False``) or calculates them
        from scratch using :func:`~syconn.reps.super_segmentation_helper
        .create_sso_skeletons_wrapper` otherwise (requires ``allow_ssv_skel_gen=True``).
        Skeleton will be saved at :py:attr:`~skeleton_path`.

        Args:
            force: Skips :func:`~load_skeleton` if ``force=True``.
        """
        if force or self._allow_skeleton_calc:
            return ssh.create_sso_skeletons_wrapper([self], **kwargs)
        if self.skeleton is not None and len(self.skeleton["nodes"]) != 0 \
                and not force:
            return
        ssh.create_sso_skeletons_wrapper([self], **kwargs)

    def save_skeleton_to_kzip(self, dest_path: Optional[str] = None,
                              additional_keys: Optional[List[str]] = None):
        """

        Args:
            dest_path: Destination path for k.zip file.
            additional_keys: Additional skeleton keys which are converted into
            KNOSSOS skeleton node properties. Will always attempt to write out the
            keys 'axoness', 'cell_type' and 'meta'.

        Returns:
            Saves KNOSSOS compatible k.zip file containing the SSV skeleton and
            its node properties.
        """
        if type(additional_keys) == str:
            additional_keys = [additional_keys]
        try:
            if self.skeleton is None:
                self.load_skeleton()
            if additional_keys is not None:
                for k in additional_keys:
                    assert k in self.skeleton, "Additional key %s is not " \
                                               "part of SSV %d self.skeleton.\nAvailable keys: %s" % \
                                               (k, self.id, repr(self.skeleton.keys()))
            a = skeleton.SkeletonAnnotation()
            a.scaling = self.scaling
            a.comment = "skeleton"

            skel_nodes = []
            for i_node in range(len(self.skeleton["nodes"])):
                c = self.skeleton["nodes"][i_node]
                r = self.skeleton["diameters"][i_node] / 2
                skel_nodes.append(skeleton.SkeletonNode().
                                  from_scratch(a, c[0], c[1], c[2], radius=r))
                pred_key_ax = "{}_avg{}".format(self.config['compartments'][
                                                    'view_properties_semsegax']['semseg_key'],
                                                self.config['compartments'][
                                                    'dist_axoness_averaging'])
                if pred_key_ax in self.skeleton:
                    skel_nodes[-1].data[pred_key_ax] = self.skeleton[pred_key_ax][
                        i_node]
                if "cell_type" in self.skeleton:
                    skel_nodes[-1].data["cell_type"] = \
                        self.skeleton["cell_type"][i_node]
                if "meta" in self.skeleton:
                    skel_nodes[-1].data["meta"] = self.skeleton["meta"][i_node]
                if additional_keys is not None:
                    for k in additional_keys:
                        skel_nodes[-1].data[k] = self.skeleton[k][i_node]

                a.addNode(skel_nodes[-1])

            for edge in self.skeleton["edges"]:
                a.addEdge(skel_nodes[edge[0]], skel_nodes[edge[1]])

            if dest_path is None:
                dest_path = self.skeleton_kzip_path
            write_skeleton_kzip(dest_path, [a])
        except Exception as e:
            log_reps.warning("[SSO: %d] Could not load/save skeleton:\n%s" % (self.id, repr(e)))

    def save_objects_to_kzip_sparse(self, obj_types: Optional[Iterable[str]] = None,
                                    dest_path: Optional[str] = None):
        """
        Export cellular organelles as coordinates with size, shape and overlap
        properties in a KNOSSOS compatible format.

        Args:
            obj_types: Type identifiers of the supervoxel objects which are exported.
            dest_path: Path to the destination file. If None, results will be
                stored at :py:attr:`~skeleton_kzip_path`:

        """
        if obj_types is None:
            obj_types = self.config['existing_cell_organelles']
        annotations = []
        for obj_type in obj_types:
            assert obj_type in self.attr_dict
            map_ratio_key = "mapping_%s_ratios" % obj_type
            if not map_ratio_key in self.attr_dict.keys():
                log_reps.warning("%s not yet mapped. Object nodes are not "
                                 "written to k.zip." % obj_type)
                continue
            overlap_ratios = np.array(self.attr_dict[map_ratio_key])
            overlap_ids = np.array(self.attr_dict["mapping_%s_ids" % obj_type])

            a = skeleton.SkeletonAnnotation()
            a.scaling = self.scaling
            a.comment = obj_type

            so_objs = self.get_seg_objects(obj_type)
            for so_obj in so_objs:
                c = so_obj.rep_coord

                # somewhat approximated from sphere volume:
                r = np.power(so_obj.size / 3., 1 / 3.)
                skel_node = skeleton.SkeletonNode(). \
                    from_scratch(a, c[0], c[1], c[2], radius=r)
                skel_node.data["overlap"] = \
                    overlap_ratios[overlap_ids == so_obj.id][0]
                skel_node.data["size"] = so_obj.size
                skel_node.data["shape"] = so_obj.shape

                a.addNode(skel_node)

            annotations.append(a)

        if dest_path is None:
            dest_path = self.skeleton_kzip_path
        write_skeleton_kzip(dest_path, annotations)

    def save_objects_to_kzip_dense(self, obj_types: List[str],
                                   dest_path: Optional[str] = None):
        """
        Export cellular organelles as coordinates with size, shape and overlap
        properties in a KNOSSOS compatible format.

        Args:
            obj_types: Type identifiers of the supervoxel objects which are
                exported.
            dest_path: Path to the destination file. If None, result will be
                stored at :py:attr:`~objects_dense_kzip_path`:


        """
        if dest_path is None:
            dest_path = self.objects_dense_kzip_path
        if os.path.exists(self.objects_dense_kzip_path[:-6]):
            shutil.rmtree(self.objects_dense_kzip_path[:-6])
        if os.path.exists(self.objects_dense_kzip_path):
            os.remove(self.objects_dense_kzip_path)

        for obj_type in obj_types:
            so_objs = self.get_seg_objects(obj_type)
            for so_obj in so_objs:
                so_obj.save_kzip(path=dest_path,
                                 write_id=self.dense_kzip_ids[obj_type])

    def total_edge_length(self) -> Union[np.ndarray, float]:
        """
        Total edge length of the super-supervoxel :py:attr:`~skeleton` in nanometers.

        Returns:
            Sum of all edge lengths (L2 norm) in :py:attr:`~skeleton`.
        """
        if self.skeleton is None:
            self.load_skeleton()
        nodes = self.skeleton["nodes"]
        edges = self.skeleton["edges"]
        return np.sum([np.linalg.norm(
            self.scaling * (nodes[e[0]] - nodes[e[1]])) for e in edges])

    def save_skeleton(self, to_kzip=False, to_object=True):
        """
        Saves skeleton to default locations as `.pkl` and optionally as `.k.zip`.

        Args:
            to_kzip: Stores skeleton as a KNOSSOS compatible xml inside a k.zip file.
            to_object: Stores skeleton as a dictionary in a pickle file.
        """
        if self.version == 'tmp':
            log_reps.debug('"save_skeleton" called but this SSV '
                           'has version "tmp", skeleton will'
                           ' not be saved to disk.')
            return
        if to_object:
            write_obj2pkl(self.skeleton_path, self.skeleton)

        if to_kzip:
            self.save_skeleton_to_kzip()


    def load_skeleton(self) -> bool:
        """
        Loads skeleton and will compute it if it does not exist yet (requires
        ``allow_ssv_skel_gen=True``).

        Returns:
            True if successfully loaded/generated skeleton, else False.
        """
        from syconn.exec.exec_skeleton import run_kimimaro_skelgen
        try:
            self.skeleton = load_pkl2obj(self.skeleton_path)
            self.skeleton["nodes"] = self.skeleton["nodes"].astype(np.float32)
            return True
<<<<<<< HEAD
        except:
            if global_params.config.allow_skel_gen:
                run_kimimaro_skelgen(curr_dir = global_params.config.working_dir)
                return True
            return False

=======
        except (KeyError, FileNotFoundError):
            if self.config.allow_ssv_skel_gen or self._allow_skeleton_calc:
                self.calculate_skeleton()
                return True
            return False

    def celltype(self, key: Optional[str] = None) -> int:
        """
        Returns the cell type classification result. Default: CMN model, if
        `key` is specified returns the corresponding value loaded
        by :func:`~lookup_in_attribute_dict`.
        Args:
            key: Key where classification result is stored.

        Returns:
            Cell type classification.
        """
        if key is None:
            key = 'celltype_cnn_e3'
        return self.lookup_in_attribute_dict(key)

    def weighted_graph(self, add_node_attr: Iterable[str] = ()) -> nx.Graph:
        """
        Creates a Euclidean distance (in nanometers) weighted graph representation of the
        skeleton of this SSV object. The node IDs represent the index in
        the ``'node'`` array part of :py:attr:`~skeleton`. Weights are stored
        as 'weight' in the graph, this allows to use e.g.
        ``nx.single_source_dijkstra_path(..)``.

        Args:
            add_node_attr: To-be-added node attributes. Must exist in
            :py:attr`~skeleton`.

        Returns:
            The skeleton of this SSV object as a networkx graph.
        """
        if self._weighted_graph is None or np.any([len(nx.get_node_attributes(
                self._weighted_graph, k)) == 0 for k in add_node_attr]):
            if self.skeleton is None:
                self.load_skeleton()

            node_scaled = self.skeleton["nodes"] * self.scaling

            edges = np.array(self.skeleton["edges"], dtype=np.uint)
            edge_coords = node_scaled[edges]
            weights = np.linalg.norm(edge_coords[:, 0] - edge_coords[:, 1],
                                     axis=1)
            self._weighted_graph = nx.Graph()
            self._weighted_graph.add_nodes_from(
                [(ix, dict(position=coord)) for ix, coord in
                 enumerate(self.skeleton['nodes'])])
            self._weighted_graph.add_weighted_edges_from(
                [(edges[ii][0], edges[ii][1], weights[ii]) for
                 ii in range(len(weights))])

            for k in add_node_attr:
                dc = {}
                for n in self._weighted_graph.nodes():
                    dc[n] = self.skeleton[k][n]
                nx.set_node_attributes(self._weighted_graph, dc, k)
        return self._weighted_graph
>>>>>>> 3d2f2baa

    def syn_sign_ratio(self, weighted: bool = True,
                       recompute: bool = True,
                       comp_types: Optional[List[int]] = None,
                       comp_types_partner: Optional[List[int]] = None) -> float:
        """
        Ratio of symmetric synapses (between 0 and 1; -1 if no synapse objects)
        between functional compartments specified via `comp_types` and
        `comp_types_partner`.

        Todo:
            * Check default of synapse type if synapse type predictions are not
              available -> propagate to this method and return -1.

        Notes:
            Bouton predictions are converted into axon label,
            i.e. 3 (en-passant) -> 1 and 4 (terminal) -> 1.

        Args:
            weighted: Compute synapse-area weighted ratio.
            recompute: Ignore existing value.
            comp_types: All synapses that are formed on any of the
                functional compartment types given in `comp_types` are used
                for computing the ratio (0: dendrite,
                1: axon, 2: soma). Default: [1, ].
            comp_types_partner: Compartment type of the partner cell. Default:
                [0, ].

        Returns:
            (Area-weighted) ratio of symmetric synapses or -1 if no synapses.
        """
        if comp_types is None:
            comp_types = [1, ]
        if comp_types_partner is None:
            comp_types_partner = [0, ]
        ratio = self.lookup_in_attribute_dict("syn_sign_ratio")
        if not recompute and ratio is not None:
            return ratio
        syn_signs = []
        syn_sizes = []
        props = load_so_attr_bulk(self.syn_ssv, ('partner_axoness', 'syn_sign', 'mesh_area', 'neuron_partners'),
                                  use_new_subfold=self.config.use_new_subfold)
        for syn in self.syn_ssv:
            ax = np.array(props['partner_axoness'][syn.id])
            # convert boutons to axon class
            ax[ax == 3] = 1
            ax[ax == 4] = 1
            partners = props['neuron_partners'][syn.id]
            this_cell_ix = list(partners).index(self.id)
            other_cell_ix = 1 - this_cell_ix
            if ax[this_cell_ix] not in comp_types:
                continue
            if ax[other_cell_ix] not in comp_types_partner:
                continue
            syn_signs.append(props['syn_sign'][syn.id])
            syn_sizes.append(props['mesh_area'][syn.id] / 2)
        log_reps.debug(f'Used {len(syn_signs)} with a total size of {np.sum(syn_sizes)} um^2 between {comp_types} '
                       f'(this cell) and {comp_types_partner} (other cells).')
        if len(syn_signs) == 0 or np.sum(syn_sizes) == 0:
            return -1
        syn_signs = np.array(syn_signs)
        syn_sizes = np.array(syn_sizes)
        if weighted:
            ratio = np.sum(syn_sizes[syn_signs == -1]) / float(np.sum(syn_sizes))
        else:
            ratio = np.sum(syn_signs == -1) / float(len(syn_signs))
        return ratio

    def aggregate_segmentation_object_mappings(self, obj_types: List[str],
                                               save: bool = False):
        """
        Aggregates mapping information of cellular organelles from the SSV's
        supervoxels. After this step, :func:`~apply_mapping_decision` can be
        called to apply final assignments.

        Examples:
            A mitochondrion can extend over multiple supervoxels, so it will
            overlap with all of them partially. Here, the overlap information
            of all supervoxels assigned to this SSV will be aggregated.
        Args:
            obj_types: Cell organelles types to process.
            save: Save :yp:attr:`~attribute_dict` at the end.
        """
        assert isinstance(obj_types, list)

        mappings = dict((obj_type, Counter()) for obj_type in obj_types)
        for sv in self.svs:
            sv.load_attr_dict()

            for obj_type in obj_types:
                if "mapping_%s_ids" % obj_type in sv.attr_dict:
                    keys = sv.attr_dict["mapping_%s_ids" % obj_type]
                    values = sv.attr_dict["mapping_%s_ratios" % obj_type]
                    mappings[obj_type] += Counter(dict(zip(keys, values)))

        for obj_type in obj_types:
            if obj_type in mappings:
                self.attr_dict["mapping_%s_ids" % obj_type] = list(mappings[obj_type].keys())
                self.attr_dict["mapping_%s_ratios" % obj_type] = list(mappings[obj_type].values())

        if save:
            self.save_attr_dict()

    def apply_mapping_decision(self, obj_type: str,
                               correct_for_background: bool = True,
                               lower_ratio: Optional[float] = None,
                               upper_ratio: Optional[float] = None,
                               sizethreshold: Optional[float] = None,
                               save: bool = True):
        """
        Applies mapping decision of cellular organelles to this SSV object. A
        :class:`~syconn.reps.segmentation.SegmentationObject` in question is
        assigned to this :class:`~syconn.reps.super_segmentation_object.SuperSegmentationObject`
        if they share the highest overlap. For more details see ``SyConn/docs/object_mapping.md``.
        Default parameters for the mapping will be taken from the `config.yml` file.

        Args:
            obj_type: Type of :class:`~syconn.reps.segmentation.SegmentationObject`
                which are to be mapped.
            correct_for_background: Ignore background ID during mapping
            lower_ratio: Minimum overlap s.t. objects are mapped.
            upper_ratio: Maximum ratio s.t. objects are mapped.
            sizethreshold: Minimum voxel size of an object, objects below will be
                ignored.
            save: If True, :py:attr:`~attr_dict` will be saved.

        Todo:
            * check what ``correct_for_background`` was for. Any usecase for
            ``correct_for_background=False``?
            * duplicate of ssd_proc._apply_mapping_decisions_thread, implement common-use method

        Returns:

        """
        assert obj_type in self.version_dict

        self.load_attr_dict()
        if not "mapping_%s_ratios" % obj_type in self.attr_dict:
            log_reps.error("No mapping ratios found")
            return

        if not "mapping_%s_ids" % obj_type in self.attr_dict:
            log_reps.error("no mapping ids found")
            return

        if lower_ratio is None:
            try:
                lower_ratio = self.config['cell_objects']["lower_mapping_ratios"][
                    obj_type]
            except KeyError:
                msg = "Lower ratio undefined"
                log_reps.error(msg)
                raise ValueError(msg)

        if upper_ratio is None:
            try:
                upper_ratio = self.config['cell_objects']["upper_mapping_ratios"][
                    obj_type]
            except:
                log_reps.critical("Upper ratio undefined - 1. assumed")
                upper_ratio = 1.

        if sizethreshold is None:
            try:
                sizethreshold = self.config['cell_objects']["sizethresholds"][obj_type]
            except KeyError:
                msg = "Size threshold undefined"
                log_reps.error(msg)
                raise ValueError(msg)

        obj_ratios = np.array(self.attr_dict["mapping_%s_ratios" % obj_type])

        if correct_for_background:
            for i_so_id in range(
                    len(self.attr_dict["mapping_%s_ids" % obj_type])):
                so_id = self.attr_dict["mapping_%s_ids" % obj_type][i_so_id]
                obj_version = self.config["versions"][obj_type]
                this_so = SegmentationObject(so_id, obj_type,
                                             version=obj_version,
                                             scaling=self.scaling,
                                             working_dir=self.working_dir)
                this_so.load_attr_dict()

                if 0 in this_so.attr_dict["mapping_ids"]:
                    ratio_0 = this_so.attr_dict["mapping_ratios"][
                        this_so.attr_dict["mapping_ids"] == 0][0]

                    obj_ratios[i_so_id] /= (1 - ratio_0)

        id_mask = obj_ratios > lower_ratio
        if upper_ratio < 1.:
            id_mask[obj_ratios > upper_ratio] = False

        candidate_ids = \
            np.array(self.attr_dict["mapping_%s_ids" % obj_type])[id_mask]

        self.attr_dict[obj_type] = []
        for candidate_id in candidate_ids:
            obj = SegmentationObject(candidate_id, obj_type=obj_type,
                                     version=self.version_dict[obj_type],
                                     working_dir=self.working_dir, config=self.config)
            if obj.size > sizethreshold:
                self.attr_dict[obj_type].append(candidate_id)

        if save:
            self.save_attr_dict()

    def _map_cellobjects(self, obj_types: Optional[List[str]] = None,
                         save: bool = True):
        """
        Wrapper function for mapping all existing cell organelles (as defined in
        :py:attr:`~config['existing_cell_organelles']`).

        Args:
            obj_types: Type of :class:`~syconn.reps.super_segmentation_object
            .SuperSegmentationObject` which should be mapped.
            save: Saves the attribute dict of this SSV object afterwards.
        """
        if obj_types is None:
            obj_types = self.config['existing_cell_organelles']
        self.aggregate_segmentation_object_mappings(obj_types, save=save)
        for obj_type in obj_types:
            self.apply_mapping_decision(obj_type, save=save,
                                        correct_for_background=obj_type == "sj")

    def clear_cache(self):
        """
        Clears the following, cached data:
            * :py:attr:`~voxels`
            * :py:attr:`~voxels_xy_downsampled`
            * :py:attr:`~sample_locations`
            * :py:attr:`~_objects`
            * :py:attr:`~_views`
            * :py:attr:`~skeleton`
            * :py:attr:`~_meshes`
        """
        self._objects = {}
        self._voxels = None
        self._voxels_xy_downsampled = None
        self._views = None
        self._sample_locations = None
        self._meshes = {"sv": None, "sj": None, "syn_ssv": None,
                        "vc": None, "mi": None, "conn": None,
                        "syn_ssv_sym": None, "syn_ssv_asym": None}
        self.skeleton = None

    def preprocess(self):
        """
        Process object mapping (requires the prior assignment of object
        candidates), cache object meshes and calculate the SSV skeleton.
        """
        self.load_attr_dict()
        self._map_cellobjects()
        for sv_type in self.config['existing_cell_organelles'] + ["sv", "syn_ssv"]:
            _ = self._load_obj_mesh(obj_type=sv_type, rewrite=False)
        self.calculate_skeleton()

    def copy2dir(self, dest_dir: str, safe: bool = True):
        """
        Copies the content at :py:attr:`~ssv_dir` to another directory.

        Examples:
            To copy the data of this SSV object (``ssv_orig``) to another yet not
            existing SSV (``ssv_target``). call ``ssv_orig.copy2dir(ssv_target.ssv_dir)``.
            All files contained in the directory py:attr:`~ssv_dir` of ``ssv_orig``
            will be copied to ``ssv_target.ssv_dir``.

        Args:
            dest_dir: Destination directory where all files contained in
                py:attr:`~ssv_dir` will be copied to.
            safe: If True, will not overwrite existing data.
        """
        # get all files in home directory
        fps = get_filepaths_from_dir(self.ssv_dir, ending=["pkl", "k.zip"])
        fnames = [os.path.split(fname)[1] for fname in fps]
        # Open the file and raise an exception if it exists
        if not os.path.isdir(dest_dir):
            os.makedirs(dest_dir)
        for i in range(len(fps)):
            src_filename = fps[i]
            dest_filename = dest_dir + "/" + fnames[i]
            try:
                safe_copy(src_filename, dest_filename, safe=safe)
                log_reps.debug("Copied %s to %s." % (src_filename, dest_filename))
            except Exception as e:
                log_reps.error("Skipped '{}', due to the following error: '{}'"
                               "".format(fnames[i], str(e)))
                pass
        self.load_attr_dict()
        if os.path.isfile(dest_dir + "/attr_dict.pkl"):
            dest_attr_dc = load_pkl2obj(dest_dir + "/attr_dict.pkl")
        else:
            dest_attr_dc = {}
        dest_attr_dc.update(self.attr_dict)
        write_obj2pkl(dest_dir + "/attr_dict.pkl", dest_attr_dc)

    def partition_cc(self, max_nb_sv: Optional[int] = None,
                     lo_first_n: Optional[int] = None) -> List[List[Any]]:
        """
        Splits the supervoxel graph of this SSV into subgraphs. Default values
        are generated from :py:attr:`~.config`.

        Args:
            max_nb_sv: Number of supervoxels per sub-graph. This defines the sub-graph context.
            lo_first_n: Do not use first n traversed nodes for new bfs traversals.
                This allows to partition the original supervoxel graph of size `N`
                into ``N//lo_first_n`` sub-graphs.

        Returns:

        """
        if lo_first_n is None:
            lo_first_n = self.config['glia']['subcc_chunk_size_big_ssv']
        if max_nb_sv is None:
            max_nb_sv = self.config['glia']['subcc_size_big_ssv'] + 2 * (lo_first_n - 1)
        init_g = self.rag
        partitions = split_subcc_join(init_g, max_nb_sv, lo_first_n=lo_first_n)
        return partitions

    # -------------------------------------------------------------------- VIEWS
    def save_views(self, views: np.ndarray, view_key: str = "views"):
        """
        This will only save views on SSV level and not for each individual SV!

        Args:
            views: The view array.
            view_key: The key used for the look-up.

        Returns:

        """
        if self.version == 'tmp':
            log_reps.warning('"save_views" called but this SSV '
                             'has version "tmp", views will'
                             ' not be saved to disk.')
            return
        view_dc = CompressedStorage(self.view_path, read_only=False,
                                    disable_locking=not self.enable_locking)
        view_dc[view_key] = views
        view_dc.push()

    def load_views(self, view_key: Optional[str] = None, woglia: bool = True,
                   raw_only: bool = False, force_reload: bool = False,
                   nb_cpus: Optional[int] = None, ignore_missing: bool = False,
                   index_views: bool = False) -> np.ndarray:
        """
        Load views which are stored in :py:attr:`~view_dict` or if not present attempts
        to retrieve data from :py:attr:`view_path` given the key `view_key`,
        i.e. this operates on SSV level. If the given key does not exist on
        :class:`~SuperSegmentationObject` level or is None, attempts to load the views from
        the underlying :class:`~syconn.reps.segmentation.SegmentationObject`s.

        Args:
            view_key: The key used for the look-up.
            woglia: If True, will load the views render from the glia-free agglomeration.
            raw_only: If True, will only return the cell shape channel in the views.
            force_reload: If True will force reloading the SV views.
            nb_cpus: Number of CPUs.
            ignore_missing: If True, it will not raise KeyError if SV does not exist.
            index_views: Views which contain the indices of the vertices at the respective pixels.
                Used as look-up to map the predicted semantic labels onto the mesh vertices.

        Returns:
            Concatenated views for each SV in self.svs with shape [N_LOCS, N_CH, N_VIEWS, X, Y].
        """
        if self.view_caching and view_key in self.view_dict:
            # self.view_dict stores list of views with length of sample_locations
            return self.view_dict[view_key]
        view_dc = CompressedStorage(self.view_path, read_only=True,
                                    disable_locking=not self.enable_locking)
        if view_key in view_dc and not force_reload:
            if self.view_caching:
                self.view_dict[view_key] = view_dc[view_key]
                return self.view_dict[view_key]
            return view_dc[view_key]
        del view_dc  # delete previous initialized view dictionary
        params = [[sv, {'woglia': woglia, 'raw_only': raw_only, 'index_views':
            index_views, 'ignore_missing': ignore_missing,
                        'view_key': view_key}] for sv in self.svs]
        # load views from underlying SVs
        views = sm.start_multiprocess_obj("load_views", params,
                                          nb_cpus=self.nb_cpus
                                          if nb_cpus is None else nb_cpus)
        views = np.concatenate(views)
        # stores list of views with length of sample_locations
        if self.view_caching and view_key is not None:
            self.view_dict[view_key] = views
        return views

    def view_existence(self, woglia: bool = True, index_views: bool = False,
                       view_key: Optional[str] = None) -> List[bool]:
        """
        Checks whether a specific set of views exists for this object.

        Args:
            woglia: If True, will load the views render from the glia-free agglomeration.
            index_views: Views which contain the indices of the vertices at the respective pixels.
                Used as look-up to map the predicted semantic labels onto the mesh vertices.
            view_key: The key used for the look-up.

        Returns:
            True if the specified views exist.
        """
        view_paths = set([sv.view_path(woglia=woglia, index_views=index_views,
                                       view_key=view_key) for sv in self.svs])
        cached_ids = []
        for vp in view_paths:
            cached_ids += list(CompressedStorage(vp, disable_locking=True).keys())
        cached_ids = set(cached_ids).intersection(self.sv_ids)
        so_views_exist = [svid in cached_ids for svid in self.sv_ids]
        return so_views_exist

    def render_views(self, add_cellobjects: bool = False, verbose: bool = False,
                     overwrite: bool = True, cellobjects_only: bool = False,
                     woglia: bool = True, skip_indexviews: bool = False):
        """
        Renders views for each SV based on SSV context and stores them
        on SV level. Usually only used once: for initial glia or axoness
        prediction.
        The results will be saved distributed at each
        class:`~syconn.reps.segmentation.SegmentationObject` of this object.
        It is not cached in :py:attr:`view_dict` nor :py:attr:`view_path`.
        Used during initial glia, compartment and cell type predictions.
        See :func:`~_render_rawviews` for how to store views in the SSV storage, which
        is e.g. used during GT generation.

        Args:
            add_cellobjects: Add cellular organelle channels in the 2D projection views.
            verbose: Log additional information.
            overwrite: Re-render at all rendering locations.
            cellobjects_only: Render only cellular organelle channels. Currently not in use.
            woglia: If True, will load the views render from the glia-free agglomeration.
            skip_indexviews: Index views will not be generated, used for initial SSV
                glia-removal rendering.
        """
        # TODO: partial rendering currently does not support index view generation (-> vertex
        #  indices will be different for each partial mesh)
        if len(self.sv_ids) > self.config['glia']['rendering_max_nb_sv'] and not woglia:
            if not skip_indexviews:
                raise ValueError('Index view rendering is currently not supported with partial '
                                 'cell rendering.')
            part = self.partition_cc()
            log_reps.info('Partitioned huge SSV into {} subgraphs with each {}'
                          ' SVs.'.format(len(part), len(part[0])))
            log_reps.info("Rendering SSO. {} SVs left to process"
                          ".".format(len(self.svs)))
            params = [[so.id for so in el] for el in part]

            params = chunkify(params, self.config.ngpu_total * 2)
            so_kwargs = {'version': self.svs[0].version,
                         'working_dir': self.working_dir,
                         'obj_type': self.svs[0].type}
            render_kwargs = {"overwrite": overwrite, 'woglia': woglia,
                             "render_first_only": self.config['glia']['subcc_chunk_size_big_ssv'],
                             'add_cellobjects': add_cellobjects,
                             "cellobjects_only": cellobjects_only,
                             'skip_indexviews': skip_indexviews}
            params = [[par, so_kwargs, render_kwargs] for par in params]
            qu.batchjob_script(
                params, "render_views_partial", suffix="_SSV{}".format(self.id),
                n_cores=self.config['ncores_per_node'] // self.config['ngpus_per_node'],
                remove_jobfolder=True, additional_flags="--gres=gpu:1")
        else:
            # render raw data
            rot_mat = render_sampled_sso(
                self, add_cellobjects=add_cellobjects, verbose=verbose, overwrite=overwrite,
                return_rot_mat=True, cellobjects_only=cellobjects_only, woglia=woglia)
            if skip_indexviews:
                return
            # render index views
            render_sampled_sso(self, verbose=verbose, overwrite=overwrite,
                               index_views=True, rot_mat=rot_mat)

    def render_indexviews(self, nb_views=2, save=True, force_recompute=False,
                          verbose=False, view_key=None, ws=None, comp_window=None):
        """
        Render SSV raw views in case non-default number of views is required.
        Will be stored in SSV view dict. Default raw/index/prediction views are
        stored decentralized in corresponding SVs.

        Args:
            nb_views: int
            save: bool
            force_recompute: bool
            verbose: bool
            view_key: Optional[str]
                key used for storing view array. Default: 'index{}'.format(nb_views)
            ws: Tuple[int]
                Window size in pixels [y, x]
            comp_window: float
                Physical extent in nm of the view-window along y (see `ws` to infer pixel size)

        Returns: np.array

        """
        if view_key is None:
            view_key = 'index{}'.format(nb_views)
        if not force_recompute:
            try:
                views = self.load_views(view_key)
                if not save:
                    return views
                else:
                    return
            except KeyError:
                pass
        locs = np.concatenate(self.sample_locations(cache=False))
        if self._rot_mat is None:
            index_views, rot_mat = render_sso_coords_index_views(
                self, locs, nb_views=nb_views, verbose=verbose,
                return_rot_matrices=True, ws=ws, comp_window=comp_window)
            self._rot_mat = rot_mat
        else:
            index_views = render_sso_coords_index_views(self, locs, nb_views=nb_views,
                                                        verbose=verbose,
                                                        rot_mat=self._rot_mat, ws=ws,
                                                        comp_window=comp_window)
        if self.view_caching:
            self.view_dict[view_key] = index_views
        if not save:
            return index_views
        self.save_views(index_views, view_key)

    def _render_rawviews(self, nb_views=2, save=True, force_recompute=False,
                         add_cellobjects=True, verbose=False, view_key=None,
                         ws=None, comp_window=None):
        """
        Render SSV raw views in case non-default number of views is required.
        Will be stored in SSV view dict. Default raw/index/prediction views are
        stored decentralized in corresponding SVs.

        Args:
            nb_views: int
            save: bool
            force_recompute: bool
            add_cellobjects: bool
            verbose: bool
            view_key: Optional[str]
                key used for storing view array. Default: 'raw{}'.format(nb_views)
            ws: Tuple[int]
                Window size in pixels [y, x]
            comp_window: float
                Physical extent in nm of the view-window along y (see `ws` to infer pixel size)

        Returns: np.array

        """
        if view_key is None:
            view_key = 'raw{}'.format(nb_views)
        if not force_recompute:
            try:
                views = self.load_views(view_key)
                if not save:
                    return views
                return
            except KeyError:
                pass
        locs = np.concatenate(self.sample_locations(cache=False))
        if self._rot_mat is None:
            views, rot_mat = render_sso_coords(self, locs, verbose=verbose, ws=ws,
                                               add_cellobjects=add_cellobjects, comp_window=comp_window,
                                               nb_views=nb_views, return_rot_mat=True)
            self._rot_mat = rot_mat
        else:
            views = render_sso_coords(self, locs, verbose=verbose, ws=ws,
                                      add_cellobjects=add_cellobjects, comp_window=comp_window,
                                      nb_views=nb_views, rot_mat=self._rot_mat)
        if self.view_caching:
            self.view_dict[view_key] = views
        if save:
            self.save_views(views, view_key)
        else:
            return views

    def predict_semseg(self, m, semseg_key, nb_views=None, verbose=False,
                       raw_view_key=None, save=False, ws=None, comp_window=None):
        """
        Generates label views based on input model and stores it under the key
        'semseg_key', either within the SSV's SVs or in an extra view-storage
        according to input parameters:
        Default situation (nb_views and raw_view_key is None):
            semseg_key = 'spiness', nb_views=None
            This will load the raw views stored at the SSV's SVs.
        Non-default (nb_views or raw_view_key is not None):
            semseg_key = 'spiness4', nb_views=4
            This requires to run 'self._render_rawviews(nb_views=4)'
            This method then has to be called like:
                'self.predict_semseg(m, 'spiness4', nb_views=4)'

        Parameters
        ----------
        semseg_key : str
        nb_views : Optional[int]
        k : int
        verbose : bool
        raw_view_key : str
            key used for storing view array within SSO directory. Default: 'raw{}'.format(nb_views)
            If key does not exist, views will be re-rendered with properties defined
            in :py:attr:`~config` or as given in the kwargs `ws`, `nb_views` and `comp_window`.
        save : bool
            If True, views will be saved.
        ws : Tuple[int]
            Window size in pixels [y, x]
        comp_window : float
            Physical extent in nm of the view-window along y (see `ws` to infer pixel size)
        """
        view_props_default = self.config['views']['view_properties']
        if (nb_views is not None) or (raw_view_key is not None):
            # treat as special view rendering
            if nb_views is None:
                nb_views = view_props_default['nb_views']
            if raw_view_key is None:
                raw_view_key = 'raw{}'.format(nb_views)
            if raw_view_key in self.view_dict:
                views = self.load_views(raw_view_key)
            else:
                # log_reps.warning('Could not find raw-views. Re-rendering now.')
                self._render_rawviews(nb_views, ws=ws, comp_window=comp_window, save=save,
                                      view_key=raw_view_key, verbose=verbose,
                                      force_recompute=True)
                views = self.load_views(raw_view_key)
            if len(views) != len(np.concatenate(self.sample_locations(cache=False))):
                raise ValueError("Unequal number of views and redering locations.")
            labeled_views = ssh.predict_views_semseg(views, m, verbose=verbose)
            assert labeled_views.shape[2] == nb_views, \
                "Predictions have wrong shape."
            if self.view_caching:
                self.view_dict[semseg_key] = labeled_views
            if save:
                self.save_views(labeled_views, semseg_key)
        else:
            # treat as default view rendering
            views = self.load_views()
            locs = self.sample_locations(cache=False)
            assert len(views) == len(np.concatenate(locs)), \
                "Unequal number of views and rendering locations."
            # re-order number of views according to SV rendering locations
            # TODO: move view reordering to 'pred_svs_semseg', check other usages before!
            reordered_views = []
            cumsum = np.cumsum([0] + [len(el) for el in locs])
            for ii in range(len(locs)):
                sv_views = views[cumsum[ii]:cumsum[ii + 1]]
                reordered_views.append(sv_views)
            if self.version == 'tmp':
                log_reps.warning('"predict_semseg" called but this SSV '
                                 'has version "tmp", results will'
                                 ' not be saved to disk.')
            ssh.pred_svs_semseg(m, reordered_views, semseg_key, self.svs,
                                nb_cpus=self.nb_cpus, verbose=verbose,
                                return_pred=self.version == 'tmp')  # do not write to disk

    def semseg2mesh(self, semseg_key: str, dest_path: Optional[str] = None,
                    nb_views: Optional[int] = None, k: int = 1,
                    force_recompute: bool = False,
                    index_view_key: Optional[str] = None):
        """
        Generates vertex labels and stores it in the SSV's label storage under
        the key `semseg_key`.

        Examples:
            Default situation:
                ``semseg_key = 'spiness'``, ``nb_views=None``
                This will load the index and label views stored at the SSV's SVs.

            Non-default:
                ``semseg_key = 'spiness4'``, ``nb_views=4``
                This requires to run ``self._render_rawviews(nb_views=4)``,
                ``self.render_indexviews(nb_views=4)`` and ``predict_semseg(MODEL,
                'spiness4', nb_views=4)``.
                This method then has to be called like: ``self.semseg2mesh('spiness4', nb_views=4)``

        Args:
            semseg_key: Key used to retrieve the semantic segmentation results.
            dest_path: Path where the mesh will be stored as .ply in a k.zip.
            nb_views: Number of views used
            k: Number of nearest vertices to average over. If k=0 unpredicted vertices
                will be treated as 'unpredicted' class.
            force_recompute: Force recompute.
            index_view_key: Key usedc to retrieve the index views.

        Returns:

        """
        # colors are only needed if dest_path is given
        # (last two colors correspond to background and undpredicted vertices (k=0))
        cols = None
        if dest_path is not None:
            if 'spiness' in semseg_key:
                cols = np.array([[0.6, 0.6, 0.6, 1], [0.9, 0.2, 0.2, 1],
                                 [0.1, 0.1, 0.1, 1], [0.05, 0.6, 0.6, 1],
                                 [0.9, 0.9, 0.9, 1], [0.1, 0.1, 0.9, 1]])
                cols = (cols * 255).astype(np.uint8)
            elif 'axon' in semseg_key:
                # cols = np.array([[0.6, 0.6, 0.6, 1], [0.9, 0.2, 0.2, 1],
                #                  [0.1, 0.1, 0.1, 1], [0.9, 0.9, 0.9, 1],
                #                  [0.1, 0.1, 0.9, 1]])
                # dendrite, axon, soma, bouton, terminal, background, unpredicted
                cols = np.array([[0.6, 0.6, 0.6, 1], [0.9, 0.2, 0.2, 1],
                                 [0.1, 0.1, 0.1, 1], [0.05, 0.6, 0.6, 1],
                                 [0.8, 0.8, 0.1, 1], [0.9, 0.9, 0.9, 1],
                                 [0.1, 0.1, 0.9, 1]])
                cols = (cols * 255).astype(np.uint8)
            else:
                raise ValueError('Semantic segmentation of "{}" is not supported.'
                                 ''.format(semseg_key))
        return ssh.semseg2mesh(self, semseg_key, nb_views, dest_path, k,
                               cols, force_recompute=force_recompute,
                               index_view_key=index_view_key)

    def semseg_for_coords(self, coords: np.ndarray, semseg_key: str, k: int = 5,
                          ds_vertices: int = 20,
                          ignore_labels: Optional[Iterable[int]] = None):
        """
        Get the semantic segmentation with key `semseg_key` from the `k` nearest
        vertices at every coordinate in `coords`.

        Args:
            coords: np.array
                Voxel coordinates, unscaled! [N, 3]
            semseg_key: str
            k: int
                Number of nearest neighbors (NN) during k-NN classification
            ds_vertices: int
                striding factor for vertices
            ignore_labels: List[int]
                Vertices with labels in `ignore_labels` will be ignored during
                majority vote, e.g. used to exclude unpredicted vertices.

        Returns: np.array
            Same length as `coords`. For every coordinate in `coords` returns the
            majority label based on its k-nearest neighbors.

        """
        # TODO: Allow multiple keys as in self.attr_for_coords, e.g. to
        #  include semseg axoness in a single query
        if ignore_labels is None:
            ignore_labels = []
        coords = np.array(coords) * self.scaling
        vertices = self.mesh[1].reshape((-1, 3))
        if len(vertices) < 5e6:
            ds_vertices = max(1, ds_vertices // 10)
        vertex_labels = self.label_dict('vertex')[semseg_key][::ds_vertices]
        vertices = vertices[::ds_vertices]
        for ign_l in ignore_labels:
            vertices = vertices[vertex_labels != ign_l]
            vertex_labels = vertex_labels[vertex_labels != ign_l]
        if len(vertex_labels) != len(vertices):
            raise ValueError('Size of vertices and their labels does not match!')
        if len(vertices) < k:
            log_reps.warning(f'Number of vertices ({len(vertices)}) is less than the given '
                             f'value of k ({k}). Setting k to lower value.')
            k = len(vertices)
        maj_vote = colorcode_vertices(coords, vertices, vertex_labels, k=k,
                                      return_color=False, nb_cpus=self.nb_cpus)
        return maj_vote

    def get_spine_compartments(self, semseg_key: str = 'spiness', k: int = 1,
                               min_spine_cc_size: Optional[int] = None,
                               dest_folder: Optional[str] = None) \
            -> Tuple[np.ndarray, np.ndarray, np.ndarray, np.ndarray]:
        """
        Retrieve connected components of vertex spine predictions.

        Args:
            semseg_key: Key of the used semantic segmentation.
            k: Number of nearest neighbors for majority label vote (smoothing of
                classification results).
            min_spine_cc_size: Minimum number of vertices to consider a connected
                component a valid object.
            dest_folder: Default is None, else provide a path (str) to a folder.
                The mean location and size of the head and neck connected
                components will be stored as numpy array file (npy).

        Returns:
            Neck locations, neck sizes, head locations, head sizes. Location
            and size arrays have the same ordering.
        """
        if min_spine_cc_size is None:
            min_spine_cc_size = self.config['spines']['min_spine_cc_size']
        vertex_labels = self.label_dict('vertex')[semseg_key]
        vertices = self.mesh[1].reshape((-1, 3))
        max_dist = self.config['spines']['min_edge_dist_spine_graph']
        g = create_graph_from_coords(vertices, force_single_cc=True,
                                     max_dist=max_dist)
        g_orig = g.copy()
        for e in g_orig.edges():
            l0 = vertex_labels[e[0]]
            l1 = vertex_labels[e[1]]
            if l0 != l1:
                g.remove_edge(e[0], e[1])
        log_reps.info("Starting connected components for SSV {}."
                      "".format(self.id))
        all_ccs = list(sorted(nx.connected_components(g), key=len,
                              reverse=True))
        log_reps.info("Finished connected components for SSV {}."
                      "".format(self.id))
        sizes = np.array([len(c) for c in all_ccs])
        thresh_ix = np.argmax(sizes < min_spine_cc_size)
        all_ccs = all_ccs[:thresh_ix]
        sizes = sizes[:thresh_ix]
        cc_labels = []
        cc_coords = []
        for c in all_ccs:
            curr_v_ixs = list(c)
            curr_v_l = vertex_labels[curr_v_ixs]
            curr_v_c = vertices[curr_v_ixs]
            if len(np.unique(curr_v_l)) != 1:
                msg = '"get_spine_compartments": Connected component ' \
                      'contains multiple labels.'
                log_reps.error(msg)
                raise ValueError(msg)
            cc_labels.append(curr_v_l[0])
            cc_coords.append(np.mean(curr_v_c, axis=0))
        cc_labels = np.array(cc_labels)
        cc_coords = np.array(cc_coords)
        np.random.seed(0)
        neck_c = (cc_coords[cc_labels == 0] / self.scaling).astype(np.uint)
        neck_s = sizes[cc_labels == 0]
        head_c = (cc_coords[cc_labels == 1] / self.scaling).astype(np.uint)
        head_s = sizes[cc_labels == 1]
        if dest_folder is not None:
            np.save("{}/neck_coords_ssv{}_k{}_{}_ccsize{}.npy".format(
                dest_folder, self.id, k, semseg_key, min_spine_cc_size), neck_c)
            np.save("{}/head_coords_ssv{}_k{}_{}_ccsize{}.npy".format(
                dest_folder, self.id, k, semseg_key, min_spine_cc_size), head_c)
        return neck_c, neck_s, head_c, head_s

    def sample_locations(self, force=False, cache=True, verbose=False,
                         ds_factor=None):
        """

        Args:
            force: bool
                force resampling of locations
            cache: bool
                save sample location in SSO attribute dict
            verbose: bool
            ds_factor: float
                Downscaling factor to generate locations

        Returns: list of array
            Sample coordinates for each SV in self.svs.

        """
        if self.version == 'tmp' and cache:
            cache = False
        if not force and self._sample_locations is not None:
            return self._sample_locations
        if not force:
            if self.attr_exists("sample_locations"):
                return self.attr_dict["sample_locations"]
        if verbose:
            start = time.time()
        params = [[sv, {"force": force, 'save': cache,
                        'ds_factor': ds_factor}] for sv in self.svs]

        # list of arrays
        # TODO: currently does not support multiprocessing
        locs = sm.start_multiprocess_obj("sample_locations", params,
                                         nb_cpus=1)  # self.nb_cpus)
        if cache:
            self.save_attributes(["sample_locations"], [locs])
        if verbose:
            dur = time.time() - start
            log_reps.debug("Sampling locations from {} SVs took {:.2f}s."
                           " {.4f}s/SV (incl. read/write)".format(
                len(self.svs), dur, dur / len(self.svs)))
        return locs

    # ------------------------------------------------------------------ EXPORTS

    def pklskel2kzip(self):
        self.load_skeleton()
        es = self.skeleton["edges"]
        ns = self.skeleton["nodes"]
        a = skeleton.SkeletonAnnotation()
        a.scaling = self.scaling
        a.comment = "skeleton"
        for e in es:
            n0 = skeleton.SkeletonNode().from_scratch(a, ns[e[0]][0],
                                                      ns[e[0]][1], ns[e[0]][2])
            n1 = skeleton.SkeletonNode().from_scratch(a, ns[e[1]][0],
                                                      ns[e[1]][1], ns[e[1]][2])
            a.addNode(n0)
            a.addNode(n1)
            a.addEdge(n0, n1)
        write_skeleton_kzip(self.skeleton_kzip_path, a)

    def write_locations2kzip(self, dest_path=None):
        if dest_path is None:
            dest_path = self.skeleton_kzip_path_views
        loc = np.concatenate(self.sample_locations())
        new_anno = coordpath2anno(loc, add_edges=False)
        new_anno.setComment("sample_locations")
        write_skeleton_kzip(dest_path, [new_anno])

    def mergelist2kzip(self, dest_path=None):
        self.load_attr_dict()
        kml = knossos_ml_from_sso(self)
        if dest_path is None:
            dest_path = self.skeleton_kzip_path
        write_txt2kzip(dest_path, kml, "mergelist.txt")

    def mesh2kzip(self, dest_path=None, obj_type="sv", ext_color=None, **kwargs):
        """
        Writes mesh of SSV to kzip as .ply file.

        Args:
            dest_path:
            obj_type: str
                'sv' for cell surface, 'mi': mitochondria, 'vc': vesicle clouds,
                'sj': synaptic junctions
            ext_color: np.array of scalar
                If scalar, it has to be an integer between 0 and 255.
                If array, it has to be of type uint/int and of shape (N, 4) while N
                is the number of vertices of the SSV cell surface mesh:
                N = len(self.mesh[1].reshape((-1, 3)))

        Returns:

        """
        color = None
        if dest_path is None:
            dest_path = self.skeleton_kzip_path
        if obj_type == "sv":
            mesh = self.mesh
        elif obj_type == "sj":
            mesh = self.sj_mesh
            # color = np.array([int(0.849 * 255), int(0.138 * 255),
            #                   int(0.133 * 255), 255])
        elif obj_type == "vc":
            mesh = self.vc_mesh
            # color = np.array([int(0.175 * 255), int(0.585 * 255),
            #                   int(0.301 * 255), 255])
        elif obj_type == "mi":
            mesh = self.mi_mesh
            # color = np.array([0, 153, 255, 255])
        elif obj_type == "syn_ssv":
            mesh = self.syn_ssv_mesh
            # also store it as 'sj' s.t. `init_sso_from_kzip` can use it for rendering.
            # TODO: add option to rendering code which enables rendering of arbitrary cell organelles
            obj_type = 'sj'
        else:
            mesh = self._meshes[obj_type]
        if ext_color is not None:
            if type(ext_color) is list:
                ext_color = np.array(ext_color)
            if np.isscalar(ext_color) and ext_color == 0:
                color = None
            elif np.isscalar(ext_color):
                color = ext_color
            elif type(ext_color) is np.ndarray:
                if ext_color.ndim != 2:
                    msg = "'ext_color' is numpy array of dimension {}." \
                          " Only 2D arrays are allowed.".format(ext_color.ndim)
                    log_reps.error(msg)
                    raise ValueError(msg)
                if ext_color.shape[1] == 3:
                    # add alpha channel
                    alpha_sh = (len(ext_color), 1)
                    alpha_arr = (np.ones(alpha_sh) * 255).astype(ext_color.dtype)
                    ext_color = np.concatenate([ext_color, alpha_arr], axis=1)
                color = ext_color.flatten()
        write_mesh2kzip(dest_path, mesh[0], mesh[1], mesh[2], color,
                        ply_fname=obj_type + ".ply", **kwargs)

    def meshes2kzip(self, dest_path=None, sv_color=None,
                    synssv_instead_sj=False, object_types=None, **kwargs):
        """
        Writes SV, mito, vesicle cloud and synaptic junction meshes to k.zip.

        Args:
            dest_path: str
            sv_color: np.array
                array with RGBA values or None to use default values
                (see :func:`~mesh2kzip`).
            synssv_instead_sj: bool
            object_types: List[str]
                Objects to export.

        Returns:

        """
        if dest_path is None:
            dest_path = self.skeleton_kzip_path
        if object_types is None:
            object_types = ["sj", "vc", "mi", "sv"]
        for ot in object_types:  # determines rendering order in KNOSSOS
            if ot == "sj" and synssv_instead_sj:
                ot = 'syn_ssv'
            self.mesh2kzip(obj_type=ot, dest_path=dest_path,
                           ext_color=sv_color if ot == "sv" else None, **kwargs)

    def mesh2file(self, dest_path=None, center=None, color=None, scale=None, obj_type='sv'):
        """
        Writes mesh to file (e.g. .ply, .stl, .obj) via the 'openmesh' library.
        If possible, writes it as binary.

        Args:
            dest_path: str
            center: np.array
                scaled center coordinates (in nm).
            color: np.array
                Either single color (1D; will be applied to all vertices) or
                per-vertex color array (2D).
            scale: float
                Multiplies vertex locations after centering.
            obj_type: str
                Defines the object type which is used for loading the mesh
                via :func:`~load_mesh`.
        """
        mesh2obj_file(dest_path, self.load_mesh(obj_type), center=center, color=color,
                      scale=scale)

    def export2kzip(self, dest_path: str, attr_keys: Iterable[str] = ('skeleton',),
                    rag: Optional[nx.Graph] = None,
                    sv_color: Optional[np.ndarray] = None,
                    synssv_instead_sj: bool = False):
        """
        Writes the SSO to a KNOSSOS loadable kzip including the mergelist
        (:func:`~mergelist2kzip`), its meshes (:func:`~meshes2kzip`), data set
        specific information and additional data (`attr_keys`).
        0 to 255. Saved SSO can also be re-loaded as an SSO instance via
        :func:`~syconn.proc.ssd_assembly.init_sso_from_kzip`.

        Todo:
            * Switch to .json format for storing meta information.
            * Save actual SSV ID in meta dictionary.

        Notes:
            Will not invoke :func:`~load_attr_dict`.

        Args:
            dest_path: Path to destination kzip file.
            attr_keys: Currently allowed: 'sample_locations', 'skeleton',
                'attr_dict', 'rag'.
            rag: SV graph of SSV with uint nodes.
            sv_color: Cell supervoxel colors. Array with RGBA (0...255) values
                or None to use default values (see :func:`~mesh2kzip`).
            synssv_instead_sj: If True, will use 'syn_ssv' objects instead of 'sj'.

        """
        # # The next two calls are deprecated but might be usefull at some point
        # self.save_skeleton_to_kzip(dest_path=dest_path)
        # self.save_objects_to_kzip_sparse(["mi", "sj", "vc"],
        #                                  dest_path=dest_path)
        tmp_dest_p = []
        target_fnames = []
        attr_keys = list(attr_keys)
        if 'rag' in attr_keys:
            if rag is None and not os.path.isfile(self.edgelist_path):
                log_reps.warn("Could not find SV graph of SSV {}. Please"
                              " pass `sv_graph` as kwarg.".format(self))
            else:
                tmp_dest_p.append('{}_rag.bz2'.format(dest_path))
                target_fnames.append('rag.bz2')
                if rag is None:
                    rag = self.sv_graph_uint
                nx.write_edgelist(rag, tmp_dest_p[-1])
            attr_keys.remove('rag')

        allowed_attributes = ('sample_locations', 'skeleton', 'attr_dict')
        for attr in attr_keys:
            if attr not in allowed_attributes:
                raise ValueError('Invalid attribute specified. Currently suppor'
                                 'ted attributes for export: {}'.format(allowed_attributes))
            if attr == 'skeleton' and self.skeleton is None:
                self.load_skeleton()
            tmp_dest_p.append('{}_{}.pkl'.format(dest_path, attr))
            target_fnames.append('{}.pkl'.format(attr))
            sso_attr = getattr(self, attr)
            if hasattr(sso_attr, '__call__'):
                sso_attr = sso_attr()
            write_obj2pkl(tmp_dest_p[-1], sso_attr)

        # always write meta dict
        tmp_dest_p.append('{}_{}.pkl'.format(dest_path, 'meta'))
        target_fnames.append('{}.pkl'.format('meta'))
        write_obj2pkl(tmp_dest_p[-1], {'version_dict': self.version_dict,
                                       'scaling': self.scaling,
                                       'working_dir': self.working_dir,
                                       'sso_id': self.id})
        # write all data
        data2kzip(dest_path, tmp_dest_p, target_fnames)
        self.meshes2kzip(dest_path=dest_path, sv_color=sv_color,
                         synssv_instead_sj=synssv_instead_sj)
        self.mergelist2kzip(dest_path=dest_path)
        if 'skeleton' in attr_keys:
            self.save_skeleton_to_kzip(dest_path=dest_path)

    def typedsyns2mesh(self, dest_path: Optional[str] = None,
                       rewrite: bool = False):
        """
        Generates typed meshes of 'syn_ssv' and stores it at :py:attr:`~mesh_dc_path`
        (keys: ``'syn_ssv_sym'`` and ``'syn_ssv_asym'``) and writes it to `dest_path` (if given).
        Accessed with the respective keys via :py:attr:`~load_mesh`.

        Synapse types are looked up in the 'syn_ssv' AttributeDicts and treated as follows:
            * excitatory / asymmetric: 1
            * inhibitory / symmetric: -1

        Args:
            dest_path: Optional output path for the synapse meshes.
            rewrite: Ignore existing meshes in :py:attr:`~_meshes` or at :py:attr:`~mesh_dc_path`.
        """
        if not rewrite and self.mesh_exists('syn_ssv_sym') and self.mesh_exists('syn_ssv_asym') \
                and not self.version == "tmp":
            return
        syn_signs = load_so_attr_bulk(self.syn_ssv, 'syn_sign', use_new_subfold=self.config.use_new_subfold)
        sym_syns = []
        asym_syns = []
        for syn in self.syn_ssv:
            syn_sign = syn_signs[syn.id]
            if syn_sign == -1:
                sym_syns.append(syn)
            elif syn_sign == 1:
                asym_syns.append(syn)
            else:
                raise ValueError(f'Unknown synapse sign {syn_sign}.')
        sym_syn_mesh = list(merge_someshes(sym_syns, use_new_subfold=self.config.use_new_subfold))
        asym_syn_mesh = list(merge_someshes(asym_syns, use_new_subfold=self.config.use_new_subfold))
        if self.version is not "tmp":
            mesh_dc = MeshStorage(self.mesh_dc_path, read_only=False,
                                  disable_locking=not self.enable_locking)
            mesh_dc['syn_ssv_sym'] = sym_syn_mesh
            mesh_dc['syn_ssv_asym'] = asym_syn_mesh
            mesh_dc.push()
        self._meshes['syn_ssv_sym'] = sym_syn_mesh
        self._meshes['syn_ssv_asym'] = asym_syn_mesh
        if dest_path is None:
            return
        # TODO: add appropriate ply fname and/or comment
        write_mesh2kzip(dest_path, asym_syn_mesh[0], asym_syn_mesh[1],
                        asym_syn_mesh[2], color=np.array((240, 50, 50, 255)), ply_fname='10.ply')
        write_mesh2kzip(dest_path, sym_syn_mesh[0], sym_syn_mesh[1],
                        sym_syn_mesh[2], color=np.array((50, 50, 240, 255)), ply_fname='11.ply')

    def write_svmeshes2kzip(self, dest_path=None):
        if dest_path is None:
            dest_path = self.skeleton_kzip_path
        for ii, sv in enumerate(self.svs):
            mesh = sv.mesh
            write_mesh2kzip(dest_path, mesh[0], mesh[1], mesh[2], None,
                            ply_fname="sv%d.ply" % ii)

    def _svattr2mesh(self, dest_path, attr_key, cmap, normalize_vals=False):
        sv_attrs = np.array([sv.lookup_in_attribute_dict(attr_key).squeeze()
                             for sv in self.svs])
        if normalize_vals:
            min_val = sv_attrs.min()
            sv_attrs -= min_val
            sv_attrs /= sv_attrs.max()
        ind, vert, norm, col = merge_someshes(self.svs, color_vals=sv_attrs, cmap=cmap,
                                              use_new_subfold=self.config.use_new_subfold)
        write_mesh2kzip(dest_path, ind, vert, norm, col, "%s.ply" % attr_key)

    def svprobas2mergelist(self, key="glia_probas", dest_path=None):
        if dest_path is None:
            dest_path = self.skeleton_kzip_path
        coords = np.array([sv.rep_coord for sv in self.svs])
        sv_comments = ["%s; %s" % (str(np.mean(sv.attr_dict[key], axis=0)),
                                   str(sv.attr_dict[key]).replace('\n', ''))
                       for sv in self.svs]
        kml = knossos_ml_from_svixs([sv.id for sv in self.svs], coords,
                                    comments=sv_comments)
        write_txt2kzip(dest_path, kml, "mergelist.txt")

    def _pred2mesh(self, pred_coords, preds, ply_fname=None, dest_path=None,
                   colors=None, k=1):
        """
        If dest_path or ply_fname is None then indices, vertices, colors are
        returned. Else Mesh is written to k.zip file as specified.

        Args:
            pred_coords: np.array
                N x 3; scaled to nm
            preds: np.array
                N x 1
            ply_fname: str
            dest_path: str
            colors: np.array
                Color for each possible prediction value (range(np.max(preds))
            k: int
                Number of nearest neighbors (average prediction)

        Returns: None or [np.array, np.array, np.array]

        """
        if ply_fname is not None and not ply_fname.endswith(".ply"):
            ply_fname += ".ply"
        if dest_path is not None and ply_fname is None:
            msg = "Specify 'ply_fanme' in order to save colored " \
                  "mesh to k.zip."
            log_reps.error(msg)
            raise ValueError(msg)
        mesh = self.mesh
        col = colorcode_vertices(mesh[1].reshape((-1, 3)), pred_coords,
                                 preds, colors=colors, k=k)
        if dest_path is None:
            return mesh[0], mesh[1], col
        else:
            write_mesh2kzip(dest_path, mesh[0], mesh[1], mesh[2], col,
                            ply_fname=ply_fname)

    # --------------------------------------------------------------------- GLIA
    def gliaprobas2mesh(self, dest_path=None, pred_key_appendix=""):
        if dest_path is None:
            dest_path = self.skeleton_kzip_path_views
        import seaborn as sns
        mcmp = sns.diverging_palette(250, 15, s=99, l=60, center="dark",
                                     as_cmap=True)
        self._svattr2mesh(dest_path, "glia_probas" + pred_key_appendix,
                          cmap=mcmp)

    def gliapred2mesh(self, dest_path=None, thresh=None, pred_key_appendix=""):
        if thresh is None:
            thresh = self.config['glia']['glia_thresh']
        self.load_attr_dict()
        for sv in self.svs:
            sv.load_attr_dict()
        glia_svs = [sv for sv in self.svs if sv.glia_pred(thresh, pred_key_appendix) == 1]
        nonglia_svs = [sv for sv in self.svs if sv.glia_pred(thresh, pred_key_appendix) == 0]
        if dest_path is None:
            dest_path = self.skeleton_kzip_path_views
        mesh = merge_someshes(glia_svs, use_new_subfold=self.config.use_new_subfold)
        neuron_mesh = merge_someshes(nonglia_svs, use_new_subfold=self.config.use_new_subfold)
        write_meshes2kzip(dest_path, [mesh[0], neuron_mesh[0]], [mesh[1], neuron_mesh[1]],
                          [mesh[2], neuron_mesh[2]], [None, None],
                          ["glia_%0.2f.ply" % thresh, "nonglia_%0.2f.ply" % thresh])

    def gliapred2mergelist(self, dest_path=None, thresh=None,
                           pred_key_appendix=""):
        if thresh is None:
            thresh = self.config['glia']['glia_thresh']
        if dest_path is None:
            dest_path = self.skeleton_kzip_path_views
        params = [[sv, ] for sv in self.svs]
        coords = sm.start_multiprocess_obj("rep_coord", params,
                                           nb_cpus=self.nb_cpus)
        coords = np.array(coords)
        params = [[sv, {"thresh": thresh, "pred_key_appendix": pred_key_appendix}]
                  for sv in self.svs]
        glia_preds = sm.start_multiprocess_obj("glia_pred", params,
                                               nb_cpus=self.nb_cpus)
        glia_preds = np.array(glia_preds)
        glia_comments = ["%0.4f" % gp for gp in glia_preds]
        kml = knossos_ml_from_svixs([sv.id for sv in self.svs], coords,
                                    comments=glia_comments)
        write_txt2kzip(dest_path, kml, "mergelist.txt")

    def gliasplit(self, recompute=False, thresh=None, verbose=False, pred_key_appendix=""):
        glia_svs_key = "glia_svs" + pred_key_appendix
        nonglia_svs_key = "nonglia_svs" + pred_key_appendix
        if thresh is None:
            thresh = self.config['glia']['glia_thresh']
        if recompute or not (self.attr_exists(glia_svs_key) and
                             self.attr_exists(nonglia_svs_key)):
            if verbose:
                log_reps.debug("Splitting glia in SSV {} with {} SV's.".format(
                    self.id, len(self.svs)))
                start = time.time()
            nonglia_ccs, glia_ccs = split_glia(self, thresh=thresh,
                                               pred_key_appendix=pred_key_appendix)
            if verbose:
                log_reps.debug("Splitting glia in SSV %d with %d SV's finished "
                               "after %.4gs." % (self.id, len(self.svs),
                                                 time.time() - start))
            non_glia_ccs_ixs = [[so.id for so in nonglia] for nonglia in
                                nonglia_ccs]
            glia_ccs_ixs = [[so.id for so in glia] for glia in glia_ccs]
            self.attr_dict[glia_svs_key] = glia_ccs_ixs
            self.attr_dict[nonglia_svs_key] = non_glia_ccs_ixs
            self.save_attributes([glia_svs_key, nonglia_svs_key],
                                 [glia_ccs_ixs, non_glia_ccs_ixs])
        else:
            log_reps.critical('Skipping SSO {}, glia splits already exist'
                              '.'.format(self.id))

    def gliasplit2mesh(self, dest_path=None, pred_key_appendix=""):
        """

        Args:
            dest_path:
            pred_key_appendix:

        Returns:

        """
        # TODO: adapt writemesh2kzip to work with multiple writes
        #  to same file or use write_meshes2kzip here.
        glia_svs_key = "glia_svs" + pred_key_appendix
        nonglia_svs_key = "nonglia_svs" + pred_key_appendix
        if dest_path is None:
            dest_path = self.skeleton_kzip_path_views
        # write meshes of CC's
        glia_ccs = self.attr_dict[glia_svs_key]
        for kk, glia in enumerate(glia_ccs):
            mesh = merge_someshes([self.get_seg_obj("sv", ix) for ix in
                                   glia], use_new_subfold=self.config.use_new_subfold)
            write_mesh2kzip(dest_path, mesh[0], mesh[1], mesh[2], None,
                            "glia_cc%d.ply" % kk)
        non_glia_ccs = self.attr_dict[nonglia_svs_key]
        for kk, nonglia in enumerate(non_glia_ccs):
            mesh = merge_someshes([self.get_seg_obj("sv", ix) for ix in
                                   nonglia], use_new_subfold=self.config.use_new_subfold)
            write_mesh2kzip(dest_path, mesh[0], mesh[1], mesh[2], None,
                            "nonglia_cc%d.ply" % kk)

    def write_gliapred_cnn(self, dest_path=None):
        if dest_path is None:
            dest_path = self.skeleton_kzip_path_views
        skel = load_skeleton_kzip(self.skeleton_kzip_path_views)[
            "sample_locations"]
        n_nodes = [n for n in skel.getNodes()]
        pred_coords = [n.getCoordinate() * np.array(self.scaling) for n in
                       n_nodes]
        preds = [int(n.data["glia_pred"]) for n in n_nodes]
        self._pred2mesh(pred_coords, preds, "gliapred.ply",
                        dest_path=dest_path,
                        colors=[[11, 129, 220, 255], [218, 73, 58, 255]])

    def predict_views_gliaSV(self, model, verbose=True,
                             pred_key_appendix=""):
        if self.version == 'tmp':
            log_reps.warning('"predict_views_gliaSV" called but this SSV '
                             'has version "tmp", results will'
                             ' not be saved to disk.')
        start = time.time()
        pred_key = "glia_probas"
        pred_key += pred_key_appendix
        # 'tmp'-version: do not write to disk
        predict_sos_views(model, self.svs, pred_key,
                          nb_cpus=self.nb_cpus, verbose=verbose,
                          woglia=False, raw_only=True,
                          return_proba=self.version == 'tmp')
        end = time.time()
        log_reps.debug("Prediction of %d SV's took %0.2fs (incl. read/write). "
                       "%0.4fs/SV" % (len(self.svs), end - start,
                                      float(end - start) / len(self.svs)))

    # ------------------------------------------------------------------ AXONESS
    def _load_skelfeatures(self, key):
        if not self.skeleton:
            self.load_skeleton()
        assert self.skeleton is not None, "Skeleton does not exist."
        if key in self.skeleton:
            assert len(self.skeleton["nodes"]) == len(self.skeleton[key]), \
                "Length of skeleton features is not equal to number of nodes."
            return self.skeleton[key]
        else:
            return None

    def _save_skelfeatures(self, k, features, overwrite=False):
        if not self.skeleton:
            self.load_skeleton()
        assert self.skeleton is not None, "Skeleton does not exist."
        if k in self.skeleton and not overwrite:
            raise ValueError("Key {} already exists in skeleton"
                             " feature dict.".format(k))
        self.skeleton[k] = features
        assert len(self.skeleton["nodes"]) == len(self.skeleton[k]), \
            "Length of skeleton features is not equal to number of nodes."
        self.save_skeleton()

    def skel_features(self, feature_context_nm, overwrite=False):
        features = self._load_skelfeatures(feature_context_nm)
        if features is None or overwrite:
            if not "assoc_sj" in self.skeleton:
                ssh.associate_objs_with_skel_nodes(self)
            features = ssh.extract_skel_features(self, feature_context_nm=
            feature_context_nm)
            self._save_skelfeatures(feature_context_nm, features,
                                    overwrite=True)
        return features

    def write_axpred_rfc(self, dest_path=None, k=1):
        if dest_path is None:
            dest_path = self.skeleton_kzip_path
        if self.load_skeleton():
            if not "axoness" in self.skeleton:
                return False
            axoness = self.skeleton["axoness"].copy()
            axoness[self.skeleton["axoness"] == 1] = 0
            axoness[self.skeleton["axoness"] == 0] = 1
            self._pred2mesh(self.skeleton["nodes"] * self.scaling, axoness,
                            k=k, dest_path=dest_path)

    def skelproperty2mesh(self, key, dest_path=None, k=1):
        if self.skeleton is None:
            self.load_skeleton()
        if dest_path is None:
            dest_path = self.skeleton_kzip_path
        self._pred2mesh(self.skeleton["nodes"] * self.scaling,
                        self.skeleton[key], k=k, dest_path=dest_path,
                        ply_fname=key + ".ply")

    def predict_nodes(self, sc, clf_name="rfc", feature_context_nm=None, max_dist=0, leave_out_classes=()):
        """
        Predicting class c

        Parameters
        ----------
        sc : SkelClassifier
            Classifier to predict "axoness" or "spiness" for every node on
            self.skeleton["nodes"]. Target type is defined in SkelClassifier
        clf_name : str
        feature_context_nm : int
        max_dist : int
            Defines the maximum path length from a source node for collecting
            neighboring nodes to calculate an average prediction for
            the source node.
        leave_out_classes:

        Returns
        -------

        """
        assert sc.target_type in ["axoness", "spiness"]
        if feature_context_nm is None:
            feature_context_nm = self.config['skeleton']['feature_context_rfc'][sc.target_type]
        clf = sc.load_classifier(clf_name, feature_context_nm, production=True,
                                 leave_out_classes=leave_out_classes)
        probas = clf.predict_proba(self.skel_features(feature_context_nm))
        pred = []
        if max_dist == 0:
            pred = np.argmax(probas, axis=1)
        else:
            for i_node in range(len(self.skeleton["nodes"])):
                paths = nx.single_source_dijkstra_path(
                    self.weighted_graph(), i_node, max_dist)
                neighs = np.array(list(paths.keys()), dtype=np.int)
                c = np.argmax(np.sum(probas[neighs], axis=0))
                pred.append(c)

        pred_key = "%s_fc%d_avgwind%d" % (sc.target_type, feature_context_nm,
                                          max_dist)
        self.skeleton[pred_key] = np.array(pred, dtype=np.int)
        self.skeleton[pred_key + "_proba"] = np.array(probas, dtype=np.float32)
        self.save_skeleton(to_object=True, to_kzip=False)

    def axoness_for_coords(self, coords, radius_nm=4000, pred_type="axoness"):
        """
        Dies not need to be axoness, it supports any attribut stored in self.skeleton.

        Args:
            coords: np.array
                Voxel coordinates, unscaled! [N, 3]
            radius_nm: float
            pred_type: str

        Returns: np.array
            Same length as coords. For every coordinate in coords returns the
            majority label within radius_nm

        """
        return np.array(self.attr_for_coords(coords, [pred_type], radius_nm))

    def attr_for_coords(self, coords, attr_keys, radius_nm=None, k=1):
        """
        TODO: move to super_segmentation_helper.py
        Query skeleton node attributes at given coordinates. Supports any
        attribute stored in self.skeleton. If radius_nm is given, will
        assign majority attribute value.

        Parameters
        ----------
        coords : np.array
            Voxel coordinates, unscaled! [N, 3]
        radius_nm : Optional[float]
            If None, will only use attribute of nearest node, otherwise
            majority attribute value is used.
        attr_keys : List[str]
            Attribute identifier
        k : int
            Number of nearest neighbors, only if `radius_nm` is None.

        Returns
        -------
        List
            Same length as coords. For every coordinate in coords returns the
            majority label within radius_nm or [-1] if Key does not exist.
        """
        if type(attr_keys) is str:
            attr_keys = [attr_keys]
        coords = np.array(coords)
        if self.skeleton is None:
            self.load_skeleton()
        if self.skeleton is None or len(self.skeleton["nodes"]) == 0:
            log_reps.warn("Skeleton did not exist for SSV {} (size: {}; rep. coord.: "
                          "{}).".format(self.id, self.size, self.rep_coord))
            return -1 * np.ones((len(coords), len(attr_keys)))

        # get close locations
        if k > 1 and len(self.skeleton["nodes"]) < k:
            log_reps.warn(f'Number of skeleton nodes ({len(self.skeleton["nodes"])}) '
                          f'is smaller than k={k} in SSO {self.id}. Lowering k.')
            k = len(self.skeleton["nodes"])
        kdtree = scipy.spatial.cKDTree(self.skeleton["nodes"] * self.scaling)
        if radius_nm is None:
            _, close_node_ids = kdtree.query(coords * self.scaling, k=k, n_jobs=self.nb_cpus)
        else:
            close_node_ids = kdtree.query_ball_point(coords * self.scaling, radius_nm)
        attr_dc = defaultdict(list)
        for i_coord in range(len(coords)):
            curr_close_node_ids = close_node_ids[i_coord]
            for attr_key in attr_keys:
                # e.g. for glia SSV axoness does not exist.
                if attr_key not in self.skeleton:
                    el = -1 if k == 1 else [-1] * k
                    attr_dc[attr_key].append(el)
                    continue
                # use nodes within radius_nm, there might be multiple node ids
                if radius_nm is not None:
                    if len(curr_close_node_ids) == 0:
                        dist, curr_close_node_ids = kdtree.query(coords * self.scaling)
                        log_reps.info(
                            "Couldn't find skeleton nodes within {} nm. Using nearest "
                            "one with distance {} nm. SSV ID {}, coordinate at {}."
                            "".format(radius_nm, dist[0], self.id, coords[i_coord]))
                    cls, cnts = np.unique(
                        np.array(self.skeleton[attr_key])[np.array(curr_close_node_ids)],
                        return_counts=True)
                    if len(cls) > 0:
                        attr_dc[attr_key].append(cls[np.argmax(cnts)])
                    else:
                        log_reps.info("Did not find any skeleton node within {} nm at {}."
                                      " SSV {} (size: {}; rep. coord.: {}).".format(
                            radius_nm, i_coord, self.id, self.size, self.rep_coord))
                        attr_dc[attr_key].append(-1)
                else:  # only nearest node ID
                    attr_dc[attr_key].append(self.skeleton[attr_key][curr_close_node_ids])
        # in case latent morphology was not predicted / needed
        if "latent_morph" in attr_keys:
            latent_morph = attr_dc["latent_morph"]
            for i in range(len(latent_morph)):
                curr_latent = latent_morph[i]
                if np.isscalar(curr_latent) and curr_latent == -1:
                    curr_latent = np.array([np.inf] * self.config['tcmn']['ndim_embedding'])
                latent_morph[i] = curr_latent
        return [np.array(attr_dc[k]) for k in attr_keys]

    def predict_views_axoness(self, model, verbose=False,
                              pred_key_appendix=""):
        start = time.time()
        pred_key = "axoness_probas"
        pred_key += pred_key_appendix
        if self.version == 'tmp':
            log_reps.warning('"predict_views_axoness" called but this SSV '
                             'has version "tmp", results will'
                             ' not be saved to disk.')
        try:
            predict_sos_views(model, self.svs, pred_key,
                              nb_cpus=self.nb_cpus, verbose=verbose,
                              woglia=True, raw_only=False,
                              return_proba=self.version == 'tmp')  # do not write to disk
        except KeyError:
            log_reps.error("Re-rendering SSV %d (%d SVs), because views are missing."
                           % (self.id, len(self.sv_ids)))
            self.render_views(add_cellobjects=True, woglia=True, overwrite=True)
            predict_sos_views(model, self.svs, pred_key,
                              nb_cpus=self.nb_cpus, verbose=verbose,
                              woglia=True, raw_only=False,
                              return_proba=self.version == 'tmp')  # do not write to disk)
        end = time.time()
        log_reps.debug("Prediction of %d SV's took %0.2fs (incl. read/write). "
                       "%0.4fs/SV" % (len(self.svs), end - start,
                                      float(end - start) / len(self.svs)))

    def predict_views_embedding(self, model, pred_key_appendix="", view_key=None):
        """
        This will save a latent vector which captures a local morphology fingerprint for every
        skeleton node location as :py:attr:`~skeleton`['latent_morph'] based on the nearest rendering
        location.

        Notes:
            * This method requires existing :py:attr:`~views`. For on the fly view rendering use
              :py:func:`~syconn.reps.super_segmentation_helper.view_embedding_of_sso_nocache`

        Todo:
            * Add option for on the fly rendering and call
              :py:func:`~syconn.reps.super_segmentation_helper.view_embedding_of_sso_nocache` in here.

        Args:
            model:
            pred_key_appendix:
            view_key: str
                View identifier, e.g. if views have been pre-rendered and are stored in
                `self.view_dict`

        Returns:

        """
        from ..handler.prediction import naive_view_normalization_new
        pred_key = "latent_morph"
        pred_key += pred_key_appendix
        if self.version == 'tmp':
            log_reps.warning('"predict_views_embedding" called but this SSV '
                             'has version "tmp", results will'
                             ' not be saved to disk.')
        views = self.load_views(view_key=view_key)  # [N, 4, 2, y, x]
        # TODO: add normalization to model - prevent potentially different normalization!
        views = naive_view_normalization_new(views)
        # The inference with TNets can be optimzed, via splititng the views into three equally sized parts.
        inp = (views[:, :, 0], np.zeros_like(views[:, :, 0]), np.zeros_like(views[:, :, 0]))
        # return dist1, dist2, inp1, inp2, inp3 latent
        _, _, latent, _, _ = model.predict_proba(inp)  # only use first view for now

        # map latent vecs at rendering locs to skeleton node locations via nearest neighbor
        self.load_skeleton()
        if 'view_ixs' not in self.skeleton:
            hull_tree = spatial.cKDTree(np.concatenate(self.sample_locations()))
            dists, ixs = hull_tree.query(self.skeleton["nodes"] * self.scaling,
                                         n_jobs=self.nb_cpus, k=1)
            self.skeleton["view_ixs"] = ixs
        self.skeleton[pred_key] = latent[self.skeleton["view_ixs"]]
        self.save_skeleton()

    def cnn_axoness2skel(self, **kwargs):
        locking_tmp = self.enable_locking
        self.enable_locking = False  # all SV operations are read-only
        # (enable_locking is inherited by sso.svs);
        # SSV operations not, but SSO file structure is not chunked
        res = ssh.cnn_axoness2skel(self, **kwargs)
        self.enable_locking = locking_tmp
        return res


    def average_node_axoness_views(self, **kwargs):
        """
        Apply a sliding window averaging along the axon predictions stored at the
        nodes of the :py:attr:`~skeleton`. See
        :func:`~syconn.reps.super_segmentation_helper._average_node_axoness_views`
        for details. Will call :func:`~save_skeleton`.

        Args:
            **kwargs: Key word arguments used in
                :func:`~syconn.reps.super_segmentation_helper._average_node_axoness_views`.

        """
        locking_tmp = self.enable_locking
        self.enable_locking = False  # all SV operations are read-only
        # (enable_locking is inherited by sso.svs);
        # SSV operations not, but SSO file structure is not chunked
        res = ssh.average_node_axoness_views(self, **kwargs)
        self.save_skeleton()
        self.enable_locking = locking_tmp
        return res

    def axoness2mesh(self, dest_path, k=1, pred_key_appendix=''):
        """
        Deprecated. See :func:`~semseg2mesh`. Write the per-location CMN axon
        predictions (img2scalar) to a kzip file.

        Args:
            dest_path: Path to the kzip file.
            k: Number of nearest neighbors used for the majority vote.
            pred_key_appendix: Key to load specific predictions.
        """
        ssh.write_axpred_cnn(self, pred_key_appendix=pred_key_appendix, k=k,
                             dest_path=dest_path)

    # --------------------------------------------------------------- CELL TYPES
    def predict_cell_type(self, ssd_version="ctgt", clf_name="rfc",
                          feature_context_nm=25000):
        raise DeprecationWarning('This method is deprecated. Use '
                                 '"predict_nodes" instead!')

    def predict_celltype_cnn(self, model, pred_key_appendix, model_tnet=None, view_props=None,
                             onthefly_views=False, overwrite=True, model_props=None,
                             verbose: bool = False):
        """
        Infer celltype classification via `model` (stored as ``celltype_cnn_e3`` and
        ``celltype_cnn_e3_probas`` in the :py:attr:`~attr_dict`) and an optional
        cell morphology embedding via `model_tnet` (stored as ``latent_morph_ct``).

        Args:
            model: nn.Module
            pred_key_appendix: str
            model_tnet: Optional[nn.Module]
            view_props: Optional[dict]
                Dictionary which contains view properties. If None, default defined in
                :py:attr:`~config` will be used.
            onthefly_views: bool
            overwrite:
            model_props: Model properties. See config.yml for an example.
            verbose:

        """
        if model_props is None:
            model_props = {}
        view_props_def = self.config['views']['view_properties']
        if view_props is not None:
            view_props_def.update(view_props)
        view_props = view_props_def
        if not onthefly_views:
            ssh.predict_sso_celltype(self, model, pred_key_appendix=pred_key_appendix,
                                     overwrite=overwrite, **model_props)
        else:
            ssh.celltype_of_sso_nocache(self, model, pred_key_appendix=pred_key_appendix,
                                        overwrite=overwrite, verbose=verbose, **view_props, **model_props)
        if model_tnet is not None:
            view_props = dict(view_props)  # create copy
            if 'use_syntype' in view_props:
                del view_props['use_syntype']
            ssh.view_embedding_of_sso_nocache(self, model_tnet, pred_key_appendix=pred_key_appendix,
                                              overwrite=True, **view_props)

    def render_ortho_views_vis(self, dest_folder=None, colors=None, ws=(2048, 2048),
                               obj_to_render=("sv",)):
        multi_view_sso = load_rendering_func('multi_view_sso')
        if colors is None:
            colors = {"sv": (0.5, 0.5, 0.5, 0.5), "mi": (0, 0, 1, 1),
                      "vc": (0, 1, 0, 1), "sj": (1, 0, 0, 1)}
        views = multi_view_sso(self, colors, ws=ws, obj_to_render=obj_to_render)
        if dest_folder:
            from scipy.misc import imsave  # TODO: use new imageio package
            for ii, v in enumerate(views):
                imsave("%s/SSV_%d_%d.png" % (dest_folder, self.id, ii), v)
        else:
            return views

    def certainty_celltype(self, proba_key: Optional[str] = None) -> float:
        """
        Certainty estimate of the celltype prediction:
            1. If `is_logit` is True, Generate pseudo-probabilities from the
               input using softmax.
            2. Sum the evidence per class and (re-)normalize.
            3. Compute the entropy, scale it with the maximum entropy (equal
               probabilities) and subtract it from 1.

        Notes:
            See :func:`~syconn.handler.prediction.certainty_estimate`

        Args:
            proba_key: Key of classification results (one C-class probability
                vector for every N-view sample). Must exist in
                :py:attr:`~attr_dict`.

        Returns:
            Certainty measure based on the entropy of the cell type logits.
        """
        if proba_key is None:
            proba_key = 'celltype_cnn_e3_probas'
        logits = self.lookup_in_attribute_dict(proba_key)

        return certainty_estimate(logits, is_logit=True)

    def majority_vote(self, prop_key, max_dist):
        """
        Smoothes (average using sliding window of 2 times max_dist and majority
        vote) property prediction in annotation, whereas for axoness somata are
        untouched.

        Args:
            prop_key: str
                which property to average
            max_dist: int
                maximum distance (in nm) for sliding window used in majority voting

        Returns:

        """
        assert prop_key in self.skeleton, "Given key does not exist in self.skeleton"
        prop_array = self.skeleton[prop_key]
        assert prop_array.squeeze().ndim == 1, "Property array has to be 1D."
        maj_votes = np.zeros_like(prop_array)
        for ii in range(len(self.skeleton["nodes"])):
            paths = nx.single_source_dijkstra_path(self.weighted_graph(),
                                                   ii, max_dist)
            neighs = np.array(list(paths.keys()), dtype=np.int)
            labels, cnts = np.unique(prop_array[neighs], return_counts=True)
            maj_label = labels[np.argmax(cnts)]
            maj_votes[ii] = maj_label
        return maj_votes

    def shortestpath2soma(self, coordinates: np.ndarray,
                          axoness_key: Optional[str] = None) -> List[float]:
        """
        Computes the shortest path to the soma along :py:attr:`~skeleton`.
        Cell compartment predictions must exist in ``self.skeleton['axoness_avg10000']``,
        see :func:`~syconn.exec.exec_inference.run_semsegaxoness_mapping`.
        Requires a populated :py:attr:`~skeleton`, e.g. via :func:`~load_skeleton`.

        Args:
            coordinates: Starting coordinates in voxel coordinates; shape of (N, 3).
            axoness_key: Key to axon prediction stored in :py:attr:`~skeleton`.

        Raises:
            KeyError: If axon prediction does not exist.

        Examples:
            To get the shortest paths between all synapses and the soma use::

                from syconn.reps.super_segmentation import *
                from syconn import global_params

                global_params.wd = '~/SyConn/example_cube1/'
                ssd = SuperSegmentationDataset()
                # get any cell reconstruction
                ssv = ssd.get_super_segmentation_object(ssd.ssv_ids[0])
                # get synapse coordinates in voxels.
                syns = np.array([syn.rep_coord for syn in ssv.syn_ssv])
                shortest_paths = ssv.shortestpath2soma(syns)

        Returns:
            The shortest path in nanometers for each start coordinate.
        """
        if axoness_key is None:
<<<<<<< HEAD
            axoness_key = 'axoness_avg{}'.format(global_params.config['compartments']
                                            ['dist_axoness_averaging'])
=======
            axoness_key = 'axoness_avg{}'.format(self.config['compartments'][
                                                     'dist_axoness_averaging'])
>>>>>>> 3d2f2baa
        nodes = self.skeleton['nodes']
        soma_ixs = np.nonzero(self.skeleton[axoness_key] == 2)[0]
        if np.sum(soma_ixs) == 0:
            return [np.inf] * len(coordinates)
        graph = self.weighted_graph(add_node_attr=[axoness_key])
        kdt = scipy.spatial.cKDTree(nodes)
        dists, start_ixs = kdt.query(coordinates, n_jobs=self.nb_cpus)
        log_reps.debug(f'Computing shortest paths to soma for {len(start_ixs)} '
                       f'starting nodes.')
        shortest_paths_of_interest = []
        for ix in start_ixs:
            shortest_paths = nx.single_source_dijkstra_path_length(graph, ix)
            # get the shortest path to a soma
            curr_path = np.min([shortest_paths[soma_ix] for soma_ix in soma_ixs])
            shortest_paths_of_interest.append(curr_path)
        return shortest_paths_of_interest



# ------------------------------------------------------------------------------
# SO rendering code
def render_sampled_sos_cc(sos, ws=(256, 128), verbose=False, woglia=True,
                          render_first_only=0, add_cellobjects=True,
                          overwrite=False, cellobjects_only=False,
                          index_views=False, enable_locking=True):
    """
    Renders for each SV views at sampled locations (number is dependent on
    SV mesh size with scaling fact) from combined mesh of all SV.

    Args:
        sos: list of SegmentationObject
        ws: tuple
        verbose: bool
        woglia: bool
            without glia components
        render_first_only: int
        add_cellobjects: bool
        overwrite: bool
        cellobjects_only: bool
        index_views: bool
        enable_locking: bool
            enable system locking when writing views

    Returns:

    """
    # initilaize temporary SSO
    if not overwrite:
        if render_first_only:
            if np.all([sos[ii].views_exist(woglia=woglia) for ii in range(render_first_only)]):
                return
        else:
            if np.all([sv.views_exist(woglia=woglia) for sv in sos]):
                return
    sso = SuperSegmentationObject(sos[0].id,
                                  create=False, enable_locking=False,
                                  working_dir=sos[0].working_dir,
                                  version="tmp", scaling=sos[0].scaling)
    sso._objects["sv"] = sos
    if render_first_only:
        coords = [sos[ii].sample_locations() for ii in range(render_first_only)]
    else:
        coords = sso.sample_locations(cache=False)
    if add_cellobjects:
        sso._map_cellobjects(save=False)
    part_views = np.cumsum([0] + [len(c) for c in coords])
    if index_views:
        views = render_sso_coords_index_views(sso, flatten_list(coords),
                                              ws=ws, verbose=verbose)
    else:
        views = render_sso_coords(sso, flatten_list(coords),
                                  add_cellobjects=add_cellobjects,
                                  ws=ws, verbose=verbose,
                                  cellobjects_only=cellobjects_only)
    for i in range(len(coords)):
        # TODO: write chunked
        v = views[part_views[i]:part_views[i + 1]]
        if np.sum(v) == 0 or np.sum(v) == np.prod(v.shape):
            log_reps.warn("Empty views detected after rendering.",
                          RuntimeWarning)
        sv_obj = sos[i]
        sv_obj.save_views(views=v, woglia=woglia, index_views=index_views,
                          cellobjects_only=cellobjects_only,
                          enable_locking=True)


def render_so(so, ws=(256, 128), add_cellobjects=True, verbose=False):
    """
    Render super voxel views located at given locations. Does not write views
    to so.views_path

    Args:
        so: SegmentationObject
            super voxel ID
        ws: tuple of int
            Rendering windows size
        add_cellobjects: bool
        verbose: bool

    Returns: np.array
        views

    """
    # initilaize temporary SSO for cellobject mapping purposes
    sso = SuperSegmentationObject(so.id,
                                  create=False,
                                  working_dir=so.working_dir,
                                  version="tmp", scaling=so.scaling)
    sso._objects["sv"] = [so]
    coords = sso.sample_locations(cache=False)[0]
    if add_cellobjects:
        sso._map_cellobjects()
    views = render_sso_coords(sso, coords, ws=ws, add_cellobjects=add_cellobjects,
                              verbose=verbose)
    return views


def celltype_predictor(args) -> Iterable:
    """

    Args:
        args:

    Returns:

    """
    from ..handler.prediction import get_celltype_model_e3
    ssv_ids, nb_cpus, model_props = args
    use_onthefly_views = global_params.config.use_onthefly_views
    view_props = global_params.config['views']['view_properties']
    m = get_celltype_model_e3()
    missing_ssvs = []
    for ix in ssv_ids:
        ssv = SuperSegmentationObject(ix, working_dir=global_params.config.working_dir)
        ssv.nb_cpus = nb_cpus
        ssv._view_caching = True
        try:
            ssv.predict_celltype_cnn(m, pred_key_appendix="", onthefly_views=use_onthefly_views,
                                     overwrite=True, view_props=view_props, model_props=model_props)
        except RuntimeError as e:
            missing_ssvs.append(ssv.id)
            msg = 'ERROR during celltype prediction of SSV {}. {}'.format(ssv.id, repr(e))
            log_reps.error(msg)
    return missing_ssvs


def semsegaxoness_predictor(args) -> List[int]:
    """
    Predicts axoness and stores resulting labels at vertex dictionary.

    Args:
        args: (ssv_ids, view_props, nb_cpus, map_properties, pred_key, max_dist)

    Returns:
        IDs of missing/failed SSVs.
    """
    from ..handler.prediction import get_semseg_axon_model
    ssv_ids, view_props, nb_cpus, map_properties, pred_key, max_dist = args
    m = get_semseg_axon_model()
    missing_ssvs = []
    for ix in ssv_ids:
        ssv = SuperSegmentationObject(ix, working_dir=global_params.config.working_dir)
        ssv.nb_cpus = nb_cpus
        ssv._view_caching = True
        try:
            ssh.semseg_of_sso_nocache(ssv, m, **view_props)
            semsegaxoness2skel(ssv, map_properties, pred_key, max_dist)
        except RuntimeError as e:
            missing_ssvs.append(ssv.id)
            msg = 'Error during sem. seg. prediction of SSV {}. {}'.format(ssv.id, repr(e))
            log_reps.error(msg)
    return missing_ssvs


def semsegaxoness2skel(sso: SuperSegmentationObject, map_properties: dict,
                       pred_key: str, max_dist: int):
    """

    Args:
        sso: SuperSegmentationObject.
        map_properties: Properties used to map the vertex predictions to the skeleton nodes.
        pred_key: Used for retrieving vertex labels and to store the mapped node labels in the skeleton.
        max_dist: Distance used for majority vote in ``majorityvote_skeleton_property``.

    Returns:

    """
    if sso.skeleton is None:
        sso.load_skeleton()
    if sso.skeleton is None or len(sso.skeleton["nodes"]) < 2:
        print(f"Skeleton of {sso} has < 2 nodes.")
        return
    # vertex predictions
    node_preds = sso.semseg_for_coords(
        sso.skeleton['nodes'], semseg_key=pred_key,
        **map_properties)

    # perform average only on axon dendrite and soma predictions
    nodes_ax_den_so = np.array(node_preds, dtype=np.int)
    # set en-passant and terminal boutons to axon class for averaging
    # bouton labels are stored in node_preds
    nodes_ax_den_so[nodes_ax_den_so == 3] = 1
    nodes_ax_den_so[nodes_ax_den_so == 4] = 1
    sso.skeleton[pred_key] = nodes_ax_den_so

    # average along skeleton, stored as: "{}_avg{}".format(pred_key, max_dist)
    ssh.majorityvote_skeleton_property(sso, prop_key=pred_key,
                                       max_dist=max_dist)
    # suffix '_avg{}' is added by `_average_node_axoness_views`
    nodes_ax_den_so = sso.skeleton["{}_avg{}".format(pred_key, max_dist)]
    # recover bouton predictions within axons and store smoothed result
    nodes_ax_den_so[(node_preds == 3) & (nodes_ax_den_so == 1)] = 3
    nodes_ax_den_so[(node_preds == 4) & (nodes_ax_den_so == 1)] = 4
    sso.skeleton["{}_avg{}".format(pred_key, max_dist)] = nodes_ax_den_so

    # will create a compartment majority voting after removing all soma nodes
    # the restul will be written to: ``ax_pred_key + "_comp_maj"``
    ssh.majority_vote_compartments(sso, "{}_avg{}".format(pred_key, max_dist))
    nodes_ax_den_so = sso.skeleton["{}_avg{}_comp_maj".format(pred_key, max_dist)]
    # recover bouton predictions within axons and store majority result
    nodes_ax_den_so[(node_preds == 3) & (nodes_ax_den_so == 1)] = 3
    nodes_ax_den_so[(node_preds == 4) & (nodes_ax_den_so == 1)] = 4
    sso.skeleton["{}_avg{}_comp_maj".format(pred_key, max_dist)] = nodes_ax_den_so
    sso.save_skeleton()


def semsegspiness_predictor(args) -> List[int]:
    """
    Predicts spiness and stores resulting labels at vertex dictionary.

    Args:
        args: (ssv_ids, view_props, nb_cpus, kwargs_semseg2mesh, kwargs_semsegforcoords)

    Returns:

    """
    from ..handler.prediction import get_semseg_axon_model
    m = get_semseg_axon_model()
    ssv_ids, view_props, nb_cpus, kwargs_semseg2mesh, kwargs_semsegforcoords = args
    missing_ssvs = []

    for ix in ssv_ids:
        ssv = SuperSegmentationObject(ix, working_dir=global_params.config.working_dir)
        ssv.nb_cpus = nb_cpus
        ssv._view_caching = True
        try:
            ssh.semseg_of_sso_nocache(ssv, m, **view_props, **kwargs_semseg2mesh)
            # map to skeleton
            ssv.load_skeleton()
            if ssv.skeleton is None or len(ssv.skeleton["nodes"]) < 2:
                log_reps.warning(f"Skeleton of SSV {ssv.id} has < 2 nodes.")
                continue
            # vertex predictions
            node_preds = ssv.semseg_for_coords(ssv.skeleton['nodes'],
                                               kwargs_semseg2mesh['semseg_key'],
                                               **kwargs_semsegforcoords)
            ssv.skeleton[kwargs_semseg2mesh['semseg_key']] = node_preds
            ssv.save_skeleton()
        except RuntimeError as e:
            missing_ssvs.append(ssv.id)
            msg = 'Error during sem. seg. prediction of SSV {}. {}'.format(ssv.id, repr(e))
            log_reps.error(msg)
    return missing_ssvs<|MERGE_RESOLUTION|>--- conflicted
+++ resolved
@@ -972,7 +972,9 @@
     def _load_obj_mesh(self, obj_type: str = "sv", rewrite: bool = False) -> MeshType:
         """
         Load the mesh of a given `obj_type`. If :func:`~mesh_exists` is False,
-        loads the meshes from the underlying supervoxel objects.
+        loads the meshes from the underlying sueprvoxel objects.
+        TODO: Currently does not support color array!
+        TODO: add support for sym. asym synapse type
 
         Parameters
         ----------
@@ -1349,7 +1351,6 @@
         if to_kzip:
             self.save_skeleton_to_kzip()
 
-
     def load_skeleton(self) -> bool:
         """
         Loads skeleton and will compute it if it does not exist yet (requires
@@ -1363,17 +1364,9 @@
             self.skeleton = load_pkl2obj(self.skeleton_path)
             self.skeleton["nodes"] = self.skeleton["nodes"].astype(np.float32)
             return True
-<<<<<<< HEAD
         except:
             if global_params.config.allow_skel_gen:
                 run_kimimaro_skelgen(curr_dir = global_params.config.working_dir)
-                return True
-            return False
-
-=======
-        except (KeyError, FileNotFoundError):
-            if self.config.allow_ssv_skel_gen or self._allow_skeleton_calc:
-                self.calculate_skeleton()
                 return True
             return False
 
@@ -1432,7 +1425,6 @@
                     dc[n] = self.skeleton[k][n]
                 nx.set_node_attributes(self._weighted_graph, dc, k)
         return self._weighted_graph
->>>>>>> 3d2f2baa
 
     def syn_sign_ratio(self, weighted: bool = True,
                        recompute: bool = True,
@@ -3059,7 +3051,6 @@
         self.enable_locking = locking_tmp
         return res
 
-
     def average_node_axoness_views(self, **kwargs):
         """
         Apply a sliding window averaging along the axon predictions stored at the
@@ -3241,13 +3232,8 @@
             The shortest path in nanometers for each start coordinate.
         """
         if axoness_key is None:
-<<<<<<< HEAD
-            axoness_key = 'axoness_avg{}'.format(global_params.config['compartments']
-                                            ['dist_axoness_averaging'])
-=======
             axoness_key = 'axoness_avg{}'.format(self.config['compartments'][
                                                      'dist_axoness_averaging'])
->>>>>>> 3d2f2baa
         nodes = self.skeleton['nodes']
         soma_ixs = np.nonzero(self.skeleton[axoness_key] == 2)[0]
         if np.sum(soma_ixs) == 0:
@@ -3264,7 +3250,6 @@
             curr_path = np.min([shortest_paths[soma_ix] for soma_ix in soma_ixs])
             shortest_paths_of_interest.append(curr_path)
         return shortest_paths_of_interest
-
 
 
 # ------------------------------------------------------------------------------

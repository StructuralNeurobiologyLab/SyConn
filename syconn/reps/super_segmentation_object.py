--- conflicted
+++ resolved
@@ -77,16 +77,11 @@
         voxel_caching : bool
         mesh_caching : bool
         view_caching : bool
-        config :
+        config : bool
+            Locking flag for all SegmentationObjects (mitochondria, vesicle clouds, ...)
         nb_cpus : int
         enable_locking : bool
-<<<<<<< HEAD
         ssd_type : str
-=======
-        enable_locking_so : bool
-            Locking flag for all SegmentationObjects (mitochondria, vesicle clouds, ...)
-        ssd_type :
->>>>>>> 9a649caf
         """
 
         if version == "tmp":
@@ -269,7 +264,10 @@
 
     @property
     def attr_dict_path(self):
-        return self.ssv_dir + "attr_dict.pkl"
+        if os.path.isfile(self.ssv_dir + "atrr_dict.pkl"):
+            return self.ssv_dir + "atrr_dict.pkl"
+        # TODO: Change as soon as new SSD is created! Now kept for backwards compatibility
+        return self.ssv_dir + "atrr_dict.pkl"
 
     @property
     def skeleton_kzip_path(self):
@@ -1560,7 +1558,7 @@
                                  preds, colors=colors, k=k)
         if dest_path is None or ply_fname is None:
             if not dest_path is None and ply_fname is None:
-                log_reps.warn("Specify 'ply_fanme' in order to save colored"
+                log_reps.warning("Specify 'ply_fanme' in order to save colored"
                               " mesh to k.zip.")
             return mesh[0], mesh[1], col
         else:
@@ -2058,13 +2056,8 @@
         else:
             if np.all([sv.views_exist(woglia=woglia) for sv in sos]):
                 return
-<<<<<<< HEAD
-    sso = SuperSegmentationObject(np.random.randint(0, sys.maxint),
+    sso = SuperSegmentationObject(sos[0].id,
                                   create=False, enable_locking=False,
-=======
-    sso = SuperSegmentationObject(sos[0].id,
-                                  create=False,
->>>>>>> 9a649caf
                                   working_dir=sos[0].working_dir,
                                   version="tmp", scaling=sos[0].scaling)
     sso._objects["sv"] = sos
@@ -2113,13 +2106,8 @@
         views
     """
     # initilaize temporary SSO for cellobject mapping purposes
-<<<<<<< HEAD
-    sso = SuperSegmentationObject(np.random.randint(0, sys.maxint),
-                                  create=False, enable_locking=False,
-=======
     sso = SuperSegmentationObject(so.id,
                                   create=False,
->>>>>>> 9a649caf
                                   working_dir=so.working_dir,
                                   version="tmp", scaling=so.scaling)
     sso._objects["sv"] = [so]

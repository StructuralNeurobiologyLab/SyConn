--- conflicted
+++ resolved
@@ -36,7 +36,7 @@
     coordpath2anno, load_pkl2obj, write_obj2pkl, flatten_list, chunkify
 from ..handler.compression import AttributeDict, MeshDict, LZ4Dict
 from ..proc.image import single_conn_comp_img
-from ..proc.graphs import split_glia, split_subcc, create_mst_skeleton
+from ..proc.graphs import split_glia, split_subcc, create_graph_from_coords
 from ..proc.meshes import write_mesh2kzip, merge_someshes, compartmentalize_mesh
 from ..proc.rendering import render_sampled_sso, comp_window, \
     multi_render_sampled_svidlist, render_sso_coords, multi_view_sso
@@ -869,6 +869,15 @@
                 so_obj.save_kzip(path=self.objects_dense_kzip_path,
                                  write_id=self.dense_kzip_ids[obj_type])
 
+    def total_edge_length(self):
+        if self.skeleton is None:
+            self.load_skeleton()
+        nodes = self.skeleton["nodes"]
+        edges = self.skeleton["edges"]
+        return np.sum([np.linalg.norm(
+            self.scaling*(nodes[e[0]] - nodes[e[1]])) for e in edges])
+
+
     def save_skeleton(self, to_kzip=False, to_object=True):
         if to_object:
             write_obj2pkl(self.skeleton, self.skeleton_path)
@@ -879,6 +888,9 @@
     def load_skeleton(self):
         try:
             self.skeleton = load_pkl2obj(self.skeleton_path)
+            # stored as uint32, if used for computations
+            # e.g. edge length then it will overflow
+            self.skeleton["nodes"] = self.skeleton["nodes"].astype(np.float32)
             return True
         except:
             return False
@@ -1604,11 +1616,7 @@
         else:
             for i_node in range(len(self.skeleton["nodes"])):
                 paths = nx.single_source_dijkstra_path(self.weighted_graph(), i_node,
-<<<<<<< HEAD
                                                        max_dist)
-=======
-                                                       avg_window)
->>>>>>> 9000641a
                 neighs = np.array(paths.keys(), dtype=np.int)
                 c = np.argmax(np.sum(probas[neighs], axis=0))
                 pred.append(c)
@@ -1640,13 +1648,8 @@
 
         return np.array(axoness_pred)
 
-<<<<<<< HEAD
     def predict_views_axoness(self, model, verbose=False,
                               pred_key_appendix=""):
-=======
-    def predict_views_axoness(self, model, verbose=True,
-                             pred_key_appendix=""):
->>>>>>> 9000641a
         if verbose:
             start = time.time()
         pred_key = "axoness_probas"
@@ -1726,7 +1729,9 @@
             if os.path.isfile(dest_path):
                 return
             locs = np.concatenate(self.sample_locations())
-            edge_list = create_mst_skeleton(locs)
+            g = create_graph_from_coords(locs, mst=True)
+            edge_list = np.array(g.edges())
+            del g
             self.skeleton = {}
             self.skeleton["nodes"] = locs / np.array(self.scaling)
             self.skeleton["edges"] = edge_list

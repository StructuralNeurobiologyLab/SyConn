# -*- coding: utf-8 -*-
# SyConn - Synaptic connectivity inference toolkit
#
# Copyright (c) 2016 - now
# Max-Planck-Institute of Neurobiology, Munich, Germany
# Authors: Philipp Schubert, Joergen Kornfeld

import numpy as np
from scipy import spatial
from collections import Counter
<<<<<<< HEAD
from ..reps import log_reps
=======
from typing import Tuple, Optional, Union, List, Dict, Any
>>>>>>> a2a39874

from ..reps import log_reps
from .. import global_params


def knossos_ml_from_svixs(sv_ixs: Union[np.ndarray, List],
                          coords: Optional[Union[np.ndarray, List[np.ndarray]]] = None,
                          comments: Optional[Union[List[str], np.ndarray]] = None) -> str:
    """
    Generate a KNOSSOS merge list of an array of supervoxels with optional
    coordinates and comments.

    Args:
        sv_ixs: Supervoxel IDs.
        coords: Representative coordinates of each supervoxel (in voxels).
        comments: Comments for each supervoxel.

    Returns:
        A KNOSSOS compatible merge list in string representation.
    """
    txt = ""
    if comments is not None:
        assert len(comments) == len(sv_ixs)
    if coords is None:
        coords = [None] * len(sv_ixs)
    for kk, ix, c in zip(np.arange(len(sv_ixs)), sv_ixs, coords):
        txt += "%d 0 0 " % kk
        txt += "%d " % ix
        if c is None:
            txt += "\n%d %d %d\n\n" % (0, 0, 0)
        else:
            txt += "\n%d %d %d\n\n" % (c[0], c[1], c[2])
        if comments is not None:
            txt += str(comments[kk])
        txt += "\n"
    return txt


def knossos_ml_from_ccs(cc_ixs: Union[List[int], np.ndarray],
                        ccs: List[List[int]],
                        coords: Optional[np.ndarray] = None,
                        comments: Optional[List[str]] = None) -> str:
    """
    Converts list of connected components (i.e. list of SV IDs) into knossos
    merge list string.

    Args:
        cc_ixs: Connected component IDs, i.e. super-supervoxel IDs.
        ccs: Supervoxel IDs for every connected component.
        coords: Coordinates to each connected component (in voxels).
        comments: Comments for each connected component.

    Returns:
        A KNOSSOS compatible merge list in string representation.
    """
    if coords is None:
        coords = [None] * len(cc_ixs)
    assert len(coords) == len(ccs)
    if comments is not None:
        assert len(comments) == len(ccs)
    txt = ""
    for i in range(len(cc_ixs)):
        if len(ccs[i]) == 0:
            continue
        txt += "%d 0 0 " % cc_ixs[i]
        for ix in ccs[i]:
            txt += "%d " % ix
        c = coords[i]
        if c is None:
            c = np.zeros((3))
        txt += "\n%d %d %d\n\n" % (c[0], c[1], c[2])
        if comments is not None:
            txt += str(comments[i])
        txt += "\n"
    return txt


def knossos_ml_from_sso(sso: 'SuperSegmentationObject',
                        comment: Optional[str] = None):
    """
    Converts the sueprvoxels which are part of the `sso` into a KNOSSOS
    compatible merge list string.

    Args:
        sso: :class:`~syconn.reps.super_segmentation_object.SuperSegmentationObject` object.
        comment: Comment.

    Returns:
        A KNOSSOS compatible merge list in string representation.

    """
    cc_ix = sso.id
    txt = "%d 0 0 " % cc_ix
    cc_svixs = sso.attr_dict["sv"]
    for ix in cc_svixs:
        txt += "%d " % ix
    c = sso.rep_coord
    if c is None:
        if sso.svs[0].mesh_exists:
            c = sso.svs[0].mesh[1][:3]
        else:
            c = None
    if c is None:
        c = np.zeros((3))
    txt += "\n%d %d %d\n\n" % (c[0], c[1], c[2])
    if comment is not None:
        txt += str(comment)
    txt += "\n"
    return txt


def subfold_from_ix(ix, n_folders, old_version=False):
    """
    # TODO: remove 'old_version' as soon as possible, currently there is one usage

    Parameters
    ----------
    ix : int
    n_folders: int

    Returns
    -------
    str
    """
    assert n_folders in [10**i for i in range(6)]
    if not global_params.config.use_new_subfold:
        return subfold_from_ix_OLD(ix, n_folders, old_version)
    order = int(np.log10(n_folders))
    subfold = "/"
    div_base = 1e3  # TODO: make this a parameter
    ix = int(ix // div_base % n_folders)  # carve out the middle part
    id_str = '{num:0{w}d}'.format(num=ix, w=order)

    for idx in range(0, order, 2):
        subfold += "%s/" % id_str[idx: idx + 2]

    return subfold


def subfold_from_ix_OLD(ix, n_folders, old_version=False):
    """
    # TODO: remove 'old_version' as soon as possible, currently there is one usage

    Parameters
    ----------
    ix : int
    n_folders: int

    Returns
    -------
    str
    """
    assert n_folders in [10**i for i in range(6)]

    order = int(np.log10(n_folders))

    id_str = "00000" + str(ix)

    subfold = "/"

    for f_order in range(0, order, 2):
        idx = len(id_str) - order + f_order
        subfold += "%s/" % id_str[idx: idx + 2]

    if old_version:
        subfold = subfold.replace('/0', '/').replace('//', '/0/')

    return subfold


def ix_from_subfold(subfold, n_folders):
    """

    Parameters
    ----------
    subfold : str

    Returns
    -------
    int
    """
    if not global_params.config.use_new_subfold:
        return ix_from_subfold_OLD(subfold, n_folders)

    parts = subfold.strip("/").split("/")
    order = int(np.log10(n_folders))
    # TODO: ' + "000"' needs to be adapted if `div_base` is made variable in `subfold_from_ix`
    if order % 2 == 0:
        return int("".join("%.2d" % int(part) for part in parts) + "000")
    else:
        return int("".join("%.2d" % int(part) for part in parts[:-1]) + parts[-1] + "000")


def ix_from_subfold_OLD(subfold, n_folders):
    """

    Parameters
    ----------
    subfold : str

    Returns
    -------
    int
    """

    parts = subfold.strip("/").split("/")

    order = int(np.log10(n_folders))

    if order % 2 == 0:
        return int("".join("%.2d" % int(part) for part in parts))
    else:
        return int("".join("%.2d" % int(part) for part in parts[:-1]) + parts[-1])


def subfold_from_ix_SSO(ix):
    """

    Parameters
    ----------
    ix : int

    Returns
    -------
    str
    """

    # raise NotImplementedError("Outdated")
    return "/%d/%d/%d/" % (ix % 1e2, ix % 1e4, ix)


def get_unique_subfold_ixs(n_folders):
    """
    Returns unique IDs each associated with a unique storage dict

    Parameters
    ----------
    n_folders : int

    Returns
    -------
    np.ndarray
    """
    if global_params.config.use_new_subfold:
        # TODO: this needs to be adapted as soon as `div_base` is changed in `subfold_from_ix`
        storage_location_ids = [int(str(ix) + "000") for ix in np.arange(n_folders)]
    else:
        storage_location_ids = np.arange(n_folders)
    return storage_location_ids


def colorcode_vertices(vertices, rep_coords, rep_values, colors=None,
                       nb_cpus=-1, k=1, return_color=True):
    """
    Assigns all vertices the kNN majority label from rep_coords/rep_values and
    if return_color is True assigns those a color. Helper function to colorcode
    a set of coordinates (vertices) by known labels (rep_coords, rep_values).

    Parameters
    ----------
    vertices : np.array
        [N, 3]
    rep_coords : np.array
        [M ,3]
    rep_values : np.array
        [M, 1] int values to be color coded for each vertex; used as indices
        for colors
    colors : list
        color for each rep_value
    nb_cpus : int
    k : int
        Number of nearest neighbors (average prediction)
    return_color : bool
        If false it returns the majority vote for each index

    Returns
    -------
    np. array [N, 4]
        rgba values for every vertex from 0 to 255
    """
    if colors is None:
        colors = np.array(np.array([[0.6, 0.6, 0.6, 1], [0.841, 0.138, 0.133, 1.],
                           [0.32, 0.32, 0.32, 1.]]) * 255, dtype=np.uint)
    else:
        if np.max(colors) <= 1.0:
            colors = np.array(colors) * 255
        colors = np.array(colors, dtype=np.uint)
        if len(colors) < np.max(rep_values) + 1:
            msg = 'Length of colors has to be equal to "np.max(rep_values)+1"' \
                  '. Note that currently only consecutive labels are supported.'
            log_reps.error(msg)
            raise ValueError(msg)
    hull_tree = spatial.cKDTree(rep_coords)
    if k > len(rep_coords):
        k = rep_coords
    dists, ixs = hull_tree.query(vertices, n_jobs=nb_cpus, k=k)
    hull_rep = np.zeros((len(vertices)), dtype=np.int)
    for i in range(len(ixs)):
        curr_reps = np.array(rep_values)[ixs[i]]
        if np.isscalar(curr_reps):
            curr_reps = np.array([curr_reps])
        curr_maj = Counter(curr_reps).most_common(1)[0][0]
        hull_rep[i] = curr_maj
    if not return_color:
        return hull_rep
    vert_col = colors[hull_rep]
    return vert_col


def assign_rep_values(target_coords, rep_coords, rep_values,
<<<<<<< HEAD
                       nb_cpus=-1, return_ixs=False):
=======
                      nb_cpus=-1, return_ixs=False):
>>>>>>> a2a39874
    """
    Assigns values corresponding to representative coordinates to every target
    coordinate.

    Parameters
    ----------
    target_coords : np.array
        [N, 3]
    rep_coords : np.array
        [M ,3]
    rep_values : np.array
        [M, Z] any type of values for each rep_coord.
    nb_cpus : int
    return_ixs : bool
        returns indices of k-closest rep_coord for every target coordinate

    Returns
    -------
    np. array [N, Z]
        representation values for every vertex
    """
    if not type(rep_values) is np.ndarray:
        rep_values = np.array(rep_values)
    if not rep_values.ndim == 2:
        msg = "Number of dimensions of representation values " \
              "have to be exactly 2."
        log_reps.exception(msg)
        raise ValueError(msg)
    hull_tree = spatial.cKDTree(rep_coords)
    dists, ixs = hull_tree.query(target_coords, n_jobs=nb_cpus, k=1)
    hull_rep = np.zeros((len(target_coords), rep_values.shape[1]))
    for i in range(len(ixs)):
        curr_reps = rep_values[ixs[i]]
        hull_rep[i] = curr_reps
    if return_ixs:
        return hull_rep, ixs
    return hull_rep


def surface_samples(coords: np.ndarray,
                    bin_sizes: Tuple[int, int, int] = (2000, 2000, 2000),
                    max_nb_samples: int = 5000,
                    r: int = 1000) -> np.ndarray:
    """'TODO: optimization required -- maybe use simple downsampling instead of histogram
    Sample locations from density grid given by coordinates and bin sizes.
    At each grid center, collects coordinates within the given radius to
    calculate the center of mass which yields the sample location.
    
    Parameters
    ----------
    coords : np.array
    bin_sizes : np.array
    max_nb_samples : int or None
    r : int

    Returns
    -------
    np.array
    """
    offset = np.min(coords, axis=0)
    bin_sizes = np.array(bin_sizes, dtype=np.float)
    coords -= offset
    query_tree = spatial.cKDTree(coords)
    nb_bins = np.ceil(np.max(coords, axis=0) / bin_sizes).astype(np.int)
    nb_bins = np.max([[1, 1, 1], nb_bins], axis=0)
    H, edges = np.histogramdd(coords, bins=nb_bins)
    nb_smaples = np.min([np.sum(H != 0), max_nb_samples])
    if max_nb_samples is not None and nb_smaples > max_nb_samples:  # only use location with highest coordinate density
        thresh_val = np.sort(H.flatten())[::-1][nb_smaples]
        H[H <= thresh_val] = 0
    # get vertices closest to grid bins with density != 0
    max_dens_locs = (np.array(np.where(H != 0)).swapaxes(1, 0) + 0.5)\
                    * bin_sizes
    dists, ixs = query_tree.query(max_dens_locs)
    samples = coords[ixs]
    # get vertices around grid vertex and use mean as new surface sample
    # this point will always ly in the inside of convex shape (i.e. inside the
    # process)
    close_ixs = query_tree.query_ball_point(samples, r=r)
    for i, ixs in enumerate(close_ixs):
        samples[i] = np.mean(coords[ixs], axis=0) + offset
    return samples


def find_object_properties(cube: np.ndarray) -> \
        Tuple[Dict[int, Any], Dict[int, Any], Dict[int, Any]]:
    """
    Interface method for :func:`~_find_object_properties` (python fallback) and
    :func:`~find_object_properties_C` (cython).

    Args:
        cube: The segmentation cube as a 3D array.

    Returns:
        A list of dictionaries with supervoxel IDs as keys: representative
        coordinate pointing to an object voxel, bounding box, size (in voxels).
    """
    try:
        from . find_object_properties_C import find_object_propertiesC
        return find_object_propertiesC(cube)
    except ImportError:
        return _find_object_properties(cube)


def _find_object_properties(cube: np.ndarray) -> \
        Tuple[Dict[int, Any], Dict[int, Any], Dict[int, Any]]:
    """
    Extracts representative coordinate, bounding box and size for each segmentation objects
    within `cube`. Ignores ID=0.
    TODO: find a way to use bincount and find_objects for very large IDs -> use
     ID remapping to make segmentation IDs contiguous

    Args:
        cube:

    Returns:
        A list of dictionaries with supervoxel IDs as keys: representative
        coordinate pointing to an object voxel, bounding box, size (in voxels).

    """
    from scipy.ndimage import find_objects
    mask = cube != 0
    if np.prod(cube.shape) == 0 or np.sum(mask) == 0:
        return {}, {}, {}
    # get sizes
    min_id = np.min(cube[mask]) - 1  # -1 to not set the lowest ID to background
    log_reps.debug("Cube size: {}, min/max ID: {}/{}".format(cube.shape, min_id + 1,
                                                             np.max(cube)))
    cube[mask] = cube[mask] - min_id
    cnts = np.bincount(cube.flatten().astype(np.int64))
    ids = np.nonzero(cnts)[0]
    # get bounding boxes
    res = find_objects(
        cube)  # returns a list of bounding boxes, first entry will correspond to ID=1

    bbs = {}
    rep_coords = {}
    sizes = {}
    for ii in ids:
        if ii == 0:
            continue
        obj_id = int(ii + min_id)
        # sls = res[int(ii-1)]  # Old version which does not scale to huge IDs
        sls = res[int(ii - 1)]
        min_vec = np.array([sl.start for sl in sls],
                           dtype=np.int)  # -1 because bounding boxes start at element with ID 1
        max_vec = np.array([sl.stop for sl in sls], dtype=np.int)
        rand_obj_coord = np.transpose(np.nonzero(cube[sls] == ii))[0]
        bbs[obj_id] = np.array([min_vec, max_vec], dtype=np.int)
        sizes[obj_id] = cnts[ii]
        rep_coords[
            obj_id] = min_vec + rand_obj_coord
    return rep_coords, bbs, sizes<|MERGE_RESOLUTION|>--- conflicted
+++ resolved
@@ -8,11 +8,7 @@
 import numpy as np
 from scipy import spatial
 from collections import Counter
-<<<<<<< HEAD
-from ..reps import log_reps
-=======
 from typing import Tuple, Optional, Union, List, Dict, Any
->>>>>>> a2a39874
 
 from ..reps import log_reps
 from .. import global_params
@@ -323,11 +319,7 @@
 
 
 def assign_rep_values(target_coords, rep_coords, rep_values,
-<<<<<<< HEAD
-                       nb_cpus=-1, return_ixs=False):
-=======
                       nb_cpus=-1, return_ixs=False):
->>>>>>> a2a39874
     """
     Assigns values corresponding to representative coordinates to every target
     coordinate.

import glob
import numpy as np
from scipy import ndimage
import os
from ..handler.compression import MeshDict, VoxelDict, AttributeDict, SkeletonDict

script_folder = os.path.abspath(os.path.dirname(__file__) + "/../QSUB_scripts/")


def glia_pred_so(so, thresh, pred_key_appendix):
    assert so.type == "sv"
    pred_key = "glia_probas" + pred_key_appendix
    if not pred_key in so.attr_dict:
        so.load_attr_dict()
    preds = np.array(so.attr_dict[pred_key][:, 1] > thresh, dtype=np.int)
    pred = np.mean(so.attr_dict[pred_key][:, 1]) > thresh
    if pred == 0:
        return 0
    glia_votes = np.sum(preds)
    if glia_votes > int(len(preds) * 0.7):
        return 1
    return 0


def acquire_obj_ids(sd):
    """ Acquires all obj ids present in the dataset

    Loads id array if available. Assembles id list by iterating over all
    voxel / attribute dicts, otherwise (very slow).

    :param sd: SegmentationDataset

    """
    if os.path.exists(sd.path_ids):
        sd._ids = np.load(sd.path_ids)
    else:
        paths = glob.glob(sd.so_storage_path + "/*/*/*/") + \
                glob.glob(sd.so_storage_path + "/*/*/") + \
                glob.glob(sd.so_storage_path + "/*/")
        sd._ids = []
        for path in paths:
            if os.path.exists(path + "voxel.pkl"):
                this_ids = VoxelDict(path + "voxel.pkl",  read_only=True).keys()
            elif os.path.exists(path + "attr_dict.pkl"):
                this_ids = AttributeDict(path + "attr_dict.pkl", read_only=True).keys()
            else:
                this_ids = []

            sd._ids += this_ids

        sd._ids = np.array(sd._ids)
        np.save(sd.path_ids, sd._ids)


def save_voxels(so, bin_arr, offset, overwrite=False):
    assert bin_arr.dtype == bool

    voxel_dc = VoxelDict(so.voxel_path, read_only=False, timeout=3600,
                         disable_locking=True)

    if so.id in voxel_dc and not overwrite:
        voxel_dc.append(so.id, bin_arr, offset)
    else:
        voxel_dc[so.id] = [bin_arr], [offset]

    voxel_dc.save2pkl(so.voxel_path)


def load_voxels(so, voxel_dc=None):
    if voxel_dc is None:
<<<<<<< HEAD
        voxel_dc = VoxelDict(so.voxel_path,
                             read_only=True,
                             disable_locking=True)
=======
        voxel_dc = VoxelDict(so.voxel_path, read_only=True,
                                   disable_locking=True)
>>>>>>> b796cbf0

    so._size = 0
    if so.id not in voxel_dc:
        print("Voxels for id %d do not exist" % so.id)
        return -1

    bin_arrs, block_offsets = voxel_dc[so.id]

    block_extents = []
    for i_bin_arr in range(len(bin_arrs)):
        block_extents.append(np.array(bin_arrs[i_bin_arr].shape) +
                             block_offsets[i_bin_arr])

    block_offsets = np.array(block_offsets)
    block_extents = np.array(block_extents)

    so._bounding_box = np.array([block_offsets.min(axis=0),
                                 block_extents.max(axis=0)])
    voxels = np.zeros(so.bounding_box[1] - so.bounding_box[0],
                      dtype=np.bool)

    for i_bin_arr in range(len(bin_arrs)):
        box = [block_offsets[i_bin_arr] - so.bounding_box[0],
               block_extents[i_bin_arr] - so.bounding_box[0]]

        so._size += np.sum(bin_arrs[i_bin_arr])

        voxels[box[0][0]: box[1][0],
               box[0][1]: box[1][1],
               box[0][2]: box[1][2]][bin_arrs[i_bin_arr]] = True

    return voxels


def load_voxels_downsampled(so, downsampling=(2, 2, 1)):
    if isinstance(so.voxels, int):
        return []

    return so.voxels[::downsampling[0], ::downsampling[1], ::downsampling[2]]


def load_voxel_list(so):
    voxel_list = np.array([], dtype=np.int32)

    if so._voxels is not None:
        voxel_list = np.array(zip(*np.nonzero(so.voxels)), dtype=np.int32) + \
                     so.bounding_box[0]
    else:
        voxel_dc = VoxelDict(so.voxel_path, read_only=True)
        bin_arrs, block_offsets = voxel_dc[so.id]

        for i_bin_arr in range(len(bin_arrs)):
            block_voxels = np.array(zip(*np.nonzero(bin_arrs[i_bin_arr])),
                                    dtype=np.int32)
            block_voxels += np.array(block_offsets[i_bin_arr])

            if len(voxel_list) == 0:
                voxel_list = block_voxels
            else:
                voxel_list = np.concatenate([voxel_list, block_voxels])

    return voxel_list


def load_voxel_list_downsampled(so, downsampling=(2, 2, 1)):
    downsampling = np.array(downsampling)
    dvoxels = so.load_voxels_downsampled(downsampling)
    voxel_list = np.array(zip(*np.nonzero(dvoxels)), dtype=np.int32)
    voxel_list = voxel_list * downsampling + np.array(so.bounding_box[0])

    return voxel_list


def load_voxel_list_downsampled_adapt(so, downsampling=(2, 2, 1)):
    downsampling = np.array(downsampling, dtype=np.int)
    dvoxels = so.load_voxels_downsampled(downsampling)

    if len(dvoxels) == 0:
        return []

    while True:
        if True in dvoxels:
            break

        downsampling /= 2
        downsampling[downsampling < 1] = 1
        dvoxels = so.load_voxels_downsampled(downsampling)

    voxel_list = np.array(zip(*np.nonzero(dvoxels)), dtype=np.int32)
    voxel_list = voxel_list * downsampling + np.array(so.bounding_box[0])

    return voxel_list


def load_mesh(so, recompute=False):
    if not recompute and so.mesh_exists:
        try:
            mesh = MeshDict(so.mesh_path,
                            disable_locking=not so.enable_locking)[so.id]
            if len(mesh) == 2:
                indices, vertices = mesh
                normals = np.zeros((0, ), dtype=np.float32)
            else:
                indices, vertices, normals = mesh
        except Exception as e:
            print("\n---------------------------------------------------\n"
                  "\n%s\nException occured when loading mesh.pkl of SO (%s)"
                  "with id %d."
                  "\n---------------------------------------------------\n"
                  % (e, so.type, so.id))
            return np.zeros((0, )).astype(np.int), np.zeros((0, )), np.zeros((0, ))
    else:
        if so.type == "sv":
            print("\n-----------------------\n"
                  "Mesh of SV %d not found.\n"
                  "-------------------------\n" % so.id)
            return np.zeros((0,)).astype(np.int), np.zeros((0,)), np.zeros((0, ))
        indices, vertices, normals = so._mesh_from_scratch()
        try:
            so._save_mesh(indices, vertices, normals)
        except Exception as e:
            print("\n-----------------------\n"
                  "Mesh of %s %d could not be saved:\n%s\n"
                  "-------------------------\n" % (so.type, so.id, e))
    vertices = np.array(vertices, dtype=np.int)
    indices = np.array(indices, dtype=np.int)
    normals = np.array(normals, dtype=np.float32)
    return indices, vertices, normals


def load_skeleton(so, recompute=False):
    if not recompute and so.skeleton_exists:
        try:
            skeleton_dc = SkeletonDict(so.skeleton_path,
                                       disable_locking=not so.enable_locking)
            nodes, diameters, edges = skeleton_dc[so.id]['nodes'], skeleton_dc[so.id]['diameters'], skeleton_dc[so.id]['edges']
        except Exception as e:
            print("\n---------------------------------------------------\n"
                  "\n%s\nException occured when loading skeletons.pkl of SO (%s)"
                  "with id %d."
                  "\n---------------------------------------------------\n"
                  % (e, so.type, so.id))
            return np.zeros((0, )).astype(np.int), np.zeros((0, )),np.zeros((0,)).astype(np.int)
    else:
        if so.type == "sv":
            print("\n-----------------------\n"
                  "Skeleton of SV %d (size: %d) not found.\n"
                  "-------------------------\n" % (so.id, so.size))
            return np.zeros((0,)).astype(np.int), np.zeros((0,)),np.zeros((0,)).astype(np.int)

    nodes = np.array(nodes, dtype=np.int)
    diameters = np.array(diameters, dtype=np.float)
    edges = np.array(edges, dtype=np.int)

    return nodes, diameters, edges


def binary_closing(vx, n_iterations=13):
    n_iterations = int(n_iterations)
    assert n_iterations > 0

    vx = np.pad(vx, [[n_iterations]*2]*3, mode='constant')

    vx = ndimage.morphology.binary_closing(vx, iterations=n_iterations)

    vx = vx[n_iterations: -n_iterations,
            n_iterations: -n_iterations,
            n_iterations: -n_iterations]

    return vx<|MERGE_RESOLUTION|>--- conflicted
+++ resolved
@@ -68,14 +68,8 @@
 
 def load_voxels(so, voxel_dc=None):
     if voxel_dc is None:
-<<<<<<< HEAD
-        voxel_dc = VoxelDict(so.voxel_path,
-                             read_only=True,
-                             disable_locking=True)
-=======
         voxel_dc = VoxelDict(so.voxel_path, read_only=True,
                                    disable_locking=True)
->>>>>>> b796cbf0
 
     so._size = 0
     if so.id not in voxel_dc:

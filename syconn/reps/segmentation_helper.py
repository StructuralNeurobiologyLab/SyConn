# -*- coding: utf-8 -*-
# SyConn - Synaptic connectivity inference toolkit
#
# Copyright (c) 2016 - now
# Max-Planck-Institute of Neurobiology, Munich, Germany
# Authors: Philipp Schubert, Joergen Kornfeld
<<<<<<< HEAD
=======

>>>>>>> a2a39874
import glob
import numpy as np
from scipy import ndimage
import os
<<<<<<< HEAD
from syconn.backend.storage import AttributeDict, CompressedStorage, MeshStorage, VoxelStorage, \
    SkeletonStorage
from ..handler.basics import chunkify
from ..mp.mp_utils import start_multiprocess_imap
=======
from typing import TYPE_CHECKING, Dict, Optional, Tuple, List, Union
if TYPE_CHECKING:
    from ..reps.segmentation import SegmentationObject, SegmentationDataset
    from ..reps.super_segmentation import SuperSegmentationObject

from ..backend.storage import AttributeDict, CompressedStorage, MeshStorage,\
    VoxelStorage, SkeletonStorage, VoxelStorageDyn
from ..handler.basics import chunkify
from ..mp.mp_utils import start_multiprocess_imap
from . import log_reps
from .. import global_params


def glia_pred_so(so: 'SegmentationObject', thresh: float, pred_key_appendix: str) -> int:
    """
    Perform the glia classification of a cell supervoxel (0: neuron, 1: glia).
>>>>>>> a2a39874

    Args:
        so: The cell supervoxel object.
        thresh: Threshold used for the classification.
        pred_key_appendix: Additional prediction key.

    Returns:

    """
    assert so.type == "sv"
    pred_key = "glia_probas" + pred_key_appendix
    if not pred_key in so.attr_dict:
        so.load_attr_dict()
    try:
        preds = np.array(so.attr_dict[pred_key][:, 1] > thresh, dtype=np.int)
        pred = np.mean(so.attr_dict[pred_key][:, 1]) > thresh
    except KeyError:
        raise KeyError('Could not find glia proba key `{}` in so,attr_dict (keys: {})'.format(
            pred_key, so.attr_dict.keys()))
    if pred == 0:
        return 0
    glia_votes = np.sum(preds)
    if glia_votes > int(len(preds) * 0.7):
        return 1
    return 0


def acquire_obj_ids(sd: 'SegmentationDataset'):
    """
    Acquires all obj ids present in the dataset. Loads id array if available.
    Assembles id list by iterating over all voxel / attribute dicts,
    otherwise (very slow).
    """
    if os.path.exists(sd.path_ids):
        sd._ids = np.load(sd.path_ids)
    else:
        paths = glob.glob(sd.so_storage_path + "/*/*/*/") + \
                glob.glob(sd.so_storage_path + "/*/*/") + \
                glob.glob(sd.so_storage_path + "/*/")
        sd._ids = []
        for path in paths:
            if os.path.exists(path + "voxel.pkl"):
                this_ids = list(VoxelStorage(path + "voxel.pkl", read_only=True).keys())
            elif os.path.exists(path + "attr_dict.pkl"):
                this_ids = list(AttributeDict(path + "attr_dict.pkl", read_only=True).keys())
            else:
                this_ids = []

            sd._ids += this_ids

        sd._ids = np.array(sd._ids)
        np.save(sd.path_ids, sd._ids)


def save_voxels(so: 'SegmentationObject', bin_arr: np.ndarray,
                offset: np.ndarray, overwrite: bool = False):
    """
    Helper function to save SegmentationObject voxels.

    Parameters
    ----------
    so : SegmentationObject
    bin_arr : np.array
        Binary mask array, 0: background, 1: supervoxel locations.
    offset : np.array
    overwrite : bool

    """
    assert bin_arr.dtype == bool

    voxel_dc = VoxelStorage(so.voxel_path, read_only=False,
                            disable_locking=True)

    if so.id in voxel_dc and not overwrite:
        voxel_dc.append(so.id, bin_arr, offset)
    else:
        voxel_dc[so.id] = [bin_arr], [offset]

    voxel_dc.push(so.voxel_path)


def load_voxels(so: 'SegmentationObject',
                voxel_dc: Optional[Dict] = None) -> np.ndarray:
    """
    Helper function to load voxels of a SegmentationObject as 3D array.

    Todo:
        * Currently the attribute ``so._bounding_box`` is always resetred.

    Parameters
    ----------
    so : SegmentationObject
    voxel_dc : VoxelStorage

    Returns
    -------
    np.array
        3D binary mask array, 0: background, 1: supervoxel locations.
    """
    if voxel_dc is None:
        voxel_dc = VoxelStorage(so.voxel_path, read_only=True,
                                disable_locking=True)

    so._size = 0
    if so.id not in voxel_dc:
        log_reps.error("Voxels for SO object %d of type %s do not exist"
                       "" % (so.id, so.type))
        return -1

    bin_arrs, block_offsets = voxel_dc[so.id]
    block_extents = []
    for i_bin_arr in range(len(bin_arrs)):
        block_extents.append(np.array(bin_arrs[i_bin_arr].shape) +
                             block_offsets[i_bin_arr])

    block_offsets = np.array(block_offsets, dtype=np.int)
    block_extents = np.array(block_extents, dtype=np.int)

    so._bounding_box = np.array([block_offsets.min(axis=0),
                                 block_extents.max(axis=0)])
    voxels = np.zeros(so.bounding_box[1] - so.bounding_box[0],
                      dtype=np.bool)

    for i_bin_arr in range(len(bin_arrs)):
        box = [block_offsets[i_bin_arr] - so.bounding_box[0],
               block_extents[i_bin_arr] - so.bounding_box[0]]

        so._size += np.sum(bin_arrs[i_bin_arr])

        voxels[box[0][0]: box[1][0],
               box[0][1]: box[1][1],
               box[0][2]: box[1][2]][bin_arrs[i_bin_arr]] = True

    return voxels


def load_voxels_downsampled(
        so: 'SegmentationObject',
        downsampling: Tuple[int, int, int] = (2, 2, 1)) -> Union[np.ndarray, List]:
    if isinstance(so.voxels, int):
        return []

    return so.voxels[::downsampling[0], ::downsampling[1], ::downsampling[2]]


def load_voxel_list(so):
    """
    Helper function to load voxels of a SegmentationObject.

<<<<<<< HEAD
    if so._voxels is not None:
        voxel_list = np.transpose(np.nonzero(so.voxels)).astype(np.uint32) + \
                     so.bounding_box[0]
    else:
        voxel_dc = VoxelStorage(so.voxel_path, read_only=True)
=======
    Parameters
    ----------
    so : SegmentationObject

    Returns
    -------
    np.array
        2D array of coordinates to all voxels in SegmentationObject.
    """
    if so._voxels is not None:
        voxel_list = np.transpose(np.nonzero(so.voxels)) + so.bounding_box[0]
    else:
        voxel_dc = VoxelStorage(so.voxel_path, read_only=True, disable_locking=True)
>>>>>>> a2a39874
        bin_arrs, block_offsets = voxel_dc[so.id]

        voxel_list = []
        for i_bin_arr in range(len(bin_arrs)):
            block_voxels = np.transpose(np.nonzero(bin_arrs[i_bin_arr]))
            block_voxels += block_offsets[i_bin_arr]
            voxel_list.append(block_voxels)
        voxel_list = np.concatenate(voxel_list)
    return voxel_list


def load_voxel_list_downsampled(so, downsampling=(2, 2, 1)):
    """
    TODO: refactor, probably more efficient implementation possible.

    Parameters
    ----------
    so : SegmentationObject
    downsampling : Tuple[int]

    Returns
    -------

    """
    downsampling = np.array(downsampling)
    dvoxels = so.load_voxels_downsampled(downsampling)
    voxel_list = np.array(np.transpose(np.nonzero(dvoxels)), dtype=np.int32)
    voxel_list = voxel_list * downsampling + np.array(so.bounding_box[0])
    return voxel_list


def load_voxel_list_downsampled_adapt(so, downsampling=(2, 2, 1)):
    downsampling = np.array(downsampling, dtype=np.int)
    dvoxels = so.load_voxels_downsampled(downsampling)

    if len(dvoxels) == 0:
        return []

    while True:
        if True in dvoxels:
            break

        downsampling = downsampling // 2
        downsampling[downsampling < 1] = 1
        dvoxels = so.load_voxels_downsampled(downsampling)

    voxel_list = np.array(np.transpose(np.nonzero(dvoxels)), dtype=np.int32)
    voxel_list = voxel_list * downsampling + np.array(so.bounding_box[0])

    return voxel_list


def load_mesh(so: 'SegmentationObject', recompute: bool = False)\
        -> Tuple[np.ndarray, np.ndarray, np.ndarray]:
    """
    Load mesh of SegmentationObject.
    TODO: Currently ignores potential color/label array

    Parameters
    ----------
    so : SegmentationObject
    recompute : bool

    Returns
    -------
    Tuple[np.array]
        indices, vertices, normals; all flattened
    """
    if not recompute and so.mesh_exists:
        try:
            mesh = MeshStorage(so.mesh_path,
<<<<<<< HEAD
                               disable_locking=not so.enable_locking)[so.id]
=======
                               disable_locking=True)[so.id]
>>>>>>> a2a39874
            if len(mesh) == 2:
                indices, vertices = mesh
                normals = np.zeros((0, ), dtype=np.float32)
            elif len(mesh) == 3:
                indices, vertices, normals = mesh
                col = np.zeros(0, dtype=np.uint8)
            elif len(mesh) == 4:
                indices, vertices, normals, col = mesh
        except Exception as e:
            msg = "\n%s\nException occured when loading mesh.pkl of SO (%s)"\
                  "with id %d.".format(e, so.type, so.id)
            log_reps.error(msg)
            return np.zeros((0, )).astype(np.int), np.zeros((0, )), np.zeros((0, ))
    else:
        if so.type == "sv" and not global_params.config.allow_mesh_gen_cells:
            log_reps.error("Mesh of SV %d not found.\n" % so.id)
            return np.zeros((0,)).astype(np.int), np.zeros((0,)), np.zeros((0, ))
        indices, vertices, normals = so._mesh_from_scratch()
        col = np.zeros(0, dtype=np.uint8)
        try:
            so._save_mesh(indices, vertices, normals)
        except Exception as e:
            log_reps.error("Mesh of %s %d could not be saved:\n%s\n".format(
                so.type, so.id, e))
    vertices = np.array(vertices, dtype=np.int)
    indices = np.array(indices, dtype=np.int)
    normals = np.array(normals, dtype=np.float32)
    col = np.array(col, dtype=np.uint8)
    return indices, vertices, normals


def load_skeleton(so: 'SegmentationObject', recompute: bool = False) \
        -> Tuple[np.ndarray, np.ndarray, np.ndarray]:
    """

    Parameters
    ----------
    so : SegmentationObject
    recompute : bool

    Returns
    -------
    Tuple[np.array]
        nodes, diameters, edges; all flattened
    """
    if not recompute and so.skeleton_exists:
        try:
            skeleton_dc = SkeletonStorage(so.skeleton_path,
                                          disable_locking=not so.enable_locking)
<<<<<<< HEAD
            nodes, diameters, edges = skeleton_dc[so.id]['nodes'], skeleton_dc[so.id]['diameters'], skeleton_dc[so.id]['edges']
=======
            nodes = skeleton_dc[so.id]['nodes']
            diameters = skeleton_dc[so.id]['diameters']
            edges = skeleton_dc[so.id]['edges']
>>>>>>> a2a39874
        except Exception as e:
            log_reps.error("\n{}\nException occured when loading skeletons.pkl"
                           " of SO ({}) with id {}.".format(e, so.type, so.id))
            return np.zeros((0, )).astype(np.int), np.zeros((0, )), \
                   np.zeros((0, )).astype(np.int)
    else:
        msg = "Skeleton of SV {} (size: {}) not found.\n".format(so.id, so.size)
        if so.type == "sv":
<<<<<<< HEAD
            print("\n-----------------------\n"
                  "Skeleton of SV %d (size: %d) not found.\n"
                  "-------------------------\n" % (so.id, so.size))
            return np.zeros((0,)).astype(np.int), np.zeros((0,)), np.zeros((0,)).astype(np.int)
=======
            if so.size == 1:  # small SVs don't have a skeleton
                log_reps.debug(msg)
            else:
                log_reps.error(msg)
            return np.zeros((0, )).astype(np.int), np.zeros((0, )),\
                   np.zeros((0, )).astype(np.int)
>>>>>>> a2a39874

    nodes = np.array(nodes, dtype=np.int)
    diameters = np.array(diameters, dtype=np.float)
    edges = np.array(edges, dtype=np.int)

    return nodes, diameters, edges


<<<<<<< HEAD
def save_skeleton(so, overwrite=False):
=======
def save_skeleton(so: 'SegmentationObject', overwrite: bool = False):
>>>>>>> a2a39874
    skeleton_dc = SkeletonStorage(so.skeleton_path, read_only=False,
                                  disable_locking=not so.enable_locking)
    if not overwrite and so.id in skeleton_dc:
        raise ValueError("Skeleton of SV {} already exists.".format(so.id))
    sv_skel = {"nodes": so.skeleton[0], "edges": so.skeleton[2],
               "diameters": so.skeleton[1]}
    skeleton_dc[so.id] = sv_skel
<<<<<<< HEAD
    skeleton_dc.save2pkl()
=======
    skeleton_dc.push()
>>>>>>> a2a39874


def binary_closing(vx, n_iterations=13):
    n_iterations = int(n_iterations)
    assert n_iterations > 0

    vx = np.pad(vx, [[n_iterations]*2]*3, mode='constant')

    vx = ndimage.morphology.binary_closing(vx, iterations=n_iterations)

    vx = vx[n_iterations: -n_iterations,
            n_iterations: -n_iterations,
            n_iterations: -n_iterations]

    return vx


def sv_view_exists(args):
    ps, woglia = args
    missing_ids = []
    for p in ps:
        ad = AttributeDict(p + "/attr_dict.pkl", disable_locking=True)
        obj_ixs = ad.keys()
        view_dc_p = p + "/views_woglia.pkl" if woglia else p + "/views.pkl"
        view_dc = CompressedStorage(view_dc_p, disable_locking=True)
        for ix in obj_ixs:
            if ix not in view_dc:
                missing_ids.append(ix)
    return missing_ids


def find_missing_sv_views(sd, woglia, n_cores=20):
    multi_params = chunkify(sd.so_dir_paths, 100)
    params = [(ps, woglia) for ps in multi_params]
    res = start_multiprocess_imap(sv_view_exists, params, nb_cpus=n_cores,
                                  debug=False)
    return np.concatenate(res)


def sv_skeleton_missing(sv):
    if sv.skeleton is None:
        sv.load_skeleton()
    return (sv.skeleton is None) or (len(sv.skeleton[0]) == 0)


def find_missing_sv_skeletons(svs, n_cores=20):
    res = start_multiprocess_imap(sv_skeleton_missing, svs, nb_cpus=n_cores,
                                  debug=False)
    return [svs[kk].id for kk in range(len(svs)) if res[kk]]


def sv_attr_exists(args):
    ps, attr_key = args
    missing_ids = []
    for p in ps:
        ad = AttributeDict(p + "/attr_dict.pkl", disable_locking=True)
        for k, v in ad.items():
            if attr_key not in v:
                missing_ids.append(k)
    return missing_ids


def find_missing_sv_attributes(sd, attr_key, n_cores=20):
    """

    Parameters
    ----------
    sd : SegmentationDataset
    attr_key : str
    n_cores : int

    Returns
    -------

    """
    multi_params = chunkify(sd.so_dir_paths, 100)
    params = [(ps, attr_key) for ps in multi_params]
    res = start_multiprocess_imap(sv_attr_exists, params, nb_cpus=n_cores,
                                  debug=False)
    return np.concatenate(res)<|MERGE_RESOLUTION|>--- conflicted
+++ resolved
@@ -4,20 +4,11 @@
 # Copyright (c) 2016 - now
 # Max-Planck-Institute of Neurobiology, Munich, Germany
 # Authors: Philipp Schubert, Joergen Kornfeld
-<<<<<<< HEAD
-=======
-
->>>>>>> a2a39874
+
 import glob
 import numpy as np
 from scipy import ndimage
 import os
-<<<<<<< HEAD
-from syconn.backend.storage import AttributeDict, CompressedStorage, MeshStorage, VoxelStorage, \
-    SkeletonStorage
-from ..handler.basics import chunkify
-from ..mp.mp_utils import start_multiprocess_imap
-=======
 from typing import TYPE_CHECKING, Dict, Optional, Tuple, List, Union
 if TYPE_CHECKING:
     from ..reps.segmentation import SegmentationObject, SegmentationDataset
@@ -34,7 +25,6 @@
 def glia_pred_so(so: 'SegmentationObject', thresh: float, pred_key_appendix: str) -> int:
     """
     Perform the glia classification of a cell supervoxel (0: neuron, 1: glia).
->>>>>>> a2a39874
 
     Args:
         so: The cell supervoxel object.
@@ -184,13 +174,6 @@
     """
     Helper function to load voxels of a SegmentationObject.
 
-<<<<<<< HEAD
-    if so._voxels is not None:
-        voxel_list = np.transpose(np.nonzero(so.voxels)).astype(np.uint32) + \
-                     so.bounding_box[0]
-    else:
-        voxel_dc = VoxelStorage(so.voxel_path, read_only=True)
-=======
     Parameters
     ----------
     so : SegmentationObject
@@ -204,7 +187,6 @@
         voxel_list = np.transpose(np.nonzero(so.voxels)) + so.bounding_box[0]
     else:
         voxel_dc = VoxelStorage(so.voxel_path, read_only=True, disable_locking=True)
->>>>>>> a2a39874
         bin_arrs, block_offsets = voxel_dc[so.id]
 
         voxel_list = []
@@ -276,11 +258,7 @@
     if not recompute and so.mesh_exists:
         try:
             mesh = MeshStorage(so.mesh_path,
-<<<<<<< HEAD
-                               disable_locking=not so.enable_locking)[so.id]
-=======
                                disable_locking=True)[so.id]
->>>>>>> a2a39874
             if len(mesh) == 2:
                 indices, vertices = mesh
                 normals = np.zeros((0, ), dtype=np.float32)
@@ -330,13 +308,9 @@
         try:
             skeleton_dc = SkeletonStorage(so.skeleton_path,
                                           disable_locking=not so.enable_locking)
-<<<<<<< HEAD
-            nodes, diameters, edges = skeleton_dc[so.id]['nodes'], skeleton_dc[so.id]['diameters'], skeleton_dc[so.id]['edges']
-=======
             nodes = skeleton_dc[so.id]['nodes']
             diameters = skeleton_dc[so.id]['diameters']
             edges = skeleton_dc[so.id]['edges']
->>>>>>> a2a39874
         except Exception as e:
             log_reps.error("\n{}\nException occured when loading skeletons.pkl"
                            " of SO ({}) with id {}.".format(e, so.type, so.id))
@@ -345,19 +319,12 @@
     else:
         msg = "Skeleton of SV {} (size: {}) not found.\n".format(so.id, so.size)
         if so.type == "sv":
-<<<<<<< HEAD
-            print("\n-----------------------\n"
-                  "Skeleton of SV %d (size: %d) not found.\n"
-                  "-------------------------\n" % (so.id, so.size))
-            return np.zeros((0,)).astype(np.int), np.zeros((0,)), np.zeros((0,)).astype(np.int)
-=======
             if so.size == 1:  # small SVs don't have a skeleton
                 log_reps.debug(msg)
             else:
                 log_reps.error(msg)
             return np.zeros((0, )).astype(np.int), np.zeros((0, )),\
                    np.zeros((0, )).astype(np.int)
->>>>>>> a2a39874
 
     nodes = np.array(nodes, dtype=np.int)
     diameters = np.array(diameters, dtype=np.float)
@@ -366,11 +333,7 @@
     return nodes, diameters, edges
 
 
-<<<<<<< HEAD
-def save_skeleton(so, overwrite=False):
-=======
 def save_skeleton(so: 'SegmentationObject', overwrite: bool = False):
->>>>>>> a2a39874
     skeleton_dc = SkeletonStorage(so.skeleton_path, read_only=False,
                                   disable_locking=not so.enable_locking)
     if not overwrite and so.id in skeleton_dc:
@@ -378,11 +341,7 @@
     sv_skel = {"nodes": so.skeleton[0], "edges": so.skeleton[2],
                "diameters": so.skeleton[1]}
     skeleton_dc[so.id] = sv_skel
-<<<<<<< HEAD
-    skeleton_dc.save2pkl()
-=======
     skeleton_dc.push()
->>>>>>> a2a39874
 
 
 def binary_closing(vx, n_iterations=13):

# -*- coding: utf-8 -*-
# SyConn - Synaptic connectivity inference toolkit
#
# Copyright (c) 2016 - now
# Max Planck Institute of Neurobiology, Martinsried, Germany
# Authors: Philipp Schubert, Sven Dorkenwald, Joergen Kornfeld

import numpy as np
from collections import defaultdict
from ..backend import log_backend
try:
    from lz4.block import compress, decompress
except ImportError:
    from lz4 import compress, decompress

from ..handler.compression import lz4string_listtoarr, arrtolz4string_list
from ..handler.basics import kd_factory
from ..backend import StorageClass


class AttributeDict(StorageClass):
    def __init__(self, inp_p, **kwargs):
        super(AttributeDict, self).__init__(inp_p, **kwargs)

    def __getitem__(self, item):
        try:
            return self._dc_intern[item]
        except KeyError:
            self._dc_intern[item] = {}
            return self._dc_intern[item]

    def __setitem__(self, key, value):
        self._dc_intern[key] = value

    def update(self, other, **kwargs):
        self._dc_intern.update(other, **kwargs)

    def copy_intern(self):
        return dict(self._dc_intern)


class CompressedStorage(StorageClass):
    """
    Customized dictionary to store compressed numpy arrays, but with a
    intuitive user interface, i.e. compression will happen in background.
    kwarg 'cache_decomp' can be enabled to cache decompressed arrays
    additionally (save decompressing time when accessing items frequently).
    """
    def __init__(self, inp, **kwargs):
        super(CompressedStorage, self).__init__(inp, **kwargs)

    def __getitem__(self, item):
        try:
            return self._cache_dc[item]
        except KeyError:
            pass
        value_intern = self._dc_intern[item]
        sh = value_intern["sh"]
        dt = np.dtype(value_intern["dt"])
        decomp_arr = lz4string_listtoarr(value_intern["arr"], dtype=dt, shape=sh)
        if self._cache_decomp:
            self._cache_dc[item] = decomp_arr
        return decomp_arr

    def __setitem__(self, key, value):
        if type(value) is not np.ndarray:
            msg = "CompressedStorage supports np.array values only."
            log_backend.error(msg)
            raise ValueError(msg)
        if self._cache_decomp:
            self._cache_dc[key] = value
        sh = list(value.shape)
        sh[0] = -1
        value_intern = {"arr": arrtolz4string_list(value), "sh": tuple(sh),
                        "dt": value.dtype.str}
        self._dc_intern[key] = value_intern


class VoxelStorageL(StorageClass):
    """
    Customized dictionary to store compressed numpy arrays, but with a
    intuitive user interface, i.e. compression will happen in background.
    kwarg 'cache_decomp' can be enabled to cache decompressed arrays
    additionally (save decompressing time).
    """

    def __init__(self, inp, **kwargs):
        super(VoxelStorageL, self).__init__(inp, **kwargs)

    def __getitem__(self, item):
        """
        Parameters
        ----------
        item : int/str

        Returns
        -------
        list of np.array, list of np.array
            Decompressed voxel masks with corresponding offsets
        """
        try:
            return self._cache_dc[item], self._dc_intern[item]["off"]
        except KeyError:
            pass
        value_intern = self._dc_intern[item]
        dt = np.dtype(value_intern["dt"])
        sh = value_intern["sh"]
        offsets = value_intern["off"]
        comp_arrs = value_intern["arr"]
        decomp_arrs = []
        for i in range(len(sh)):
            decomp_arrs.append(lz4string_listtoarr(comp_arrs[i], dt, sh[i]))
        if self._cache_decomp:
            self._cache_dc[item] = decomp_arrs
        return decomp_arrs, offsets

    def __setitem__(self, key, values):
        """

        Parameters
        ----------
        key : int/str
            E.g. SO ID.
        values : list of np.array
            E.g. voxel masks
        """
        voxel_masks, offsets = values
        assert np.all([voxel_masks[0].dtype == v.dtype for v in voxel_masks])
        assert len(voxel_masks) == len(offsets)
        if self._cache_decomp:
            self._cache_dc[key] = voxel_masks
        sh = [v.shape for v in voxel_masks]
        for i in range(len(sh)):
            curr_sh = list(sh[i])
            curr_sh[0] = -1
            sh[i] = curr_sh
        value_intern = {"arr": [arrtolz4string_list(v) for v in voxel_masks],
                        "sh": sh, "dt": voxel_masks[0].dtype.str,
                        "off": offsets}
        self._dc_intern[key] = value_intern

    def append(self, key, voxel_mask, offset):
        value_intern = self._dc_intern[key]
        dt = np.dtype(value_intern["dt"])
        sh = value_intern["sh"]
        offsets = value_intern["off"] + [offset]
        comp_arrs = value_intern["arr"]

        assert dt == voxel_mask.dtype.str

        curr_sh = list(voxel_mask.shape)
        curr_sh[0] = -1
        sh.append(curr_sh)

        value_intern = {"arr": comp_arrs + [arrtolz4string_list(voxel_mask)],
                        "sh": sh, "dt": dt, "off": offsets}
        self._dc_intern[key] = value_intern


def VoxelStorage(inp, **kwargs):
    obj = VoxelStorageClass(inp, **kwargs)
    if 'meta' in obj._dc_intern:  # TODO: Remove asap as soon as we switch to VoxelStorageDyn
        obj = VoxelStorageDyn(inp, **kwargs)
    return obj


class VoxelStorageClass(VoxelStorageL):
    """
    Customized dictionary to store compressed numpy arrays, but with a
    intuitive user interface, i.e. compression will happen in background.
    kwarg 'cache_decomp' can be enabled to cache decompressed arrays
    additionally (save decompressing time).

    No locking provided in this class!
    """

    def __init__(self, inp, **kwargs):
        if "disable_locking" in kwargs:
            assert kwargs["disable_locking"], "Locking must be disabled " \
                                              "in this class. Use VoxelDictL " \
                                              "to enable locking."
        super(VoxelStorageL, self).__init__(inp, **kwargs)


class VoxelStorageDyn(CompressedStorage):
    """
    Similar to `VoxelStorageL` but does not store the voxels explicitly,
    but the information necessary to query the voxels of an object.

    If `voxel_mode = True` getter method will operate on underlying data set
    to retrieve voxels of an object. `__setitem__` throws `RuntimeError`.
    `__getitem__` will return a list of 3D binary cubes with ones at the
    object's locations (key: object ID). Note: The item ID has to match the
    object ID in the segmentation.

    Otherwise (`voxel_mode = False`) `__getitem__` and `__setitem__` allow
    manipulation of the object's bounding box. In this case `voxeldata_path`
    has to be given or already be existent in loaded dictionary. Expects the
    source path of a KnossoDataset (see knossos_utils), like
        kd = KnossoDataset()
        kd.initialize_from_knossos_path(SOURCE_PATH)
    `__setitem__` requires the object ID as key and an 3 dimensional array with
     all bounding boxes defining the object (N, 2, 3). Those BBs are then used to
     query the object voxels. The bounding box is expected to be two 3D
     coordinates which define the lower and the upper limits.


    """

    def __init__(self, inp, voxel_mode=True, voxeldata_path=None, **kwargs):
<<<<<<< HEAD
        if "disable_locking" in kwargs:
            assert kwargs["disable_locking"], "Locking must be disabled " \
                                              "in this class. Use VoxelDictL" \
                                              "to enable locking."
=======
>>>>>>> 8cc6b16d
        super().__init__(inp, **kwargs)
        self.voxel_mode = voxel_mode
        if not 'meta' in self._dc_intern:
            # add meta information about underlying voxel data set to internal dictionary
            self._dc_intern['meta'] = dict(voxeldata_path=voxeldata_path)
        if not 'size' in self._dc_intern:
            self._dc_intern['size'] = defaultdict(int)
        if not 'rep_coord' in self._dc_intern:
            self._dc_intern['rep_coord'] = dict()
        if voxeldata_path is not None:
            old_p = self._dc_intern['meta']['voxeldata_path']
            new_p = voxeldata_path
            if old_p != new_p:
                log_backend.warn('Overwriting `voxeldata_path` in `VoxelStorag'
                                 'eDyn` object from `{}` to `{}`.'.format(old_p, new_p))
                self._dc_intern['meta']['voxeldata_path'] = voxeldata_path
        voxeldata_path = self._dc_intern['meta']['voxeldata_path']
        if voxel_mode:
            if voxeldata_path is None:
                msg = '`voxel_mode` is True but no path to' \
                      ' voxeldata given / found.'
                log_backend.error(msg)
                raise ValueError(msg)
            kd = kd_factory(voxeldata_path)
            self.voxeldata = kd

    def __setitem__(self, key, value):
        if self.voxel_mode:
            raise RuntimeError('`VoxelStorageDyn.__setitem__` may only '
                               'be used when `voxel_mode=False`.')
        else:
            return super().__setitem__(key, value)

    def __getitem__(self, item):
        if self.voxel_mode:
            res = []
            bbs = super().__getitem__(item)
            for bb in bbs:  # iterate over all bounding boxes
                size = bb[1] - bb[0]
                off = bb[0]
                curr_mask = self.voxeldata.from_overlaycubes_to_matrix(
                    size, off, show_progress=False, verbose=False) == item
                res.append(curr_mask)
            return res, bbs[:, 0]  # N, 3 --> all offset
        else:
            return super().__getitem__(item)

    def object_size(self, item):
        if not self.voxel_mode:
            log_backend.warn('`object_size` sould only be called during `voxel_mode=True`.')
        if item not in self._dc_intern:
            raise KeyError('KeyError: Could not find key "{}" in `self._dc_intern`.`'.format(item))
        return self._dc_intern['size'][item]

    def increase_object_size(self, item, value):
        if self.voxel_mode:
            log_backend.warn('`increase_object_size` sould only be called when `voxel_mode=False`.')
        self._dc_intern['size'][item] += value

    def object_repcoord(self, item):
        if not self.voxel_mode:
            log_backend.warn('`object_repcoord` sould only be called when `voxel_mode=True`.')
        if item not in self._dc_intern:
            raise KeyError('KeyError: Could not find key "{}" in `self._dc_intern`.`'.format(item))
        return self._dc_intern['rep_coord'][item]

    def set_object_repcoord(self, item, value):
        if self.voxel_mode:
            log_backend.warn('`set_object_repcoord` sould only be called when `voxel_mode=False`.')
        self._dc_intern['rep_coord'][item] = value

    def get_voxeldata(self, item):
        old_vx_mode = self.voxel_mode
        self.voxel_mode = True
        res = self[item]
        self.voxel_mode = old_vx_mode
        return res

    def get_boundingdata(self, item):
        old_vx_mode = self.voxel_mode
        self.voxel_mode = False
        res = self[item]
        self.voxel_mode = old_vx_mode
        return res

    def keys(self):
        # do not return 'meta' and other helper items in self._dc_intern, only object IDs
        # TODO: make this a generator
        obj_elements = list([k for k in self._dc_intern.keys() if (type(k) is str and k.isdigit())
                             or (type(k) is not str)])
        return obj_elements


class MeshStorage(StorageClass):
    """
    Customized dictionary to store compressed numpy arrays, but with a
    intuitive user interface, i.e. compression will happen in background.
    kwarg 'cache_decomp' can be enabled to cache decompressed arrays
    additionally (save decompressing time).
    """

    def __init__(self, inp, load_colarr=False, **kwargs):
        self.load_colarr = load_colarr
        super(MeshStorage, self).__init__(inp, **kwargs)

    def __getitem__(self, item):
        """

        Parameters
        ----------
        item : int/str

        Returns
        -------
        List[np.arrays]
            [indices, vertices, normals, colors/labels]
        """
        try:
            return self._cache_dc[item]
        except KeyError:
            pass
        mesh = self._dc_intern[item]
        # if no normals were given in file / cache append empty array
        if len(mesh) == 2:
            mesh.append([""])
        # if no colors/labels were given in file / cache append empty array
        if len(mesh) == 3:
            mesh.append([""])
        decomp_arrs = [lz4string_listtoarr(mesh[0], dtype=np.uint32),
                       lz4string_listtoarr(mesh[1], dtype=np.float32),
                       lz4string_listtoarr(mesh[2], dtype=np.float32),
                       lz4string_listtoarr(mesh[3], dtype=np.uint8)]
        if not self.load_colarr:
            decomp_arrs = decomp_arrs[:3]
        if self._cache_decomp:
            self._cache_dc[item] = decomp_arrs
        return decomp_arrs

    def __setitem__(self, key, mesh):
        """

        Parameters
        ----------
        key : int/str
        mesh : List[np.array]
            [indices, vertices, normals, colors/labels]
        """
        if len(mesh) == 2:
            mesh.append(np.zeros((0, ), dtype=np.float32))
        if len(mesh) == 3:
            mesh.append(np.zeros((0, ), dtype=np.uint8))
        if self._cache_decomp:
            self._cache_dc[key] = mesh
        if len(mesh[2]) > 0 and len(mesh[1]) != len(mesh[2]):
            log_backend.warning('Lengths of vertex array and length of normal'
                                ' array differ!')
        # test if lengths of vertex and color array are identical or test
        # if vertex array length is equal to 3x label array length. Arrays are flattened.
        if len(mesh[3]) > 0 and not (len(mesh[1]) == len(mesh[3]) or
                                     len(mesh[1]) == len(mesh[3]) * 3):
            log_backend.warning('Lengths of vertex array and length of color/'
                                'label array differ!')
        comp_ind = arrtolz4string_list(mesh[0].astype(dtype=np.uint32))
        comp_vert = arrtolz4string_list(mesh[1].astype(dtype=np.float32))
        comp_norm = arrtolz4string_list(mesh[2].astype(dtype=np.float32))
        comp_col = arrtolz4string_list(mesh[3].astype(dtype=np.uint8))
        self._dc_intern[key] = [comp_ind, comp_vert, comp_norm, comp_col]


class SkeletonStorage(StorageClass):
    """
    Stores skeleton dictionaries (keys: "nodes", "diameters", "edges") as
    compressed numpy arrays.
    """

    def __init__(self, inp, **kwargs):
        super(SkeletonStorage, self).__init__(inp, **kwargs)

    def __getitem__(self, item):
        """

        Parameters
        ----------
        item : int/str

        Returns
        -------
        dict
        """
        try:
            return self._cache_dc[item]
        except KeyError:
            pass
        comp_arrs = self._dc_intern[item]
        skeleton = {"nodes": lz4string_listtoarr(comp_arrs[0], dtype=np.uint32),
                    "diameters": lz4string_listtoarr(comp_arrs[1], dtype=np.float32),
                    "edges": lz4string_listtoarr(comp_arrs[2], dtype=np.uint32)}
        if self._cache_decomp:
            self._cache_dc[item] = skeleton
        return skeleton

    def __setitem__(self, key, skeleton):
        """

        Parameters
        ----------
        key : int/str
        skeleton : dict
            keys: nodes diameters edges
        """
        if self._cache_decomp:
            self._cache_dc[key] = skeleton
        comp_n = arrtolz4string_list(skeleton["nodes"].astype(dtype=np.uint32))
        comp_d = arrtolz4string_list(skeleton["diameters"].astype(dtype=np.float32))
        comp_e = arrtolz4string_list(skeleton["edges"].astype(dtype=np.uint32))
        self._dc_intern[key] = [comp_n, comp_d, comp_e]<|MERGE_RESOLUTION|>--- conflicted
+++ resolved
@@ -208,13 +208,6 @@
     """
 
     def __init__(self, inp, voxel_mode=True, voxeldata_path=None, **kwargs):
-<<<<<<< HEAD
-        if "disable_locking" in kwargs:
-            assert kwargs["disable_locking"], "Locking must be disabled " \
-                                              "in this class. Use VoxelDictL" \
-                                              "to enable locking."
-=======
->>>>>>> 8cc6b16d
         super().__init__(inp, **kwargs)
         self.voxel_mode = voxel_mode
         if not 'meta' in self._dc_intern:

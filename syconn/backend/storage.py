# -*- coding: utf-8 -*-
# SyConn - Synaptic connectivity inference toolkit
#
# Copyright (c) 2016 - now
# Max Planck Institute of Neurobiology, Martinsried, Germany
# Authors: Philipp Schubert, Sven Dorkenwald, Joergen Kornfeld

from ..backend import StorageClass
from ..backend import log_backend
from ..handler.basics import kd_factory
from ..handler.compression import lz4string_listtoarr, arrtolz4string_list

try:
    from lz4.block import compress, decompress
except ImportError:
    from lz4 import compress, decompress

from collections import defaultdict
from typing import Any, Tuple, Optional, Union, List

import numpy as np


class AttributeDict(StorageClass):
    """
    General purpose dictionary class inherited from
    :class:`syconn.backend.base.StorageClass`.
    """

    def __init__(self, inp_p, **kwargs):
        super().__init__(inp_p, **kwargs)

    def __getitem__(self, item):
        try:
            return self._dc_intern[item]
        except KeyError:
            self._dc_intern[item] = {}
            return self._dc_intern[item]

    def __setitem__(self, key, value):
        self._dc_intern[key] = value

    def update(self, other, **kwargs):
        self._dc_intern.update(other, **kwargs)

    def copy_intern(self):
        return dict(self._dc_intern)


class CompressedStorage(StorageClass):
    """
    Customized dictionary to store compressed numpy arrays, but with a
    intuitive user interface, i.e. compression will happen in background.
    kwarg 'cache_decomp' can be enabled to cache decompressed arrays
    additionally (save decompressing time when accessing items frequently).
    """

    def __init__(self, inp: str, **kwargs):
        super().__init__(inp, **kwargs)

    def __getitem__(self, item: Union[int, str]):
        try:
            return self._cache_dc[item]
        except KeyError:
            pass
        value_intern = self._dc_intern[item]
        sh = value_intern["sh"]
        dt = np.dtype(value_intern["dt"])
        decomp_arr = lz4string_listtoarr(value_intern["arr"], dtype=dt, shape=sh)
        if self._cache_decomp:
            self._cache_dc[item] = decomp_arr
        return decomp_arr

    def __setitem__(self, key: Union[int, str], value: np.ndarray):
        if type(value) is not np.ndarray:
            msg = "CompressedStorage supports np.array values only."
            log_backend.error(msg)
            raise ValueError(msg)
        if self._cache_decomp:
            self._cache_dc[key] = value
        sh = list(value.shape)
        sh[0] = -1
        value_intern = {"arr": arrtolz4string_list(value), "sh": tuple(sh),
                        "dt": value.dtype.str}
        self._dc_intern[key] = value_intern

    def __delitem__(self, key):
        del self._dc_intern[key]
        if key in self._cache_dc:
            del self._cache_dc[key]


class VoxelStorageL(StorageClass):
    """
    Customized dictionary to store compressed numpy arrays, but with a
    intuitive user interface, i.e. compression will happen in background.
    kwarg 'cache_decomp' can be enabled to cache decompressed arrays
    additionally (save decompressing time).
    """

    def __init__(self, inp: str, **kwargs):
        super().__init__(inp, **kwargs)

    def __getitem__(self, item: Union[int, str]):
        """

        Args:
            item:

        Returns:
            Decompressed voxel masks with corresponding offsets.
        """
        try:
            return self._cache_dc[item], self._dc_intern[item]["off"]
        except KeyError:
            pass
        value_intern = self._dc_intern[item]
        dt = np.dtype(value_intern["dt"])
        sh = value_intern["sh"]
        offsets = value_intern["off"]
        comp_arrs = value_intern["arr"]
        decomp_arrs = []
        for i in range(len(sh)):
            decomp_arrs.append(lz4string_listtoarr(comp_arrs[i], dt, sh[i]))
        if self._cache_decomp:
            self._cache_dc[item] = decomp_arrs
        return decomp_arrs, offsets

    def __setitem__(self, key: Union[int, str],
                    values: Tuple[List[np.ndarray], List[np.ndarray]]):
        """

        Args:
            key: E.g. SO ID.
            values: E.g. voxel masks

        Returns:

        """
        voxel_masks, offsets = values
        assert np.all([voxel_masks[0].dtype == v.dtype for v in voxel_masks])
        assert len(voxel_masks) == len(offsets)
        if self._cache_decomp:
            self._cache_dc[key] = voxel_masks
        sh = [v.shape for v in voxel_masks]
        for i in range(len(sh)):
            curr_sh = list(sh[i])
            curr_sh[0] = -1
            sh[i] = curr_sh
        value_intern = {"arr": [arrtolz4string_list(v) for v in voxel_masks],
                        "sh": sh, "dt": voxel_masks[0].dtype.str,
                        "off": offsets}
        self._dc_intern[key] = value_intern

    def append(self, key: int, voxel_mask: np.ndarray, offset: np.ndarray):
        value_intern = self._dc_intern[key]
        dt = np.dtype(value_intern["dt"])
        sh = value_intern["sh"]
        offsets = value_intern["off"] + [offset]
        comp_arrs = value_intern["arr"]

        assert dt == voxel_mask.dtype.str

        curr_sh = list(voxel_mask.shape)
        curr_sh[0] = -1
        sh.append(curr_sh)

        value_intern = {"arr": comp_arrs + [arrtolz4string_list(voxel_mask)],
                        "sh": sh, "dt": dt, "off": offsets}
        self._dc_intern[key] = value_intern


def VoxelStorage(inp, **kwargs):
    """
    Deprecated storage for voxel data.

    Args:
        inp:
        **kwargs:

    Returns:

    """
    obj = VoxelStorageClass(inp, **kwargs)
    if 'meta' in obj._dc_intern:  # TODO: Remove asap as soon as we switch to VoxelStorageDyn
        obj = VoxelStorageDyn(inp, **kwargs)
    # # TODO: activate as soon as synapse-detection pipelines is refactored.
    # else:
    #     log_backend.warning('VoxelStorage is deprecated. Please switch to'
    #                         ' VoxelStorageDyn.')
    return obj


class VoxelStorageClass(VoxelStorageL):
    """
    Customized dictionary to store compressed numpy arrays, but with a
    intuitive user interface, i.e. compression will happen in background.
    kwarg 'cache_decomp' can be enabled to cache decompressed arrays
    additionally (save decompressing time).

    No locking provided in this class!
    """

    def __init__(self, inp: str, **kwargs):
        if "disable_locking" in kwargs:
            assert kwargs["disable_locking"], "Locking must be disabled " \
                                              "in this class. Use VoxelDictL " \
                                              "to enable locking."
        super(VoxelStorageL, self).__init__(inp, **kwargs)


class VoxelStorageDyn(CompressedStorage):
    """
    Similar to `VoxelStorageL` but does not store the voxels explicitly,
    but the information necessary to query the voxels of an object.

    If ``voxel_mode = True`` getter method will operate on underlying data set
    to retrieve voxels of an object. `__setitem__` throws `RuntimeError`.
    `__getitem__` will return a list of 3D binary cubes with ones at the
    object's locations (key: object ID). Note: The item ID has to match the
    object ID in the segmentation.

    Otherwise (``voxel_mode = False``) `__getitem__` and `__setitem__` allow
    manipulation of the object's bounding boxes. In this case `voxeldata_path`
    has to be given or already be existent in loaded dictionary. Expects the
    source path of a KnossoDataset (see knossos_utils), like:

        kd = KnossoDataset()
        kd.initialize_from_knossos_path(SOURCE_PATH)

    or

        kd = kd_factory(SOURCE_PATH)

    `__setitem__` requires the object ID as key and an 3 dimensional array with
     all bounding boxes defining the object (N, 2, 3). Those BBs are then used to
     query the object voxels. The bounding box is expected to be two 3D
     coordinates which define the lower and the upper limits.


    """

    def __init__(self, inp: str, voxel_mode: bool = True,
                 voxeldata_path: Optional[str] = None, **kwargs):
        super().__init__(inp, **kwargs)
        self.voxel_mode = voxel_mode
        if 'meta' not in self._dc_intern:
            # add meta information about underlying voxel data set to internal dictionary
            self._dc_intern['meta'] = dict(voxeldata_path=voxeldata_path)
        if 'size' not in self._dc_intern:
            self._dc_intern['size'] = defaultdict(int)
        if 'rep_coord' not in self._dc_intern:
            self._dc_intern['rep_coord'] = dict()
        if voxeldata_path is not None:
            old_p = self._dc_intern['meta']['voxeldata_path']
            new_p = voxeldata_path
            if old_p != new_p:
                log_backend.warn('Overwriting `voxeldata_path` in `VoxelStorageDyn` object (stored at "{}") '
                                 'from `{}` to `{}`.'.format(inp, old_p, new_p))
                self._dc_intern['meta']['voxeldata_path'] = voxeldata_path
        voxeldata_path = self._dc_intern['meta']['voxeldata_path']
        if voxel_mode:
            if voxeldata_path is None:
                msg = '`voxel_mode` is True but no path to voxeldata given / found.'
                log_backend.error(msg)
                raise ValueError(msg)
            kd = kd_factory(voxeldata_path)
            self.voxeldata = kd

    def __setitem__(self, key: int, value: Any):
        if self.voxel_mode:
            raise RuntimeError('`VoxelStorageDyn.__setitem__` may only be used when `voxel_mode=False`.')
        else:
            return super().__setitem__(key, value)

    def __getitem__(self, item: int):
        if self.voxel_mode:
            res = []
            bbs = super().__getitem__(item)
            for bb in bbs:  # iterate over all bounding boxes
                size = bb[1] - bb[0]
                off = bb[0]
                curr_mask = self.voxeldata.load_seg(size=size, offset=off, mag=1) == item
                res.append(curr_mask.swapaxes(0, 2))
            return res, bbs[:, 0]  # (N, 3) --> all offset
        else:
            return super().__getitem__(item)

    def object_size(self, item):
        if not self.voxel_mode:
            log_backend.warn('`object_size` sould only be called during `voxel_mode=True`.')
        if item not in self._dc_intern:
            raise KeyError('KeyError: Could not find key "{}" in `self._dc_intern`.`'.format(item))
        return self._dc_intern['size'][item]

    def increase_object_size(self, item, value):
        if self.voxel_mode:
            log_backend.warn('`increase_object_size` sould only be called when `voxel_mode=False`.')
        self._dc_intern['size'][item] += value

    def object_repcoord(self, item):
        if not self.voxel_mode:
            log_backend.warn('`object_repcoord` sould only be called when `voxel_mode=True`.')
        if item not in self._dc_intern:
            raise KeyError('KeyError: Could not find key "{}" in `self._dc_intern`.`'.format(item))
        return self._dc_intern['rep_coord'][item]

    def set_object_repcoord(self, item, value):
        if self.voxel_mode:
            log_backend.warn('`set_object_repcoord` sould only be called when `voxel_mode=False`.')
        self._dc_intern['rep_coord'][item] = value

    def get_voxeldata(self, item: int) -> Tuple[List[np.ndarray], List[np.ndarray]]:
        """
        Get the object binary mask as list of 3D cubes with the respective offsets
        (in voxels). All in xyz.

        Args:
            item: Object ID.

        Returns:
            List of 3D binary masks and offsets (in voxels; xyz).
        """
        old_vx_mode = self.voxel_mode
        self.voxel_mode = True
        if self._dc_intern['meta']['voxeldata_path'] is None:
            msg = '`voxel_mode` is True but no path to' \
                  ' voxeldata given / found.'
            log_backend.error(msg)
            raise ValueError(msg)
        kd = kd_factory(self._dc_intern['meta']['voxeldata_path'])
        self.voxeldata = kd
        res = self[item]
        self.voxel_mode = old_vx_mode
        return res

    def get_voxel_data_cubed(self, item: int) -> Tuple[np.ndarray, np.ndarray]:
        """
        Get the object binary mask as dense 3D array (xyz).

        Args:
            item: Object ID.

        Returns:
            3D mask, cube offset in voxels (xyz).
        """
        bin_arrs, block_offsets = self[item]
        min_off = np.min(block_offsets, axis=0)
        block_extents = np.array([off + np.array(bin_arr.shape) for bin_arr, off in zip(bin_arrs, block_offsets)],
                                 dtype=np.int)
        max_extent = np.max(block_extents, axis=0)
        size = max_extent - min_off
        block_offsets -= min_off
        voxel_arr = np.zeros(size, dtype=np.bool)
        for bin_arr, off in zip(bin_arrs, block_offsets):
            sh = off + np.array(bin_arr.shape, dtype=np.int)
            voxel_arr[off[0]:sh[0], off[1]:sh[1], off[2]:sh[2]] = bin_arr
        return voxel_arr, min_off

    def get_boundingdata(self, item: int) -> List[np.ndarray]:
        """
        Get the object bounding boxes.
        Args:
            item: Object ID.

        Returns:
            List of bounding boxes (in voxels; xyz).
        """
        old_vx_mode = self.voxel_mode
        self.voxel_mode = False
        res = self[item]
        self.voxel_mode = old_vx_mode
        return res

    def keys(self):
        # do not return 'meta' and other helper items in self._dc_intern, only object IDs
        # TODO: make this a generator, check usages beforehand!
        obj_elements = list([k for k in self._dc_intern.keys() if (type(k) is str and k.isdigit())
                             or (type(k) is not str)])
        return obj_elements


class MeshStorage(StorageClass):
    """
    Customized dictionary to store compressed numpy arrays, but with a
    intuitive user interface, i.e. compression will happen in background.
    kwarg 'cache_decomp' can be enabled to cache decompressed arrays
    additionally (save decompressing time).
    """

    def __init__(self, inp, load_colarr=False, compress=False, **kwargs):
        self.load_colarr = load_colarr
        self.compress = compress
<<<<<<< HEAD
        super(MeshStorage, self).__init__(inp, **kwargs)
=======
        super().__init__(inp, **kwargs)
>>>>>>> 49159786

    def __getitem__(self, item: Union[int, str]) -> List[np.ndarray]:
        """

        Args:
            item: Key.

        Returns:
            Flat arrays: (indices, vertices, [normals, [colors/labels]])
        """
        try:
            return self._cache_dc[item]
        except KeyError:
            pass
        mesh = self._dc_intern[item]
        # if no normals were given in file / cache append empty array
        if len(mesh) == 2:
            mesh.append([""])
        # if no colors/labels were given in file / cache append empty array
        if len(mesh) == 3:
            mesh.append([""])
        decomp_arrs = [lz4string_listtoarr(mesh[0], dtype=np.uint32),
                       lz4string_listtoarr(mesh[1], dtype=np.float32),
                       lz4string_listtoarr(mesh[2], dtype=np.float32),
                       lz4string_listtoarr(mesh[3], dtype=np.uint8)]
        if not self.load_colarr:
            decomp_arrs = decomp_arrs[:3]
        if self._cache_decomp:
            self._cache_dc[item] = decomp_arrs
        return decomp_arrs

    def __setitem__(self, key: int, mesh: List[np.ndarray]):
        """

        Parameters
        ----------
        key : int/str
        mesh : List[np.array]
            [indices, vertices, normals, colors/labels]
        """
        if len(mesh) == 2:
            mesh.append(np.zeros((0,), dtype=np.float32))
        if len(mesh) == 3:
            mesh.append(np.zeros((0,), dtype=np.uint8))
        if self._cache_decomp:
            self._cache_dc[key] = mesh
        if len(mesh[1]) != len(mesh[2]) > 0:
            log_backend.warning('Lengths of vertex array and length of normal'
                                ' array differ!')
        # test if lengths of vertex and color array are identical or test
        # if vertex array length is equal to 3x label array length. Arrays are flattened.
        if len(mesh[3]) > 0 and not (len(mesh[1]) == len(mesh[3]) or
                                     len(mesh[1]) == len(mesh[3]) * 3):
            log_backend.warning('Lengths of vertex array and length of color/'
                                'label array differ!')
        if self.compress:
            transf = arrtolz4string_list
        else:
            def transf(x): return x
        comp_ind = transf(mesh[0].astype(dtype=np.uint32))
        comp_vert = transf(mesh[1].astype(dtype=np.float32))
        comp_norm = transf(mesh[2].astype(dtype=np.float32))
        comp_col = transf(mesh[3].astype(dtype=np.uint8))
        self._dc_intern[key] = [comp_ind, comp_vert, comp_norm, comp_col]


class SkeletonStorage(StorageClass):
    """
    Stores skeleton dictionaries (keys: "nodes", "diameters", "edges") as compressed numpy arrays.
    """

    def __init__(self, inp, **kwargs):
        super().__init__(inp, **kwargs)

    def __getitem__(self, item):
        """

        Parameters
        ----------
        item : int/str

        Returns
        -------
        dict
        """
        try:
            return self._cache_dc[item]
        except KeyError:
            pass
        comp_arrs = self._dc_intern[item]
        skeleton = {"nodes": lz4string_listtoarr(comp_arrs[0], dtype=np.uint32),
                    "diameters": lz4string_listtoarr(comp_arrs[1], dtype=np.float32),
                    "edges": lz4string_listtoarr(comp_arrs[2], dtype=np.uint32)}
        if len(comp_arrs) > 3:
            for k, v in comp_arrs[3].items():
                skeleton[k] = v
        if self._cache_decomp:
            self._cache_dc[item] = skeleton
        return skeleton

    def __setitem__(self, key, skeleton):
        """

        Parameters
        ----------
        key : int/str
        skeleton : dict
            keys: nodes diameters edges and other attributes (uncompressed).
        """
        if self._cache_decomp:
            self._cache_dc[key] = skeleton
        comp_n = arrtolz4string_list(skeleton["nodes"].astype(dtype=np.uint32))
        comp_d = arrtolz4string_list(skeleton["diameters"].astype(dtype=np.float32))
        comp_e = arrtolz4string_list(skeleton["edges"].astype(dtype=np.uint32))
        entry = [comp_n, comp_d, comp_e, dict()]
        if len(skeleton) > 3:
            for k, v in skeleton.items():
                if k in ['nodes', 'diameters', 'edges']:
                    continue
                entry[3][k] = v
        self._dc_intern[key] = entry<|MERGE_RESOLUTION|>--- conflicted
+++ resolved
@@ -391,11 +391,7 @@
     def __init__(self, inp, load_colarr=False, compress=False, **kwargs):
         self.load_colarr = load_colarr
         self.compress = compress
-<<<<<<< HEAD
-        super(MeshStorage, self).__init__(inp, **kwargs)
-=======
         super().__init__(inp, **kwargs)
->>>>>>> 49159786
 
     def __getitem__(self, item: Union[int, str]) -> List[np.ndarray]:
         """

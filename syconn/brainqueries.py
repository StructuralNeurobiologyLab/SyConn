--- conflicted
+++ resolved
@@ -68,11 +68,7 @@
           str(datetime.timedelta(seconds=diff))
 
 
-<<<<<<< HEAD
-def enrich_tracings(anno_list, wd, map_objects=False, method='hull', radius=1200,
-=======
 def enrich_tracings(anno_list, wd, map_objects=True, method='hull', radius=1200,
->>>>>>> 7719cd70
                     thresh=2.2, filter_size=(2786, 1594, 250),
                     create_hull=True, max_dist_mult=1.4, detect_outlier=True,
                     dh=None, overwrite=False, nb_neighbors=20,
@@ -81,11 +77,7 @@
                     write_obj_voxel=True):
     """Enriches a list of paths (to tracings) using dataset in working
     directory. Writes enriched tracings to 'neuron' folder in working directory,
-<<<<<<< HEAD
-     DataHandler().data_path if specified as keyword argument.
-=======
     or, if specified, to DataHandler().data_path.
->>>>>>> 7719cd70
 
     Parameters
     ----------
@@ -143,16 +135,10 @@
     """
     rf_axoness_p = wd + '/models/rf_axoness/rf.pkl'
     rf_spiness_p = wd + '/models/rf_spiness/rf.pkl'
-<<<<<<< HEAD
-    output_dir = wd + '/neurons/'
-    if dh is not None:
-        output_dir = dh.data_path
-=======
     rfc_axoness, rfc_spiness = None, None
     if dh is None:
         dh = DataHandler(wd)
     output_dir = dh.data_path
->>>>>>> 7719cd70
     if not overwrite:
         existing_skel = [re.findall('[^/]+$', os.path.join(dp, f))[0] for
                          dp, dn, filenames in os.walk(output_dir)
@@ -177,17 +163,9 @@
     if len(todo_skel) == 0:
         print "Nothing to do. Aborting."
         return
-<<<<<<< HEAD
-    if dh is None:
-        dh = DataHandler(wd)
-    print "Found %d processed Skeletons. %d left. Writing result to %s. " \
-          "Using %s barrier." % (len(existing_skel), len(todo_skel),
-                                 dh.data_path, dh.mem_path)
-=======
     # print "Found %d processed Skeletons. %d left. Writing result to %s. " \
     #       "Using %s barrier." % (len(existing_skel), len(todo_skel),
     #                              dh.data_path, dh.mem_path)
->>>>>>> 7719cd70
     cnt = 0
     if map_objects:
         rfc_axoness, rfc_spiness = load_rfcs(rf_axoness_p, rf_spiness_p)
@@ -202,11 +180,7 @@
         except IndexError:
             ix = cnt
         path = dh.data_path + re.findall('[^/]+$', filepath)[0]
-<<<<<<< HEAD
-        skel = SkeletonMapper(annotation, dh.scaling, ix=ix, soma=soma,
-=======
         skel = SkeletonMapper(annotation, dh, ix=ix, soma=soma,
->>>>>>> 7719cd70
                               context_range=context_range)
         skel.write_obj_voxel = write_obj_voxel
         if create_hull:

# -*- coding: utf-8 -*-
# SyConn - Synaptic connectivity inference toolkit
#
# Copyright (c) 2016 - now
# Max-Planck-Institute of Neurobiology, Munich, Germany
# Authors: Philipp Schubert

import os
import shutil
from typing import Optional

import networkx as nx
import numpy as np

from syconn import global_params
from syconn.handler.basics import chunkify
from syconn.handler.config import initialize_logging
from syconn.handler.prediction_pts import predict_glia_ssv, predict_celltype_ssd, infere_cell_morphology_ssd, \
    predict_cmpt_ssd
from syconn.mp import batchjob_utils as qu
from syconn.proc.glia_splitting import qsub_glia_splitting, collect_glia_sv, write_glia_rag, transform_rag_edgelist2pkl
from syconn.proc.graphs import create_ccsize_dict
from syconn.proc.graphs import split_subcc_join
from syconn.reps.segmentation import SegmentationDataset
from syconn.reps.segmentation_helper import find_missing_sv_views
from syconn.reps.super_segmentation import SuperSegmentationDataset


def run_morphology_embedding(max_n_jobs: Optional[int] = None):
    """
    Infer local morphology embeddings for all neuron reconstructions base on
    triplet-loss trained cellular morphology learning network (tCMN).
    The point based model is trained with the pts_loader_scalar (used for celltypes)

    Args:
        max_n_jobs: Number of parallel jobs.

    Notes:
        Requires :func:`~syconn.exec.exec_init.run_create_neuron_ssd`, :func:`~run_neuron_rendering` and
        :func:`~syconn.exec.skeleton.run_skeleton_generation`.
    """
    if max_n_jobs is None:
        max_n_jobs = global_params.config.ngpu_total * 4
    log = initialize_logging('morphology_embedding', global_params.config.working_dir
                             + '/logs/', overwrite=False)
    ssd = SuperSegmentationDataset(working_dir=global_params.config.working_dir)
    pred_key_appendix = ""
    log.info(f'Starting local morphology generation with {"points" if global_params.config.use_point_models else "views"}.')
    # sort ssv ids according to their number of SVs (descending)
<<<<<<< HEAD
    multi_params = ssd.ssv_ids[np.argsort(ssd.load_cached_data('size'))[::-1]]
=======
    multi_params = ssd.ssv_ids[np.argsort(ssd.load_numpy_data('size'))[::-1]]
>>>>>>> 49159786
    if not qu.batchjob_enabled() and global_params.config.use_point_models:
        ssd_kwargs = dict(working_dir=ssd.working_dir, config=ssd.config)
        ssv_params = [dict(ssv_id=ssv_id, **ssd_kwargs) for ssv_id in multi_params]
        infere_cell_morphology_ssd(ssv_params)
    else:
        # split all cells into upper half and lower half (sorted by size)
        half_ix = len(multi_params) // 2
        njobs_per_half = max(max_n_jobs // 2, 1)
        multi_params = chunkify(multi_params[:half_ix], njobs_per_half) + \
                       chunkify(multi_params[half_ix:], njobs_per_half)
        # add ssd parameters
        multi_params = [(ssv_ids, pred_key_appendix, global_params.config.use_point_models) for ssv_ids in multi_params]
        qu.batchjob_script(multi_params, "generate_morphology_embedding",
                           n_cores=global_params.config['ncores_per_node'] // global_params.config['ngpus_per_node'],
                           log=log, suffix="", additional_flags="--gres=gpu:1", remove_jobfolder=True)
    log.info('Finished extraction of cell morphology embeddings.')


def run_cell_embedding(max_n_jobs: Optional[int] = None):
    """
    Infer cell embeddings for all neuron reconstructions base on
    triplet-loss trained cellular morphology learning network (tCMN).
    The point based model is trained with the pts_loader_scalar (used for celltypes). Multi-views
    functionality is not implemented.

    Args:
        max_n_jobs: Number of parallel jobs.

    Notes:
        Requires :func:`~syconn.exec.exec_init.run_create_neuron_ssd`, :func:`~run_neuron_rendering` and
        :func:`~syconn.exec.skeleton.run_skeleton_generation`.
    """
    if max_n_jobs is None:
        max_n_jobs = global_params.config.ngpu_total * 4
    log = initialize_logging('morphology_embedding', global_params.config.working_dir
                             + '/logs/', overwrite=False)
    ssd = SuperSegmentationDataset(working_dir=global_params.config.working_dir)
    pred_key_appendix = '_wholecell'

    log.info(f'Starting cell morphology generation with'
             f' {"points" if global_params.config.use_point_models else "views"}.')

    # sort ssv ids according to their number of SVs (descending)
<<<<<<< HEAD
    multi_params = ssd.ssv_ids[np.argsort(ssd.load_cached_data('size'))[::-1]]
=======
    multi_params = ssd.ssv_ids[np.argsort(ssd.load_numpy_data('size'))[::-1]]
>>>>>>> 49159786
    if not qu.batchjob_enabled() and global_params.config.use_point_models:
        ssd_kwargs = dict(working_dir=ssd.working_dir, config=ssd.config)
        ssv_params = [dict(ssv_id=ssv_id, **ssd_kwargs) for ssv_id in multi_params]
        infere_cell_morphology_ssd(ssv_params)
    else:
        # split all cells into upper half and lower half (sorted by size)
        half_ix = len(multi_params) // 2
        njobs_per_half = max(max_n_jobs // 2, 1)
        multi_params = chunkify(multi_params[:half_ix], njobs_per_half) + \
                       chunkify(multi_params[half_ix:], njobs_per_half)
        # add ssd parameters
        multi_params = [(ssv_ids, pred_key_appendix) for ssv_ids in multi_params]
        qu.batchjob_script(multi_params, "generate_cell_embedding",
                           n_cores=global_params.config['ncores_per_node'] // global_params.config['ngpus_per_node'],
                           log=log, suffix="", additional_flags="--gres=gpu:1", remove_jobfolder=True)
    log.info('Finished extraction of whole-cell morphology embeddings.')


def run_celltype_prediction(max_n_jobs_gpu: Optional[int] = None):
    """
    Run the celltype inference based on the ``img2scalar`` CMN.

    Args:
        max_n_jobs_gpu: Number of parallel GPU jobs.

    Notes:
        Requires :func:`~syconn.exec.exec_init.run_create_neuron_ssd` and :func:`~run_neuron_rendering`.
    """
    if max_n_jobs_gpu is None:
        max_n_jobs_gpu = global_params.config.ngpu_total * 4 if qu.batchjob_enabled() else 2
    log = initialize_logging('celltype_prediction', global_params.config.working_dir + '/logs/',
                             overwrite=False)
    ssd = SuperSegmentationDataset(working_dir=global_params.config.working_dir)
<<<<<<< HEAD
    multi_params = ssd.ssv_ids[np.argsort(ssd.load_cached_data('size'))[::-1]]
=======
    multi_params = ssd.ssv_ids[np.argsort(ssd.load_numpy_data('size'))[::-1]]
>>>>>>> 49159786
    log.info(f'Starting cell type prediction with {"points" if global_params.config.use_point_models else "views"}.')
    if not qu.batchjob_enabled() and global_params.config.use_point_models:
        predict_celltype_ssd(ssd_kwargs=dict(working_dir=global_params.config.working_dir), ssv_ids=multi_params)
    else:
        # split all cells into upper half and lower half (sorted by size)
        half_ix = len(multi_params) // 2
        njobs_per_half = max(max_n_jobs_gpu // 2, 1)
        multi_params = chunkify(multi_params[:half_ix], njobs_per_half) + \
                       chunkify(multi_params[half_ix:], njobs_per_half)
        # job parameter will be read sequentially, i.e. in order to provide only
        # one list as parameter one needs an additonal axis
        multi_params = [(ixs, global_params.config.use_point_models) for ixs in multi_params]
        qu.batchjob_script(multi_params, "predict_cell_type", log=log, suffix="", additional_flags="--gres=gpu:1",
                           n_cores=global_params.config['ncores_per_node'] // global_params.config['ngpus_per_node'],
                           remove_jobfolder=True)
    log.info(f'Finished prediction of {len(ssd.ssv_ids)} SSVs.')


def run_semsegaxoness_prediction(max_n_jobs_gpu: Optional[int] = None):
    """
    Infer and map semantic segmentation of the 2D projections onto the cell reconstruction mesh
    (``ssv.label_dict('vertex')``) via ``semseg_of_sso_nocache``.
    The following skeleton attributes are generated by ``semsegaxoness2skel`` and available in
    :py:attr:`~syconn.reps.super_segmentation_object.SuperSegmentationObject.skeleton`:

        * "axoness": Vertex predictions mapped to skeleton (see
          ``global_params.config['compartments']['map_properties_semsegax']``.
        * "axoness_avg10000": Sliding window average along skeleton (10um traversal length).
        * "axoness_avg10000_comp_maj": Majority vote on connected components after removing the
          soma.

    Args:
        max_n_jobs_gpu: Number of parallel GPU jobs.
    """
    if max_n_jobs_gpu is None:
        max_n_jobs_gpu = global_params.config.ngpu_total * 4 if qu.batchjob_enabled() else 1
    if qu.batchjob_enabled():
        n_cores = global_params.config['ncores_per_node'] // global_params.config['ngpus_per_node']
    else:
        n_cores = global_params.config['ncores_per_node']
    log = initialize_logging('compartment_prediction', global_params.config.working_dir + '/logs/',
                             overwrite=False)
    ssd = SuperSegmentationDataset(working_dir=global_params.config.working_dir)
<<<<<<< HEAD
    multi_params = ssd.ssv_ids[np.argsort(ssd.load_cached_data('size'))[::-1]]
=======
    multi_params = ssd.ssv_ids[np.argsort(ssd.load_numpy_data('size'))[::-1]]
>>>>>>> 49159786

    if not qu.batchjob_enabled() and global_params.config.use_point_models:
        ssd_kwargs = dict(working_dir=global_params.config.working_dir)
        predict_cmpt_ssd(ssd_kwargs=ssd_kwargs, ssv_ids=multi_params, bs=1)
    else:
        multi_params = chunkify(multi_params, max_n_jobs_gpu)
        # job parameter will be read sequentially, i.e. in order to provide only
        # one list as parameter one needs an additonal axis
        multi_params = [(ixs, global_params.config.use_point_models) for ixs in multi_params]
        path_to_out = qu.batchjob_script(multi_params, 'predict_axoness_semseg', log=log,
                                         suffix="", additional_flags="--gres=gpu:1",
                                         n_cores=n_cores, remove_jobfolder=False)
        shutil.rmtree(os.path.abspath(path_to_out + "/../"), ignore_errors=True)
    log.info(f'Finished compartment prediction of {len(ssd.ssv_ids)} SSVs.')


def run_semsegspiness_prediction(max_n_jobs_gpu: Optional[int] = None):
    """
    Will store semantic spine labels inside``ssv.label_dict('vertex')['spiness]``.

    Args:
        max_n_jobs_gpu: Number of parallel GPU jobs. Used for the inference.
    """
    if max_n_jobs_gpu is None:
        max_n_jobs_gpu = global_params.config.ngpu_total * 4 if qu.batchjob_enabled() else 1
    log = initialize_logging('compartment_prediction', global_params.config.working_dir
                             + '/logs/', overwrite=False)
    ssd = SuperSegmentationDataset(working_dir=global_params.config.working_dir)
<<<<<<< HEAD
    multi_params = ssd.ssv_ids[np.argsort(ssd.load_cached_data('size'))[::-1]]
=======
    multi_params = ssd.ssv_ids[np.argsort(ssd.load_numpy_data('size'))[::-1]]
>>>>>>> 49159786
    # split all cells into upper half and lower half (sorted by size)
    half_ix = len(multi_params) // 2
    njobs_per_half = max(max_n_jobs_gpu // 2, 1)
    multi_params = chunkify(multi_params[:half_ix], njobs_per_half) + \
                   chunkify(multi_params[half_ix:], njobs_per_half)
    # job parameter will be read sequentially, i.e. in order to provide only
    # one list as parameter one needs an additional axis
    multi_params = [(ixs,) for ixs in multi_params]

    qu.batchjob_script(multi_params, 'predict_spiness_semseg', log=log,
                       n_cores=global_params.config['ncores_per_node'] // global_params.config['ngpus_per_node'],
                       suffix="", additional_flags="--gres=gpu:1", remove_jobfolder=True)
    log.info('Finished spine prediction.')


def run_glia_prediction_pts(max_n_jobs_gpu: Optional[int] = None):
    """
    Predict glia and neuron supervoxels with point cloud based convolutional networks.

    Notes:
        * post-processing currently requires locking. In order to prevent locking, an additional map-reduce step
          is required to write the final probas of all SVs in a "per-storage" (per chunk attribute dict) fashion.

    Args:
        max_n_jobs_gpu:

    Notes:
        Requires :func:`~syconn.exec_init.init_cell_subcell_sds`.
    """
    if max_n_jobs_gpu is None:
        max_n_jobs_gpu = global_params.config.ngpu_total * 4
    log = initialize_logging('glia_separation', global_params.config.working_dir + '/logs/', overwrite=False)
    pred_key = "glia_probas"

    log.info("Preparing RAG.")
    G = nx.read_edgelist(global_params.config.pruned_rag_path, nodetype=np.uint)
    cc_gs = sorted(list(nx.connected_component_subgraphs(G)), key=len, reverse=True)

    # generate parameter for view rendering of individual SSV
    sds = SegmentationDataset("sv", working_dir=global_params.config.working_dir)
    sv_size_dict = {}
    bbs = sds.load_numpy_data('bounding_box') * sds.scaling
    for ii in range(len(sds.ids)):
        sv_size_dict[sds.ids[ii]] = bbs[ii]

    # TODO: can be removed
    ccsize_dict = create_ccsize_dict(cc_gs, sv_size_dict, is_connected_components=True)

    log.info("Preparing cells for glia prediction.")
    lo_first_n = global_params.config['glia']['subcc_chunk_size_big_ssv']
    max_nb_sv = global_params.config['glia']['subcc_size_big_ssv'] + 2 * (lo_first_n - 1)
    multi_params = []
    # Store supervoxels belonging to one cell and whether they have been partitioned or not
    for g in cc_gs:
        if g.number_of_nodes() > global_params.config['glia']['rendering_max_nb_sv']:
            # partition large SSVs into small chunks with overlap
            parts = split_subcc_join(g, max_nb_sv, lo_first_n=lo_first_n)
            multi_params.extend([(p, g.subgraph(p), True) for p in parts])
        # TODO: can be removed
        elif ccsize_dict[list(g.nodes())[0]] < global_params.config['glia']['min_cc_size_ssv']:
            raise ValueError(f'Pruned rag did contain SSVs below minimum bounding box size!')
        else:
            multi_params.append((list(g.nodes()), g, False))
    # only append to this key if needed (e.g. different versions)
    # TODO: sort by size!
    np.random.seed(0)
    np.random.shuffle(multi_params)
    # job parameter will be read sequentially, i.e. in order to provide only
    # one list as parameter one needs an additional axis
    if not qu.batchjob_enabled():
        # Default SLURM fallback with Popen keeps freezing.
        working_dir = global_params.config.working_dir
        ssv_params = []
        partitioned = dict()
        for sv_ids, g, was_partitioned in multi_params:
            ssv_params.append(dict(ssv_id=sv_ids[0], sv_ids=sv_ids, working_dir=working_dir, sv_graph=g, version='tmp'))
            partitioned[sv_ids[0]] = was_partitioned
        postproc_kwargs = dict(pred_key=pred_key, lo_first_n=lo_first_n, partitioned=partitioned)
        predict_glia_ssv(ssv_params, postproc_kwargs=postproc_kwargs)
    else:
        multi_params = [(el, pred_key) for el in chunkify(multi_params, max_n_jobs_gpu)]
        qu.batchjob_script(multi_params, 'predict_glia_pts', log=log,
                           n_cores=global_params.config['ncores_per_node'] // global_params.config['ngpus_per_node'],
                           suffix="", additional_flags="--gres=gpu:1", remove_jobfolder=True)
    log.info('Finished glia prediction.')


def run_glia_prediction():
    """
    Predict glia supervoxels based on the ``img2scalar`` CMN.

    Notes:
        Requires :func:`~syconn.exec_init.init_cell_subcell_sds` and
        :func:`~run_glia_rendering`.
    """
    log = initialize_logging('glia_separation', global_params.config.working_dir + '/logs/',
                             overwrite=False)
    # only append to this key if needed (e.g. different versions)
    pred_key = "glia_probas"

    # Load initial RAG from  Knossos mergelist text file.
    g = nx.read_edgelist(global_params.config.pruned_rag_path, nodetype=np.uint)
    all_sv_ids_in_rag = np.array(list(g.nodes()), dtype=np.uint)

    log.debug('Found {} CCs with a total of {} SVs in inital RAG.'.format(
        nx.number_connected_components(g), g.number_of_nodes()))
    # chunk them
    sd = SegmentationDataset("sv", working_dir=global_params.config.working_dir)
    multi_params = chunkify(sd.so_dir_paths, global_params.config.ngpu_total * 2)
    # get model properties
    model_kwargs = 'get_glia_model_e3'
    # all other kwargs like obj_type='sv' and version are the current SV
    # SegmentationDataset by default
    so_kwargs = dict(working_dir=global_params.config.working_dir)
    # for glia views set woglia to False (because glia are included),
    #  raw_only to True
    pred_kwargs = dict(woglia=False, pred_key=pred_key, verbose=False, raw_only=True)

    multi_params = [[par, model_kwargs, so_kwargs, pred_kwargs] for par in
                    multi_params]
    n_cores = global_params.config['ncores_per_node'] // global_params.config['ngpus_per_node']
    qu.batchjob_script(multi_params, "predict_sv_views_chunked_e3", log=log,
                       script_folder=None, n_cores=n_cores,
                       suffix="_glia", additional_flags="--gres=gpu:1",
                       remove_jobfolder=True)
    log.info('Finished glia prediction. Checking completeness.')
    res = find_missing_sv_views(sd, woglia=False, n_cores=global_params.config['ncores_per_node'])
    missing_contained_in_rag = np.intersect1d(res, all_sv_ids_in_rag)
    if len(missing_contained_in_rag) != 0:
        msg = "Not all SVs were predicted! {}/{} missing:\n" \
              "{}".format(len(missing_contained_in_rag), len(all_sv_ids_in_rag),
                          missing_contained_in_rag[:100])
        log.error(msg)
        raise ValueError(msg)
    else:
        log.info('Success.')


def run_glia_splitting():
    """
    Uses the pruned RAG at ``global_params.config.pruned_rag_path`` (stored as edge list .bz2 file)
    which is  computed in :func:`~syconn.exec.exec_init.init_cell_subcell_sds` to split glia
    fragments from neuron reconstructions and separate those and entire glial cells from
    the neuron supervoxel graph.

    Stores neuron RAG at ``"{}/glia/neuron_rag{}.bz2".format(global_params.config.working_dir,
    suffix)`` which is then used by :func:`~syconn.exec.exec_init.run_create_neuron_ssd`.

    Todo:
        * refactor how splits are stored, currently those are stored at ssv_tmp

    Notes:
        Requires :func:`~syconn.exec_init.init_cell_subcell_sds`,
        :func:`~run_glia_rendering` and :func:`~run_glia_prediction`.
    """
    log = initialize_logging('glia_separation', global_params.config.working_dir + '/logs/',
                             overwrite=False)
    G = nx.read_edgelist(global_params.config.pruned_rag_path, nodetype=np.uint)
    log.debug('Found {} CCs with a total of {} SVs in inital RAG.'.format(
        nx.number_connected_components(G), G.number_of_nodes()))

    if not os.path.isdir(global_params.config.working_dir + "/glia/"):
        os.makedirs(global_params.config.working_dir + "/glia/")
    transform_rag_edgelist2pkl(G)

    # first perform glia splitting based on multi-view predictions, results are
    # stored at SuperSegmentationDataset ssv_gliaremoval
    qsub_glia_splitting()

    # collect all neuron and glia SVs and store them in numpy array
    collect_glia_sv()

    # use reconnected RAG or initial rag here
    recon_nx = G
    # create glia / neuron RAGs
    write_glia_rag(recon_nx, global_params.config['glia']['min_cc_size_ssv'], log=log)
    log.info("Finished glia splitting. Resulting neuron and glia RAGs are stored at {}."
             "".format(global_params.config.working_dir + "/glia/"))<|MERGE_RESOLUTION|>--- conflicted
+++ resolved
@@ -47,11 +47,7 @@
     pred_key_appendix = ""
     log.info(f'Starting local morphology generation with {"points" if global_params.config.use_point_models else "views"}.')
     # sort ssv ids according to their number of SVs (descending)
-<<<<<<< HEAD
-    multi_params = ssd.ssv_ids[np.argsort(ssd.load_cached_data('size'))[::-1]]
-=======
-    multi_params = ssd.ssv_ids[np.argsort(ssd.load_numpy_data('size'))[::-1]]
->>>>>>> 49159786
+    multi_params = ssd.ssv_ids[np.argsort(ssd.load_numpy_data('size'))[::-1]]
     if not qu.batchjob_enabled() and global_params.config.use_point_models:
         ssd_kwargs = dict(working_dir=ssd.working_dir, config=ssd.config)
         ssv_params = [dict(ssv_id=ssv_id, **ssd_kwargs) for ssv_id in multi_params]
@@ -95,11 +91,7 @@
              f' {"points" if global_params.config.use_point_models else "views"}.')
 
     # sort ssv ids according to their number of SVs (descending)
-<<<<<<< HEAD
-    multi_params = ssd.ssv_ids[np.argsort(ssd.load_cached_data('size'))[::-1]]
-=======
-    multi_params = ssd.ssv_ids[np.argsort(ssd.load_numpy_data('size'))[::-1]]
->>>>>>> 49159786
+    multi_params = ssd.ssv_ids[np.argsort(ssd.load_numpy_data('size'))[::-1]]
     if not qu.batchjob_enabled() and global_params.config.use_point_models:
         ssd_kwargs = dict(working_dir=ssd.working_dir, config=ssd.config)
         ssv_params = [dict(ssv_id=ssv_id, **ssd_kwargs) for ssv_id in multi_params]
@@ -133,11 +125,7 @@
     log = initialize_logging('celltype_prediction', global_params.config.working_dir + '/logs/',
                              overwrite=False)
     ssd = SuperSegmentationDataset(working_dir=global_params.config.working_dir)
-<<<<<<< HEAD
-    multi_params = ssd.ssv_ids[np.argsort(ssd.load_cached_data('size'))[::-1]]
-=======
-    multi_params = ssd.ssv_ids[np.argsort(ssd.load_numpy_data('size'))[::-1]]
->>>>>>> 49159786
+    multi_params = ssd.ssv_ids[np.argsort(ssd.load_numpy_data('size'))[::-1]]
     log.info(f'Starting cell type prediction with {"points" if global_params.config.use_point_models else "views"}.')
     if not qu.batchjob_enabled() and global_params.config.use_point_models:
         predict_celltype_ssd(ssd_kwargs=dict(working_dir=global_params.config.working_dir), ssv_ids=multi_params)
@@ -181,11 +169,7 @@
     log = initialize_logging('compartment_prediction', global_params.config.working_dir + '/logs/',
                              overwrite=False)
     ssd = SuperSegmentationDataset(working_dir=global_params.config.working_dir)
-<<<<<<< HEAD
-    multi_params = ssd.ssv_ids[np.argsort(ssd.load_cached_data('size'))[::-1]]
-=======
-    multi_params = ssd.ssv_ids[np.argsort(ssd.load_numpy_data('size'))[::-1]]
->>>>>>> 49159786
+    multi_params = ssd.ssv_ids[np.argsort(ssd.load_numpy_data('size'))[::-1]]
 
     if not qu.batchjob_enabled() and global_params.config.use_point_models:
         ssd_kwargs = dict(working_dir=global_params.config.working_dir)
@@ -214,11 +198,7 @@
     log = initialize_logging('compartment_prediction', global_params.config.working_dir
                              + '/logs/', overwrite=False)
     ssd = SuperSegmentationDataset(working_dir=global_params.config.working_dir)
-<<<<<<< HEAD
-    multi_params = ssd.ssv_ids[np.argsort(ssd.load_cached_data('size'))[::-1]]
-=======
-    multi_params = ssd.ssv_ids[np.argsort(ssd.load_numpy_data('size'))[::-1]]
->>>>>>> 49159786
+    multi_params = ssd.ssv_ids[np.argsort(ssd.load_numpy_data('size'))[::-1]]
     # split all cells into upper half and lower half (sorted by size)
     half_ix = len(multi_params) // 2
     njobs_per_half = max(max_n_jobs_gpu // 2, 1)

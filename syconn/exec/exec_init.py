--- conflicted
+++ resolved
@@ -8,11 +8,8 @@
 from knossos_utils import knossosdataset
 import time
 import os
-<<<<<<< HEAD
 import sys
-=======
 from multiprocessing import Process
->>>>>>> 1f8629db
 import shutil
 import networkx as nx
 import numpy as np
@@ -117,32 +114,6 @@
     log.info('Finished extraction and mapping after {:.0f}s.'
              ''.format(time.time() - start))
 
-<<<<<<< HEAD
-    log.info('Caching properties of SegmentationDatasets for subcellular '
-             'structures {} and cell supervoxels'.format(
-        global_params.existing_cell_organelles))
-    # TODO: spawn as parallel threads
-    for co in global_params.existing_cell_organelles + ["sv"]:
-        sd_seg = SegmentationDataset(obj_type=co, working_dir=global_params.config.working_dir,
-                                     version="0")
-        multi_params = chunkify(sd_seg.so_dir_paths, max_n_jobs)
-        so_kwargs = dict(working_dir=global_params.config.working_dir, obj_type=co)
-        if co != "sv" or (co == "sv" and generate_sv_meshes):
-            start = time.time()
-            multi_params = [[par, so_kwargs] for par in multi_params]
-            # _ = qu.QSUB_script(multi_params, "mesh_caching",
-            #                    n_max_co_processes=global_params.NCORE_TOTAL)
-            # log.info('Finished mesh caching of {} "{}"-SVs after {:.0f}s.'
-            #          ''.format(len(sd_seg.ids), co, time.time() - start))
-
-        if co == "sv":
-            start = time.time()
-            _ = qu.QSUB_script(multi_params, "sample_location_caching",
-                               n_max_co_processes=global_params.NCORE_TOTAL)
-            log.info('Finished caching of rendering locations after {:.0f}s.'
-                     ''.format(time.time() - start))
-        sd_proc.dataset_analysis(sd_seg, recompute=False, compute_meshprops=True)
-=======
     log.info('Caching properties and calculating meshes for subcellular '
              'structures {} and cell supervoxels'.format(global_params.existing_cell_organelles))
     start = time.time()
@@ -201,7 +172,6 @@
         os.makedirs(global_params.config.working_dir + '/glia/', exist_ok=True)
         shutil.copy(global_params.config.pruned_rag_path, global_params.config.working_dir
                     + '/glia/neuron_rag.bz2')
->>>>>>> 1f8629db
 
 
 def run_create_sds(chunk_size=None, n_folders_fs=10000, max_n_jobs=None,

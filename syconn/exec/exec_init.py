# -*- coding: utf-8 -*-
# SyConn - Synaptic connectivity inference toolkit
#
# Copyright (c) 2016 - now
# Max-Planck-Institute of Neurobiology, Munich, Germany
# Authors: Philipp Schubert, Joergen Kornfeld

from knossos_utils import knossosdataset
import time
import os
import shutil
import numpy as np
knossosdataset._set_noprint(True)
from knossos_utils import chunky
from syconn import global_params
from syconn.extraction import object_extraction_wrapper as oew
from syconn.proc import sd_proc
from syconn.reps.segmentation import SegmentationDataset
from syconn.handler.config import initialize_logging
from syconn.mp import batchjob_utils as qu
from syconn.handler.basics import chunkify, kd_factory

import sys


def init_cell_subcell_sds(chunk_size=None, n_folders_fs=10000, n_folders_fs_sc=10000, max_n_jobs=None,
                   generate_sv_meshes=False, load_cellorganelles_from_kd_overlaycubes=False,
                   transf_func_kd_overlay=None, cube_of_interest_bb=None):
    log = initialize_logging('create_sds', global_params.config.working_dir +
                             '/logs/', overwrite=True)
    if transf_func_kd_overlay is None:
        transf_func_kd_overlay = {k: None for k in global_params.existing_cell_organelles}
    if chunk_size is None:
        chunk_size = [512, 512, 512]
    if max_n_jobs is None:
        max_n_jobs = global_params.NCORE_TOTAL * 2
    kd = kd_factory(global_params.config.kd_seg_path)
    if cube_of_interest_bb is None:
        cube_of_interest_bb = [np.zeros(3, dtype=np.int), kd.boundary]

    log.info('Generating KnossosDatasets for subcellular structures {}.'
             ''.format(global_params.existing_cell_organelles))
    # TODO: spawn as parallel threads
    for co in global_params.existing_cell_organelles:
        oew.generate_subcell_kd_from_proba(
            co, chunk_size=chunk_size, transf_func_kd_overlay=transf_func_kd_overlay,
            load_cellorganelles_from_kd_overlaycubes=load_cellorganelles_from_kd_overlaycubes,
            cube_of_interest_bb=cube_of_interest_bb, log=log)

    log.info('Generating SegmentationDatasets for subcellular structures {} and'
             ' cell supervoxels'.format(global_params.existing_cell_organelles))
    sd_proc.map_subcell_extract_props(
        global_params.config.kd_seg_path, global_params.config.kd_organelle_seg_paths,
        n_folders_fs=n_folders_fs, n_folders_fs_sc=n_folders_fs_sc, n_chunk_jobs=max_n_jobs,
        cube_of_interest_bb=cube_of_interest_bb, chunk_size=chunk_size, log=log)

    log.info('Caching properties of SegmentationDatasets for subcellular '
             'structures {} and cell supervoxels'.format(
        global_params.existing_cell_organelles))
    # TODO: spawn as parallel threads
    for co in global_params.existing_cell_organelles + ["sv"]:
        sd_seg = SegmentationDataset(obj_type=co, working_dir=global_params.config.working_dir,
                                     version="0")
        multi_params = chunkify(sd_seg.so_dir_paths, max_n_jobs)
        so_kwargs = dict(working_dir=global_params.config.working_dir, obj_type=co)
        if co != "sv" or (co == "sv" and generate_sv_meshes):
            start = time.time()
            multi_params = [[par, so_kwargs] for par in multi_params]
            _ = qu.QSUB_script(multi_params, "mesh_caching",
                               n_max_co_processes=global_params.NCORE_TOTAL)
            log.info('Finished mesh caching of {} "{}"-SVs after {:.0f}s.'
                     ''.format(len(sd_seg.ids), co, time.time() - start))
        if co == "sv":
            start = time.time()
            _ = qu.QSUB_script(multi_params, "sample_location_caching",
                               n_max_co_processes=global_params.NCORE_TOTAL)
            log.info('Finished caching of rendering locations after {:.0f}s.'
                     ''.format(time.time() - start))
        sd_proc.dataset_analysis(sd_seg, recompute=False, compute_meshprops=True)


def run_create_sds(chunk_size=None, n_folders_fs=10000, max_n_jobs=None,
                   generate_sv_meshes=False, load_cellorganelles_from_kd_overlaycubes=False,
                   transf_func_kd_overlay=None, cube_of_interest_bb=None):
    """

    Parameters
    ----------
    chunk_size :
    max_n_jobs : int
    n_folders_fs :
    generate_sv_meshes :
    load_cellorganelles_from_kd_overlaycubes : bool
        Load cell orgenelle prob/seg data from overlaycubes instead of raw cubes.
    transf_func_kd_overlay : Dict[callable]
        Method which is to applied to cube data if `load_from_kd_overlaycubes`
        is True. Must be a dictionary with keys `global_params.existing_cell_organelles`.
    cube_of_interest_bb : Tuple[np.ndarray]
        Defines the bounding box of the cube to process. By default this is
        set to (np.zoers(3); kd.boundary).


    Returns
    -------

    """
    if chunk_size is None:
        chunk_size = [512, 512, 512]
    if max_n_jobs is None:
        max_n_jobs = global_params.NCORE_TOTAL * 2
    log = initialize_logging('create_sds', global_params.config.working_dir +
                             '/logs/', overwrite=True)
    # Sets initial values of object
    kd = kd_factory(global_params.config.kd_seg_path)
    if cube_of_interest_bb is None:
        cube_of_interest_bb = [np.zeros(3, dtype=np.int), kd.boundary]
    size = cube_of_interest_bb[1] - cube_of_interest_bb[0] + 1
    offset = cube_of_interest_bb[0]
    # resulting ChunkDataset, required for SV extraction --
    # Object extraction - 2h, the same has to be done for all cell organelles
    cd_dir = global_params.config.working_dir + "chunkdatasets/sv/"
    # Class that contains a dict of chunks (with coordinates) after initializing it
    cd = chunky.ChunkDataset()
    cd.initialize(kd, kd.boundary, chunk_size, cd_dir,
                  box_coords=[0, 0, 0], fit_box_size=True)
    log.info('Generating SegmentationDatasets for cell and cell '
             'organelle supervoxels.')
    oew.from_ids_to_objects(cd, "sv", overlaydataset_path=global_params.config.kd_seg_path,
                            n_chunk_jobs=max_n_jobs, hdf5names=["sv"], n_max_co_processes=None,
                            n_folders_fs=n_folders_fs, use_combined_extraction=True, size=size,
                            offset=offset, log=log)

    # Object Processing -- Perform after mapping to also cache mapping ratios
    sd = SegmentationDataset("sv", working_dir=global_params.config.working_dir)
    sd_proc.dataset_analysis(sd, recompute=True, compute_meshprops=False)

    log.info("Extracted {} cell SVs. Preparing rendering locations "
             "(and meshes if not provided).".format(len(sd.ids)))
<<<<<<< HEAD

    start = time.time()
=======
>>>>>>> 3eaea21e
    # chunk them
    multi_params = chunkify(sd.so_dir_paths, max_n_jobs)
    # all other kwargs like obj_type='sv' and version are the current SV SegmentationDataset by default
    so_kwargs = dict(working_dir=global_params.config.working_dir, obj_type='sv')
    multi_params = [[par, so_kwargs] for par in multi_params]
    if generate_sv_meshes:
<<<<<<< HEAD
        _ = qu.QSUB_script(multi_params, "mesh_caching",
                           n_max_co_processes=global_params.NCORE_TOTAL)
    _ = qu.QSUB_script(multi_params, "sample_location_caching",
                       n_max_co_processes=global_params.NCORE_TOTAL)
=======
        start = time.time()
        _ = qu.QSUB_script(multi_params, "mesh_caching",
                           n_max_co_processes=global_params.NCORE_TOTAL)
        log.info('Finished mesh caching of {} "{}"-SVs after {:.0f}s.'
                 ''.format(len(sd.ids), 'cell', time.time() - start))
    start = time.time()
    _ = qu.QSUB_script(multi_params, "sample_location_caching",
                       n_max_co_processes=global_params.NCORE_TOTAL)
    log.info('Finished caching of rendering locations after {:.0f}s.'
             ''.format(time.time() - start))
>>>>>>> 3eaea21e
    # recompute=False: only collect new sample_location property
    sd_proc.dataset_analysis(sd, compute_meshprops=True, recompute=False)
    log.info('Finished preparation of cell SVs after {:.0f}s.'.format(time.time() - start))
    # create SegmentationDataset for each cell organelle
    if transf_func_kd_overlay is None:
        transf_func_kd_overlay = {k: None for k in global_params.existing_cell_organelles}
    for co in global_params.existing_cell_organelles:
        cd = chunky.ChunkDataset()
        cd_dir = global_params.config.working_dir + "chunkdatasets/{}/".format(co)
        cd.initialize(kd, kd.boundary, chunk_size, cd_dir,
                      box_coords=[0, 0, 0], fit_box_size=True)
        log.info('Started object extraction of cellular organelles "{}" from '
                 '{} chunks.'.format(co, len(cd.chunk_dict)))
        prob_kd_path_dict = {co: getattr(global_params.config, 'kd_{}_path'.format(co))}
        # This creates a SegmentationDataset of type 'co'
        prob_thresh = global_params.config.entries["Probathresholds"][co]  # get probability threshold

        # `from_probabilities_to_objects` will export a KD at `path`, remove if already existing
        path = "{}/knossosdatasets/{}_seg/".format(global_params.config.working_dir, co)
        if os.path.isdir(path):
            log.debug('Found existing KD at {}. Removing it now.'.format(path))
            shutil.rmtree(path)
            log.debug('Done')
        target_kd = knossosdataset.KnossosDataset()
        target_kd.initialize_without_conf(path, kd.boundary, kd.scale, kd.experiment_name, mags=[1, ])
        target_kd = knossosdataset.KnossosDataset()
        target_kd.initialize_from_knossos_path(path)
        oew.from_probabilities_to_objects(cd, co, # membrane_kd_path=global_params.config.kd_barrier_path,  # TODO: currently does not exist
                                          prob_kd_path_dict=prob_kd_path_dict, thresholds=[prob_thresh],
                                          workfolder=global_params.config.working_dir,
                                          hdf5names=[co], n_max_co_processes=None, target_kd=target_kd,
                                          n_folders_fs=n_folders_fs, debug=False, size=size, offset=offset,
                                          load_from_kd_overlaycubes=load_cellorganelles_from_kd_overlaycubes,
                                          transf_func_kd_overlay=transf_func_kd_overlay[co], log=log)
        sd_co = SegmentationDataset(obj_type=co, working_dir=global_params.config.working_dir)

        # TODO: check if this is faster then the alternative below
        sd_proc.dataset_analysis(sd_co, recompute=True, compute_meshprops=False)
        multi_params = chunkify(sd_co.so_dir_paths, max_n_jobs)
        so_kwargs = dict(working_dir=global_params.config.working_dir, obj_type=co)
        start = time.time()
        multi_params = [[par, so_kwargs] for par in multi_params]
        _ = qu.QSUB_script(multi_params, "mesh_caching",
                           n_max_co_processes=global_params.NCORE_TOTAL)
        log.info('Finished mesh caching of {} "{}"-SVs after {:.0f}s.'
                 ''.format(len(sd_co.ids), co, time.time() - start))
        # # Old alternative, requires much more reads/writes then above solution
        # sd_proc.dataset_analysis(sd_co, recompute=True, compute_meshprops=True)

        # About 0.2 h per object class
<<<<<<< HEAD
        log.info('Started mapping of {} cellular organelles of type "{}" to '
                 'cell SVs.'.format(len(sd_co.ids), co))
        sys.exit("\n\n\n\n Error message \n\n\n\n")
=======
        start = time.time()
>>>>>>> 3eaea21e
        sd_proc.map_objects_to_sv(sd, co, global_params.config.kd_seg_path,
                                  n_jobs=max_n_jobs)
        log.info('Finished mapping of {} cellular organelles of type "{}" to '
                 'cell SVs after {:.0f}s.'.format(len(sd_co.ids), co,
                                                  time.time() - start))
        sd_proc.dataset_analysis(sd_co, recompute=False, compute_meshprops=True)


<|MERGE_RESOLUTION|>--- conflicted
+++ resolved
@@ -19,8 +19,6 @@
 from syconn.handler.config import initialize_logging
 from syconn.mp import batchjob_utils as qu
 from syconn.handler.basics import chunkify, kd_factory
-
-import sys
 
 
 def init_cell_subcell_sds(chunk_size=None, n_folders_fs=10000, n_folders_fs_sc=10000, max_n_jobs=None,
@@ -136,23 +134,12 @@
 
     log.info("Extracted {} cell SVs. Preparing rendering locations "
              "(and meshes if not provided).".format(len(sd.ids)))
-<<<<<<< HEAD
-
-    start = time.time()
-=======
->>>>>>> 3eaea21e
     # chunk them
     multi_params = chunkify(sd.so_dir_paths, max_n_jobs)
     # all other kwargs like obj_type='sv' and version are the current SV SegmentationDataset by default
     so_kwargs = dict(working_dir=global_params.config.working_dir, obj_type='sv')
     multi_params = [[par, so_kwargs] for par in multi_params]
     if generate_sv_meshes:
-<<<<<<< HEAD
-        _ = qu.QSUB_script(multi_params, "mesh_caching",
-                           n_max_co_processes=global_params.NCORE_TOTAL)
-    _ = qu.QSUB_script(multi_params, "sample_location_caching",
-                       n_max_co_processes=global_params.NCORE_TOTAL)
-=======
         start = time.time()
         _ = qu.QSUB_script(multi_params, "mesh_caching",
                            n_max_co_processes=global_params.NCORE_TOTAL)
@@ -163,7 +150,6 @@
                        n_max_co_processes=global_params.NCORE_TOTAL)
     log.info('Finished caching of rendering locations after {:.0f}s.'
              ''.format(time.time() - start))
->>>>>>> 3eaea21e
     # recompute=False: only collect new sample_location property
     sd_proc.dataset_analysis(sd, compute_meshprops=True, recompute=False)
     log.info('Finished preparation of cell SVs after {:.0f}s.'.format(time.time() - start))
@@ -214,13 +200,7 @@
         # sd_proc.dataset_analysis(sd_co, recompute=True, compute_meshprops=True)
 
         # About 0.2 h per object class
-<<<<<<< HEAD
-        log.info('Started mapping of {} cellular organelles of type "{}" to '
-                 'cell SVs.'.format(len(sd_co.ids), co))
-        sys.exit("\n\n\n\n Error message \n\n\n\n")
-=======
         start = time.time()
->>>>>>> 3eaea21e
         sd_proc.map_objects_to_sv(sd, co, global_params.config.kd_seg_path,
                                   n_jobs=max_n_jobs)
         log.info('Finished mapping of {} cellular organelles of type "{}" to '
@@ -228,4 +208,3 @@
                                                   time.time() - start))
         sd_proc.dataset_analysis(sd_co, recompute=False, compute_meshprops=True)
 
-

--- conflicted
+++ resolved
@@ -14,7 +14,6 @@
 from syconn.handler.config import initialize_logging
 from syconn.mp import batchjob_utils as qu
 from syconn.proc.skel_based_classifier import SkelClassifier
-from syconn.reps.super_segmentation_dataset import SuperSegmentationDataset
 from syconn import global_params
 from knossos_utils.chunky import ChunkDataset
 from knossos_utils import knossosdataset
@@ -118,12 +117,8 @@
     sbc.classifier_production(ft_context, nb_cpus=global_params.config['ncores_per_node'])
 
 
-<<<<<<< HEAD
 
 def run_kimimaro_skelgen(max_n_jobs: Optional[int] = None , map_myelin: bool = True):
-=======
-def run_kimimaro_skelgen(max_n_jobs: Optional[int] = None, map_myelin: bool = True):
->>>>>>> a33fc418
     """
     Generate the cell reconstruction skeletons with the kimimaro tool. functions are in proc.sekelton, GSUB_kimimaromerge, QSUB_kimimaroskelgen
 
@@ -131,11 +126,7 @@
         max_n_jobs: Number of parallel jobs.
         map_myelin: Map myelin predictions at every ``skeleton['nodes']`` in
         :py:attr:`~syconn.reps.super_segmentation_object.SuperSegmentationObject.skeleton`.
-<<<<<<< HEAD
-        kd_path: path to knossos dataset
-=======
         working_dir: path to knossos dataset
->>>>>>> a33fc418
 
     """
     tmp_dir = global_params.config.temp_path + '/skel_gen/'
@@ -145,31 +136,20 @@
                              global_params.config.working_dir + '/logs/',
                              overwrite=False)
 
-<<<<<<< HEAD
-    from knossos_utils.chunky import ChunkDataset
-    from knossos_utils import knossosdataset
-=======
->>>>>>> a33fc418
     kd = knossosdataset.KnossosDataset()
     kd.initialize_from_knossos_path(global_params.config['paths']['kd_seg'])
     cube_size = np.array([1024, 1024, 512])
     cd = ChunkDataset()
     overlap = np.array([100, 100, 50])
     boundary = (kd.boundary/2).astype(int)
-<<<<<<< HEAD
-    #if later working on mag=2
-    if np.all(cube_size > boundary) == True:
-=======
     # if later working on mag=2
     if np.all(cube_size > boundary) is True:
->>>>>>> a33fc418
         cube_size = boundary
     cd.initialize(kd, boundary, cube_size, f'{tmp_dir}/cd_tmp_skel/',
                   box_coords=[0, 0, 0],
                   fit_box_size=True, list_of_coords=[])
     multi_params = [(cube_size, offset, overlap, boundary) for offset in cd.coord_dict]
 
-<<<<<<< HEAD
     out_dir = qu.batchjob_script(multi_params, "kimimaroskelgen", log=log, remove_jobfolder=False)
 
     import os
@@ -183,27 +163,13 @@
 
     ssd = SuperSegmentationDataset(working_dir=global_params.config.working_dir)
 
-    # list of SSV IDs and SSD parameters need to be given to a single QSUB job
-
-=======
-    out_dir = qu.batchjob_script(multi_params, "kimimaroskelgen", log=log,
-                                 n_max_co_processes=global_params.config.ncore_total,
-                                 remove_jobfolder=False)
-
-    ssd = SuperSegmentationDataset(working_dir=global_params.config.working_dir)
-
     # list of SSV IDs and SSD parameters need to be given to each batch job
->>>>>>> a33fc418
     path_dic = {ssv_id: [] for ssv_id in ssd.ssv_ids}
     for f in os.listdir(out_dir):
         partial_skels = load_pkl2obj(out_dir + "/" + f)
         for cell_id in partial_skels:
             path_dic[cell_id].append(out_dir + "/" + f)
-<<<<<<< HEAD
-    pathdict_filepath = ("%s/excube1_path_dict.pkl" % global_params.config.working_dir)
-=======
     pathdict_filepath = ("%s/excube1_path_dict.pkl" % tmp_dir)
->>>>>>> a33fc418
     write_obj2pkl(pathdict_filepath, path_dic)
     multi_params = ssd.ssv_ids
     ssv_sizes = np.array([ssv.size for ssv in ssd.ssvs])
@@ -218,7 +184,6 @@
     log.info('Starting skeleton generation of {} SSVs.'.format(
         len(ssd.ssv_ids)))
     qu.batchjob_script(multi_params, "kimimaromerge", log=log,
-<<<<<<< HEAD
                    remove_jobfolder=True, n_cores=2)
 
     if map_myelin:
@@ -226,12 +191,6 @@
 
     shutil.rmtree(tmp_dir)
 
-=======
-                       n_max_co_processes=global_params.config.ncore_total,
-                       remove_jobfolder=True, n_cores=2)
-    if map_myelin:
-        map_myelin_global()
->>>>>>> a33fc418
     log.info('Finished skeleton generation.')
 
 

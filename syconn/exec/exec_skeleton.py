# -*- coding: utf-8 -*-
# SyConn - Synaptic connectivity inference toolkit
#
# Copyright (c) 2016 - now
# Max-Planck-Institute of Neurobiology, Munich, Germany
# Authors: Philipp Schubert, Alexandra Rother, Joergen Kornfeld

import shutil
import os
import glob
from typing import Optional, Union

import numpy as np

from knossos_utils.chunky import ChunkDataset
from knossos_utils import knossosdataset

from syconn.reps.super_segmentation_dataset import SuperSegmentationDataset
from syconn.handler.basics import chunkify, chunkify_weighted
from syconn.handler.config import initialize_logging
from syconn.mp import batchjob_utils as qu
from syconn.proc.skel_based_classifier import SkelClassifier
from syconn import global_params
from syconn.mp.mp_utils import start_multiprocess_imap
from syconn.handler.basics import load_pkl2obj, write_obj2pkl


def run_skeleton_generation(max_n_jobs: Optional[int] = None,
                            map_myelin: Optional[bool] = None):
    """
    Generate the cell reconstruction skeletons.

    Args:
        max_n_jobs: Number of parallel jobs.
        map_myelin: Map myelin predictions at every ``skeleton['nodes']`` in
        :py:attr:`~syconn.reps.super_segmentation_object.SuperSegmentationObject.skeleton`.

    """
    if map_myelin is None:
        map_myelin = os.path.isdir(global_params.config.working_dir + '/knossosdatasets/myelin/')
    if max_n_jobs is None:
        max_n_jobs = global_params.config.ncore_total * 2
    log = initialize_logging('ssd_generation', global_params.config.working_dir + '/logs/', overwrite=False)
    ssd = SuperSegmentationDataset(working_dir=global_params.config.working_dir)

    # list of SSV IDs and SSD parameters need to be given to a single QSUB job
    multi_params = ssd.ssv_ids
    multi_params = multi_params[np.argsort(ssd.load_cached_data('size'))[::-1]]
    multi_params = chunkify(multi_params, max_n_jobs)

    # add ssd parameters
    multi_params = [(ssv_ids, ssd.version, ssd.version_dict, ssd.working_dir,
                     map_myelin) for ssv_ids in multi_params]

    # create SSV skeletons, requires SV skeletons!
    log.info('Started skeleton generation of {} SSVs.'.format(
        len(ssd.ssv_ids)))
    qu.batchjob_script(multi_params, "export_skeletons_new", log=log,
                       remove_jobfolder=True, n_cores=2)

    log.info('Finished skeleton generation.')
    # # run skeleton feature extraction # Not needed anymore, will be kept in
    # case skeleton features should remain a feature of SyConn
    # qu.batchjob_script(multi_params, "preproc_skelfeature",
    #                    remove_jobfolder=True)


def map_myelin_global(max_n_jobs: Optional[int] = None):
    """
    Stand-alone myelin mapping to cell reconstruction skeletons. See kwarg ``map_myelin``
    in :func:`run_skeleton_generation` for a mapping right after skeleton generation.

    Args:
        max_n_jobs: Number of parallel jobs.

    """
    if max_n_jobs is None:
        max_n_jobs = global_params.config.ncore_total * 2
    log = initialize_logging('myelin_mapping', global_params.config.working_dir + '/logs/', overwrite=False)
    ssd = SuperSegmentationDataset(working_dir=global_params.config.working_dir)

    # list of SSV IDs and SSD parameters need to be given to a single QSUB job
    multi_params = ssd.ssv_ids
    multi_params = multi_params[np.argsort(ssd.load_cached_data('size'))[::-1]]
    multi_params = chunkify(multi_params, max_n_jobs)

    # add ssd parameters
    multi_params = [(ssv_ids, ssd.version, ssd.version_dict, ssd.working_dir)
                    for ssv_ids in multi_params]

    # create SSV skeletons, requires SV skeletons!
    log.info('Starting myelin mapping of {} SSVs.'.format(len(ssd.ssv_ids)))
    qu.batchjob_script(multi_params, "map_myelin2skel", log=log, remove_jobfolder=True, n_cores=2)

    log.info('Finished myelin mapping.')


def run_skeleton_axoness():
    """
    Prepares the RFC models for skeleton-based axon inference.
    """
    # # run skeleton feature extraction # Not needed anymore, will be kept in
    # case skeleton features should remain a feature of SyConn
    sbc = SkelClassifier("axoness", working_dir=global_params.config.working_dir)
    ft_context = [1000, 2000, 4000, 8000, 12000]
    sbc.generate_data(feature_contexts_nm=ft_context, nb_cpus=global_params.config['ncores_per_node'])
    sbc.classifier_production(ft_context, nb_cpus=global_params.config['ncores_per_node'])


def run_kimimaro_skelgen(max_n_jobs: Optional[int] = None, map_myelin: bool = True,
                         cube_size: np.ndarray = None, cube_of_interest_bb: Optional[tuple] = None,
                         ds: Optional[np.ndarray] = None):
    """
    Generate the cell reconstruction skeletons with the kimimaro tool. functions are in
    proc.sekelton, GSUB_kimimaromerge, QSUB_kimimaroskelgen

    Args:
        max_n_jobs: Number of parallel jobs.
        map_myelin: Map myelin predictions at every ``skeleton['nodes']`` in
            :py:attr:`~syconn.reps.super_segmentation_object.SuperSegmentationObject.skeleton`.
        cube_size: Cube size used within each worker. This should be as big as possible to prevent
            un-centered skeletons in cell compartments with big diameters. In mag 1 voxels.
        cube_of_interest_bb: Partial volume of the data set. Bounding box in mag 1 voxels: (lower coord, upper coord)
        ds: Downsampling.
    """
    if not os.path.exists(global_params.config.temp_path):
        os.mkdir(global_params.config.temp_path)
    tmp_dir = global_params.config.temp_path + '/skel_gen/'
    if not os.path.exists(tmp_dir):
        os.mkdir(tmp_dir)
    if max_n_jobs is None:
        max_n_jobs = global_params.config.ncore_total * 2
    if ds is None:
        ds = global_params.config['scaling'][2] // np.array(global_params.config['scaling'])
        assert np.all(ds > 0)
    log = initialize_logging('skeleton_generation', global_params.config.working_dir + '/logs/',
                             overwrite=False)

    kd = knossosdataset.KnossosDataset()
    kd.initialize_from_knossos_path(global_params.config['paths']['kd_seg'])
    cd = ChunkDataset()
    # TODO: cube_size should be voxel size dependent
    if cube_size is None:
        cube_size = np.array([1024, 1024, 512])  # this is in mag1
    if cube_of_interest_bb is not None:
        cube_of_interest_bb = np.array(cube_of_interest_bb, dtype=np.int)
    else:
        cube_of_interest_bb = np.array([[0, 0, 0], kd.boundary], dtype=np.int)

    dataset_size = (cube_of_interest_bb[1] - cube_of_interest_bb[0])

    if np.all(cube_size > dataset_size):
        cube_size = dataset_size

    cd.initialize(kd, dataset_size, cube_size, f'{tmp_dir}/cd_tmp_skel/',
                  box_coords=cube_of_interest_bb[0], fit_box_size=True)
<<<<<<< HEAD
    # TODO: chunk
    multi_params = [(cube_size, off, cube_of_interest_bb, ds) for off in cd.coord_dict]
=======
    multi_params = [(cube_size, offs, cube_of_interest_bb, ds) for offs in
                    chunkify(list(cd.coord_dict.keys()), max_n_jobs)]
>>>>>>> 04ef44a4
    # high memory load
    out_dir = qu.batchjob_script(multi_params, "kimimaroskelgen", log=log, remove_jobfolder=False,
                                 n_cores=2, max_iterations=10)

    ssd = SuperSegmentationDataset(working_dir=global_params.config.working_dir)

    # list of SSV IDs and SSD parameters need to be given to each batch job
    path_dc = {ssv_id: [] for ssv_id in ssd.ssv_ids}
    log.info('Cube-wise skeleton generation finished. Generating cells-to-cubes dict.')
    res = start_multiprocess_imap(_collect_paths, glob.glob(out_dir + '*_ids.pkl'), nb_cpus=None)
    for dc in res:
        for k, v in dc.items():
            path_dc[k].append(v[:-8] + '.pkl')
    pathdict_filepath = f"{tmp_dir}/excube1_path_dict.pkl"
    write_obj2pkl(pathdict_filepath, path_dc)
    del path_dc

    multi_params = chunkify_weighted(ssd.ssv_ids, max_n_jobs, ssd.load_cached_data('size'))

    # add ssd parameters needed for merging of skeleton, ssv_ids, path to folder for kzip files
    zipname = ("%s/excube1_kimimaro_skels_binaryfillingc100dps4/" % tmp_dir)
    if not os.path.exists(zipname):
        os.mkdir(zipname)
    multi_params = [(pathdict_filepath, ssv_id, zipname) for ssv_id in multi_params]
    # create SSV skeletons, requires SV skeletons!
    log.info('Merging cube-wise skeletons of {} SSVs.'.format(len(ssd.ssv_ids)))
    # high memory load
    qu.batchjob_script(multi_params, "kimimaromerge", log=log, remove_jobfolder=True, n_cores=1,
                       max_iterations=10)

    if map_myelin:
        map_myelin_global()

    shutil.rmtree(tmp_dir)
    shutil.rmtree(os.path.abspath(out_dir + '/../'))

    log.info('Finished skeleton generation.')


def _collect_paths(p: str) -> dict:
    partial_res = load_pkl2obj(p)
    res = {cellid: p for cellid in partial_res}
    return res<|MERGE_RESOLUTION|>--- conflicted
+++ resolved
@@ -154,13 +154,8 @@
 
     cd.initialize(kd, dataset_size, cube_size, f'{tmp_dir}/cd_tmp_skel/',
                   box_coords=cube_of_interest_bb[0], fit_box_size=True)
-<<<<<<< HEAD
-    # TODO: chunk
-    multi_params = [(cube_size, off, cube_of_interest_bb, ds) for off in cd.coord_dict]
-=======
     multi_params = [(cube_size, offs, cube_of_interest_bb, ds) for offs in
                     chunkify(list(cd.coord_dict.keys()), max_n_jobs)]
->>>>>>> 04ef44a4
     # high memory load
     out_dir = qu.batchjob_script(multi_params, "kimimaroskelgen", log=log, remove_jobfolder=False,
                                  n_cores=2, max_iterations=10)

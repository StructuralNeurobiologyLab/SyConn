--- conflicted
+++ resolved
@@ -33,7 +33,6 @@
 from syconn.reps.super_segmentation_helper import find_missing_sv_attributes_in_ssv
 from syconn.handler.config import initialize_logging
 from syconn.mp import batchjob_utils as qu
-from syconn.mp.mp_utils import start_multiprocess_imap
 from syconn.exec import exec_skeleton
 from syconn.mp.mp_utils import start_multiprocess_imap
 
@@ -453,7 +452,7 @@
     if global_params.config['pyopengl_platform'] == 'osmesa':  # utilize all CPUs
         qu.batchjob_script(multi_params, "render_views", log=log, suffix='_small',
                            n_max_co_processes=global_params.config.ncore_total,
-                           remove_jobfolder=False, )  # additional_flags='--qos=ssdscratch')
+                           remove_jobfolder=False, )
     elif global_params.config['pyopengl_platform'] == 'egl':  # utilize 1 GPU per task
         # run EGL on single node: 20 parallel jobs
         if not qu.batchjob_enabled():
@@ -469,7 +468,7 @@
             n_parallel_jobs = global_params.config.ngpu_total
             qu.batchjob_script(multi_params, "render_views_egl", suffix='_small',
                                n_max_co_processes=n_parallel_jobs, log=log,
-                               additional_flags="--gres=gpu:1",  # --qos=ssdscratch",
+                               additional_flags="--gres=gpu:1",
                                n_cores=n_cores, remove_jobfolder=True)
     else:
         raise RuntimeError('Specified OpenGL platform "{}" not supported.'
@@ -668,10 +667,6 @@
     for cc in ccs:
         cc_arr = np.array(list(cc))
         cc_dict[np.min(cc_arr)] = cc_arr
-<<<<<<< HEAD
-=======
-    print(f'finished init, writing RAGs of {len(ssv_ids)} cells.')
->>>>>>> 5be20bfd
     for ssv in ssd.get_super_segmentation_object(ssv_ids):
         # get all nodes in CC of this SSV
         if len(cc_dict[ssv.id]) > 1:  # CCs with 1 node do not exist in the global RAG

--- conflicted
+++ resolved
@@ -39,11 +39,7 @@
 
 def run_morphology_embedding(max_n_jobs=None):
     if max_n_jobs is None:
-<<<<<<< HEAD
-        max_n_jobs = global_params.NCORE_TOTAL * 2
-=======
         max_n_jobs = global_params.NGPU_TOTAL * 2
->>>>>>> 3eaea21e
     log = initialize_logging('morphology_embedding', global_params.config.working_dir
                              + '/logs/', overwrite=False)
     ssd = SuperSegmentationDataset(working_dir=global_params.config.working_dir)
@@ -90,11 +86,7 @@
     log.info('Finished axoness mapping.')
 
 
-<<<<<<< HEAD
-def run_axoness_prediction(max_n_jobs_gpu=100, e3=False):
-=======
 def run_axoness_prediction(max_n_jobs_gpu=None, e3=False):
->>>>>>> 3eaea21e
     log = initialize_logging('axon_prediction', global_params.config.working_dir + '/logs/',
                              overwrite=False)
     if max_n_jobs_gpu is None:

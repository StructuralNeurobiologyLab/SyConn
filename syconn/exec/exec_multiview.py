--- conflicted
+++ resolved
@@ -20,29 +20,20 @@
 from syconn.reps.super_segmentation import SuperSegmentationObject
 from syconn.proc.glia_splitting import qsub_glia_splitting, collect_glia_sv, \
     write_glia_rag, transform_rag_edgelist2pkl
-<<<<<<< HEAD
-
+from syconn.reps.segmentation import SegmentationDataset
 from syconn.handler.prediction import get_glia_model
-=======
-from syconn.reps.segmentation import SegmentationDataset
->>>>>>> 9620d956
 from syconn.proc.graphs import create_ccsize_dict
 from syconn.proc.rendering import render_sso_coords_multiprocessing
 from syconn.proc import ssd_proc
 from syconn.reps.super_segmentation_helper import find_incomplete_ssv_views
 from syconn import global_params
-<<<<<<< HEAD
 from syconn.handler.prediction import get_axoness_model
 from syconn.handler.basics import chunkify, chunkify_weighted
-=======
-from syconn.handler.basics import chunkify
->>>>>>> 9620d956
 from syconn.reps.super_segmentation import SuperSegmentationDataset
 from syconn.reps.super_segmentation_helper import find_missing_sv_attributes_in_ssv
 from syconn.handler.config import initialize_logging
 from syconn.mp import batchjob_utils as qu
 from syconn.exec import exec_skeleton
-from syconn.reps.segmentation import SegmentationDataset
 from syconn.mp.mp_utils import start_multiprocess_imap
 
 
@@ -578,6 +569,7 @@
     log = initialize_logging('create_neuron_ssd', global_params.config.working_dir + '/logs/',
                              overwrite=False)
     g_p = "{}/glia/neuron_rag.bz2".format(global_params.config.working_dir)
+
     rag_g = nx.read_edgelist(g_p, nodetype=np.uint)
 
     # if rag was not created by glia splitting procedure this filtering is required
@@ -875,7 +867,6 @@
     multi_params = chunkify(multi_params, max_n_jobs)
     # list of SSV IDs and SSD parameters need to be given to a single QSUB job
     multi_params = [(ixs, global_params.config.working_dir, version) for ixs in multi_params]
-
     _ = qu.batchjob_script(
         multi_params, "render_views_glia_removal", log=log,
         n_max_co_processes=global_params.config.ngpu_total,

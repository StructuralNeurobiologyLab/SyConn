# -*- coding: utf-8 -*-
# SyConn - Synaptic connectivity inference toolkit
#
# Copyright (c) 2016 - now
# Max-Planck-Institute of Neurobiology, Munich, Germany
# Authors: Philipp Schubert, Joergen Kornfeld

from typing import Tuple, Optional, Union

import numpy as np

from syconn import global_params
from syconn.extraction import cs_extraction_steps as ces
from syconn.extraction import cs_processing_steps as cps
from syconn.handler.basics import kd_factory, chunkify
from syconn.handler.config import initialize_logging
from syconn.mp.batchjob_utils import batchjob_script
from syconn.proc.sd_proc import dataset_analysis
from syconn.proc.ssd_proc import map_synssv_objects
from syconn.reps.segmentation import SegmentationDataset
from syconn.reps.super_segmentation import SuperSegmentationDataset


def run_matrix_export():
    """
    Export the matrix as a ``.csv`` file at the ``connectivity_matrix`` folder
    of the currently active working directory.
    Also collects the following synapse properties from prior analysis steps:

        * 'partner_axoness': Cell compartment type (axon: 1, dendrite: 0, soma: 2,
          en-passant bouton: 3, terminal bouton: 4) of the partner neurons.
        * 'partner_spiness': Spine compartment predictions (0: dendritic shaft,
          1: spine head, 2: spine neck, 3: other) of both neurons.
        * 'partner_spineheadvol': Spinehead volume in µm^3 of pre- and post-synaptic partners.
        * 'partner_celltypes': Celltype of the both neurons.
        * 'latent_morph': Local morphology embeddings of the pre- and post-
          synaptic partners.

    Examples:
        See :class:`~syconn.reps.segmentation.SegmentationDataset` for examples.
    """
    # cache cell attributes
    ssd = SuperSegmentationDataset(working_dir=global_params.config.working_dir)
    ssd.save_dataset_deep(new_mapping=False)
    log = initialize_logging('matrix_export', global_params.config.working_dir + '/logs/', overwrite=True)

    sd_syn_ssv = SegmentationDataset(working_dir=global_params.config.working_dir, obj_type='syn_ssv')

    cps.collect_properties_from_ssv_partners(global_params.config.working_dir, debug=False)
    #
    # collect new object attributes collected above partner axoness, celltypes, synapse probabilities etc,
    # no need to compute size/rep_coord etc. -> recompute=False
    dataset_analysis(sd_syn_ssv, compute_meshprops=False, recompute=False)
    log.info('Synapse property collection from SSVs finished.')

    # export_matrix
    log.info('Exporting connectivity matrix now.')
    dest_folder = global_params.config.working_dir + '/connectivity_matrix/'
    cps.export_matrix(log=log, dest_folder=dest_folder)
    log.info('Connectivity matrix was exported to "{}".'.format(dest_folder))


def run_syn_generation(chunk_size: Optional[Tuple[int, int, int]] = (512, 512, 512), n_folders_fs: int = 10000,
                       max_n_jobs: Optional[int] = None,
                       cube_of_interest_bb: Union[Optional[np.ndarray], tuple] = None):
    """
    Run the synapse generation. Will create
    :class:`~syconn.reps.segmentation.SegmentationDataset` objects with
    the following versions:

        * 'cs': Contact site objects between supervoxels.
        * 'syn': Objects representing the overlap between 'cs' and the initial
          synaptic junction predictions. Note: These objects effectively represent
          synapse fragments between supervoxels.
        * 'syn_ssv': Agglomerated 'syn' objects based on the supervoxel graph.

    Args:
        chunk_size: The size of processed cubes.
        n_folders_fs: Number of folders used to create the folder structure in
            each :class:`~syconn.reps.segmentation.SegmentationDataset`.
        max_n_jobs: Number of parallel jobs.
        cube_of_interest_bb: Defines the bounding box of the cube to process.
            By default this is set to (np.zoers(3); kd.boundary).
    """
    if max_n_jobs is None:
        max_n_jobs = global_params.config.ncore_total * 2

    log = initialize_logging('synapse_detection', global_params.config.working_dir + '/logs/',
                             overwrite=True)

    kd_seg_path = global_params.config.kd_seg_path
    kd = kd_factory(kd_seg_path)

    if cube_of_interest_bb is None:
        cube_of_interest_bb = [np.zeros(3, dtype=np.int), kd.boundary]

    # create KDs and SDs for syn and cs
    ces.extract_contact_sites(chunk_size=chunk_size, log=log, max_n_jobs=max_n_jobs,
                              cube_of_interest_bb=cube_of_interest_bb,
                              n_folders_fs=n_folders_fs)
    log.info('SegmentationDataset of type "cs" and "syn" was generated.')

    # create SD of type 'syn_ssv'
    cps.combine_and_split_syn(global_params.config.working_dir,
                              cs_gap_nm=global_params.config['cell_objects']['cs_gap_nm'],
                              log=log, n_folders_fs=n_folders_fs)

    sd_syn_ssv = SegmentationDataset(working_dir=global_params.config.working_dir,
                                     obj_type='syn_ssv')

    # recompute=False: size, bounding box, rep_coord and mesh properties
    # have already been processed in combine_and_split_syn
    dataset_analysis(sd_syn_ssv, compute_meshprops=False, recompute=False)
    syn_sign = sd_syn_ssv.load_numpy_data('syn_sign')
    n_sym = np.sum(syn_sign == -1)
    n_asym = np.sum(syn_sign == 1)
    del syn_sign
    log.info(f'SegmentationDataset of type "syn_ssv" was generated with {len(sd_syn_ssv.ids)} '
             f'objects, {n_sym} symmetric, {n_asym} asymmetric and '
             f'{(len(sd_syn_ssv.ids) / np.prod(kd.boundary * kd.scale) * 1e9):0.4f} synapses / µm^3.')
    assert n_sym + n_asym == len(sd_syn_ssv.ids)

    cps.map_objects_from_synssv_partners(global_params.config.working_dir, log=log)
    log.info('Cellular organelles were mapped to "syn_ssv".')

    cps.classify_synssv_objects(global_params.config.working_dir, log=log)
    log.info('Synapse prediction finished.')

    log.info('Collecting and writing syn_ssv objects to SSV attribute '
             'dictionary.')
    # This needs to be run after `classify_synssv_objects` and before
    # `map_synssv_objects` if the latter uses thresholding for synaptic objects
    # just collect new data: ``recompute=False``
    dataset_analysis(sd_syn_ssv, compute_meshprops=False, recompute=False)
    map_synssv_objects(log=log)
    log.info('Finished.')


def run_spinehead_volume_calc():
    """
    Calculate spine head volumes based on a watershed segmentation which is run on 3D spine label masks propagated
    from cell surface predictions.
    Spine head volumes are stored in  the SSV attribute dictionary with the key ``partner_spineheadvol`` in µm^3.

    Subsequent call to :func:`~syconn.extraction.cs_processing_steps.collect_properties_from_ssv_partners` will
    add this property to the attribute dict of all `syn_ssv`. Calling :func:`syconn.proc.sd_proc.dataset_analysis`
    accordingly collects all `syn_ssv` properties and makes them available as numpy arrays. These two steps are
    performed in :func:`~run_matrix_export`.

    """
    log = initialize_logging('compartment_prediction', global_params.config.working_dir + '/logs/',
                             overwrite=False)
    ssd = SuperSegmentationDataset(working_dir=global_params.config.working_dir)
    log.info('Starting spine head volume calculation.')
<<<<<<< HEAD
    multi_params = ssd.ssv_ids[np.argsort(ssd.load_cached_data('size'))[::-1]]
=======
    multi_params = ssd.ssv_ids[np.argsort(ssd.load_numpy_data('size'))[::-1]]
>>>>>>> 49159786
    multi_params = chunkify(multi_params, global_params.config.ncore_total * 4)
    multi_params = [(ixs,) for ixs in multi_params]

    batchjob_script(multi_params, "calculate_spinehead_volume", log=log, remove_jobfolder=True)
    log.info(f'Finished processing of {len(ssd.ssv_ids)} SSVs.')<|MERGE_RESOLUTION|>--- conflicted
+++ resolved
@@ -152,11 +152,7 @@
                              overwrite=False)
     ssd = SuperSegmentationDataset(working_dir=global_params.config.working_dir)
     log.info('Starting spine head volume calculation.')
-<<<<<<< HEAD
-    multi_params = ssd.ssv_ids[np.argsort(ssd.load_cached_data('size'))[::-1]]
-=======
     multi_params = ssd.ssv_ids[np.argsort(ssd.load_numpy_data('size'))[::-1]]
->>>>>>> 49159786
     multi_params = chunkify(multi_params, global_params.config.ncore_total * 4)
     multi_params = [(ixs,) for ixs in multi_params]
 

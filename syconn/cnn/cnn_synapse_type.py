#!/usr/bin/env python3

# ELEKTRONN3 - Neural Network Toolkit
#
# Copyright (c) 2017 - now
# Max Planck Institute of Neurobiology, Munich, Germany
# Authors: Martin Drawitsch, Philipp Schubert

import argparse
import os
import _pickle
import zipfile
import re
import torch
from torch import nn
from torch import optim

# TODO: Make torch and numpy RNG seed configurable

parser = argparse.ArgumentParser(description='Train a network.')
parser.add_argument('--disable-cuda', action='store_true', help='Disable CUDA')
parser.add_argument('-n', '--exp-name',
<<<<<<< HEAD
                    default='syntype_unet_sameConv_BN_fancydice_gtv2_bs4_bal_RES',
=======
                    default='syntype_unet_sameConv_BN_fancydice_gtv2_bs4',
>>>>>>> d7b8a8b9
                    help='Manually set experiment name')
parser.add_argument(
    '-s', '--epoch-size', type=int, default=500,
    help='How many training samples to process between '
         'validation/preview/extended-stat calculation phases.'
)
parser.add_argument(
    '-m', '--max-steps', type=int, default=4000000,
    help='Maximum number of training steps to perform.'
)
parser.add_argument(
    '-t', '--max-runtime', type=int, default=3600 * 24 * 5,  # 4 days
    help='Maximum training time (in seconds).'
)
parser.add_argument(
    '-r', '--resume', metavar='PATH',
    help='Path to pretrained model state dict or a compiled and saved '
         'ScriptModule from which to resume training.'
)
parser.add_argument(
    '-j', '--jit', metavar='MODE', default='onsave',
    choices=['disabled', 'train', 'onsave'],
    help="""Options:
"disabled": Completely disable JIT tracing;
"onsave": Use regular Python model for training, but trace it on-demand for saving training state;
"train": Use traced model for training and serialize it on disk"""
)
args = parser.parse_args()

if not args.disable_cuda and torch.cuda.is_available():
    device = torch.device('cuda')
else:
    device = torch.device('cpu')

print(f'Running on device: {device}')

# Don't move this stuff, it needs to be run this early to work
import elektronn3
elektronn3.select_mpl_backend('Agg')
import numpy as np
from elektronn3.data import PatchCreator, transforms, utils, get_preview_batch
from elektronn3.training import Trainer, Backup, metrics, Padam, handlers
from elektronn3.models.unet import UNet
from elektronn3.modules.loss import DiceLoss, DiceLossFancy
from elektronn3.training.metrics import channel_metric

torch.backends.cudnn.benchmark = True  # Improves overall performance in *most* cases

# model = UNet_valid_blocks(
#     out_channels=5,
#     n_blocks=5,
#     start_filts=64,
#     planar_blocks=(1,2),
#     activation='relu',
#     batch_norm=True,
#     valid_blocks = (0,1,2),
#     adaptive=False
# ).to(device)
# offset = model.offset

model = UNet(
    in_channels=1,
    out_channels=4,
    n_blocks=4,
    start_filts=28,
    planar_blocks=(0,),
    activation='relu',
    batch_norm=True,
    # conv_mode='valid',
    #up_mode='resizeconv_nearest',  # Enable to avoid checkerboard artifacts
    adaptive=False  # Experimental. Disable if results look weird.
).to(device)

# Example for a model-compatible input.
example_input = torch.randn(1, 1, 48, 144, 144)

enable_save_trace = False if args.jit == 'disabled' else True
if args.jit == 'onsave':
    # Make sure that tracing works
    tracedmodel = torch.jit.trace(model, example_input.to(device))
elif args.jit == 'train':
    if getattr(model, 'checkpointing', False):
        raise NotImplementedError(
            'Traced models with checkpointing currently don\'t '
            'work, so either run with --disable-trace or disable '
            'checkpointing.')
    tracedmodel = torch.jit.trace(model, example_input.to(device))
    model = tracedmodel

# USER PATHS
save_root = os.path.expanduser('~/e3_training/')
os.makedirs(save_root, exist_ok=True)
data_root = os.path.expanduser(
    '/wholebrain/songbird/j0126/GT/synapsetype_gt/')

gt_dir = data_root + '/Segmentierung_von_Synapsentypen_v4/'
fnames = sorted([gt_dir + f for f in os.listdir(gt_dir) if f.endswith('.h5')])
<<<<<<< HEAD

=======
gt_dir = data_root + '/synssv_reconnects_nosomamerger/'
# do not use DA and TAN as GT samples
fnames_files = sorted([gt_dir + f for f in os.listdir(gt_dir) if (f.endswith('.h5') and '1_cube' not
                                                            in f and '6_cube' not in f and
                                                            '0_cube' not in f)])
fnames_files_stn = sorted([gt_dir + f for f in os.listdir(gt_dir) if (f.endswith('.h5') and '0_cube'
                           in f)])
# draw additional synapses at other cell types at random up to 900 samples in total
random_ixs = np.arange(len(fnames_files) - len(fnames_files_stn))
np.random.seed(0)
np.random.shuffle(fnames_files)
fnames_files = np.array(fnames_files)[random_ixs].tolist()
fnames += fnames_files[:len(random_ixs)] + fnames_files_stn
print(f'{len(fnames_files_stn)} STN, {len(random_ixs)} additonial CT and'
      f' {len(fnames)} dense cube samples.')
>>>>>>> d7b8a8b9
input_h5data = [(f, 'raw') for f in fnames + fnames[-1:]]
target_h5data = [(f, 'label') for f in fnames + fnames[-1:]]
valid_indices = [len(target_h5data) - 1]

# Class weights for imbalanced dataset, the last one is used as ignore label
class_weights = torch.tensor([0.33, 0.33, 0.33, 0]).to(device)
# class_weights = torch.tensor([1, 2, 2, 0]).to(device)

max_steps = args.max_steps
max_runtime = args.max_runtime

if args.resume is not None:  # Load pretrained network
    pretrained = os.path.expanduser(args.resume)
    _warning_str = 'Loading model without optimizer state. Prefer state dicts'
    if zipfile.is_zipfile(pretrained):  # Zip file indicates saved ScriptModule
        print(_warning_str)
        model = torch.jit.load(pretrained, map_location=device)
    else:  # Either state dict or pickled model
        state = torch.load(pretrained)
        if isinstance(state, dict):
            try:
                model.load_state_dict(state['model_state_dict'])
            except RuntimeError:
                print('Converting state dict (probably stored as DataParallel.')
                for k in list(state.keys()):
                    state['module' + k] = state[k]
                    del state[k]
            optimizer_state_dict = state.get('optimizer_state_dict')
            lr_sched_state_dict = state.get('lr_sched_state_dict')
            if optimizer_state_dict is None:
                print('optimizer_state_dict not found.')
            if lr_sched_state_dict is None:
                print('lr_sched_state_dict not found.')
        elif isinstance(state, nn.Module):
            print(_warning_str)
            model = state
        else:
            raise ValueError(f'Can\'t load {pretrained}.')

drop_func = transforms.DropIfTooMuchBG(bg_id=3, threshold=0.9)
# Transformations to be applied to samples before feeding them to the network
common_transforms = [
    transforms.SqueezeTarget(dim=0),  # Workaround for neuro_data_cdhw
    #transforms.Normalize(mean=dataset_mean, std=dataset_std),
]
train_transform = transforms.Compose(common_transforms + [
    transforms.RandomGrayAugment(channels=[0], prob=0.2),
    transforms.RandomGammaCorrection(gamma_std=0.25, gamma_min=0.25, prob=0.2),
    transforms.AdditiveGaussianNoise(sigma=0.05, channels=[0], prob=0.1),
    transforms.RandomBlurring({'probability': 0.1}),
    transforms.RandomFlip(ndim_spatial=3),
    drop_func
])
valid_transform = transforms.Compose(common_transforms + [])

# Specify data set
aniso_factor = 2  # Anisotropy in z dimension. E.g. 2 means half resolution in z dimension.
common_data_kwargs = {  # Common options for training and valid sets.
    'aniso_factor': aniso_factor,
    'patch_shape': (48, 144, 144),
    'num_classes': 4,
}

<<<<<<< HEAD
cube_prios = [1] * (len(input_h5data) - len(valid_indices))
=======
if len(fnames) > 100:  # artificial GT based on cell types is in use
    cube_prios = None
else:
    cube_prios = [1] * (len(input_h5data) - len(valid_indices))
>>>>>>> d7b8a8b9

type_args = list(range(len(input_h5data)))
train_dataset = PatchCreator(
    input_h5data=[input_h5data[i] for i in type_args if i not in valid_indices],
    target_h5data=[target_h5data[i] for i in type_args if i not in valid_indices],
    train=True,
    epoch_size=args.epoch_size,
    cube_prios=cube_prios,
    warp_prob=0.2,
    in_memory=True,
    warp_kwargs={
        'sample_aniso': aniso_factor != 1,
        'perspective': True,
        'warp_amount': 0.2,
    },
    transform=train_transform,
    **common_data_kwargs
)
valid_dataset = None if not valid_indices else PatchCreator(
    input_h5data=[input_h5data[i] for i in range(len(input_h5data)) if i in valid_indices],
    target_h5data=[target_h5data[i] for i in range(len(input_h5data)) if i in valid_indices],
    train=False,
    epoch_size=10,  # How many samples to use for each validation run
    warp_prob=0,
    warp_kwargs={'sample_aniso': aniso_factor != 1},
    transform=valid_transform,
    in_memory=True,
    **common_data_kwargs
)
# Use first validation cube for previews. Can be set to any other data source.
preview_batch = get_preview_batch(
    # use first cube - might also be training data but always previews the same slice!
    h5data=input_h5data[3],
    preview_shape=(48, 144, 144),
)

optimizer = torch.optim.Adam(
    model.parameters(),
    lr=2e-3,
    weight_decay=0.5e-4,
)

lr_stepsize = 200
lr_dec = 0.997
lr_sched = optim.lr_scheduler.StepLR(optimizer, lr_stepsize, lr_dec)
schedulers = {'lr': lr_sched}
# All these metrics assume a binary classification problem. If you have
#  non-binary targets, remember to adapt the metrics!
valid_metrics = {
}

criterion = DiceLoss(apply_softmax=True)

# Create trainer
trainer = Trainer(
    model=model,
    criterion=criterion,
    optimizer=optimizer,
    device=device,
    train_dataset=train_dataset,
    valid_dataset=valid_dataset,
    batchsize=4,
    num_workers=8,
    save_root=save_root,
    exp_name=args.exp_name,
    example_input=example_input,
    enable_save_trace=enable_save_trace,
    schedulers=schedulers,#{"lr": optim.lr_scheduler.StepLR(optimizer, 1000, 0.995)},
    valid_metrics=valid_metrics,
    #preview_batch=preview_batch,
    #preview_interval=5,
    enable_videos=False,  # Uncomment to get rid of videos in tensorboard
    offset=train_dataset.offset,
    apply_softmax_for_prediction=True,
    num_classes=train_dataset.num_classes,
    ipython_shell=False,
    # TODO: Tune these:
    #preview_tile_shape=(48, 96, 96),
    #preview_overlap_shape=(48, 96, 96),
    #sample_plotting_handler = handlers._tb_log_sample_images_Synapse,
    #mixed_precision=True,  # Enable to use Apex for mixed precision training
)

# Archiving training script, src folder, env info
Backup(script_path=__file__,save_path=trainer.save_path).archive_backup()

# Start training
trainer.run(max_steps=max_steps, max_runtime=max_runtime)

# How to re-calculate mean, std and class_weights for other datasets:
#  dataset_mean = utils.calculate_means(train_dataset.inputs)
#  dataset_std = utils.calculate_stds(train_dataset.inputs)
#  class_weights = torch.tensor(utils.calculate_class_weights(train_dataset.targets))<|MERGE_RESOLUTION|>--- conflicted
+++ resolved
@@ -20,11 +20,7 @@
 parser = argparse.ArgumentParser(description='Train a network.')
 parser.add_argument('--disable-cuda', action='store_true', help='Disable CUDA')
 parser.add_argument('-n', '--exp-name',
-<<<<<<< HEAD
-                    default='syntype_unet_sameConv_BN_fancydice_gtv2_bs4_bal_RES',
-=======
                     default='syntype_unet_sameConv_BN_fancydice_gtv2_bs4',
->>>>>>> d7b8a8b9
                     help='Manually set experiment name')
 parser.add_argument(
     '-s', '--epoch-size', type=int, default=500,
@@ -122,9 +118,6 @@
 
 gt_dir = data_root + '/Segmentierung_von_Synapsentypen_v4/'
 fnames = sorted([gt_dir + f for f in os.listdir(gt_dir) if f.endswith('.h5')])
-<<<<<<< HEAD
-
-=======
 gt_dir = data_root + '/synssv_reconnects_nosomamerger/'
 # do not use DA and TAN as GT samples
 fnames_files = sorted([gt_dir + f for f in os.listdir(gt_dir) if (f.endswith('.h5') and '1_cube' not
@@ -140,7 +133,6 @@
 fnames += fnames_files[:len(random_ixs)] + fnames_files_stn
 print(f'{len(fnames_files_stn)} STN, {len(random_ixs)} additonial CT and'
       f' {len(fnames)} dense cube samples.')
->>>>>>> d7b8a8b9
 input_h5data = [(f, 'raw') for f in fnames + fnames[-1:]]
 target_h5data = [(f, 'label') for f in fnames + fnames[-1:]]
 valid_indices = [len(target_h5data) - 1]
@@ -204,14 +196,10 @@
     'num_classes': 4,
 }
 
-<<<<<<< HEAD
-cube_prios = [1] * (len(input_h5data) - len(valid_indices))
-=======
 if len(fnames) > 100:  # artificial GT based on cell types is in use
     cube_prios = None
 else:
     cube_prios = [1] * (len(input_h5data) - len(valid_indices))
->>>>>>> d7b8a8b9
 
 type_args = list(range(len(input_h5data)))
 train_dataset = PatchCreator(

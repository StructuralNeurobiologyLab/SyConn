# -*- coding: utf-8 -*-
# SyConn - Synaptic connectivity inference toolkit
#
# Copyright (c) 2016 - now
# Max-Planck-Institute of Neurobiology, Munich, Germany
# Authors: Philipp Schubert, Sven Dorkenwald, Jörgen Kornfeld
# non-relative import needed for this file in order to be importable by
# ELEKTRONN2 architectures
import matplotlib
matplotlib.use("agg", warn=False, force=True)
from elektronn2.data.traindata import Data
import numpy as np
import warnings
from syconn.handler.basics import load_pkl2obj, temp_seed
from syconn.handler.prediction import naive_view_normalization, naive_view_normalization_new
from syconn.reps.super_segmentation import SuperSegmentationDataset
from syconn.reps.segmentation import SegmentationDataset
from syconn import global_params
import os
from sklearn.model_selection import train_test_split
try:
    from torch.utils.data import Dataset
    from elektronn3.data.transforms import Identity
    elektronn3_avail = True
except ImportError as e:
    elektronn3_avail = False
    Dataset = None
    Identity = None

from typing import Callable
from sklearn.utils.class_weight import compute_class_weight
import h5py
import glob
from scipy import spatial
import time
# fix random seed.
np.random.seed(0)


# -------------------------------------- elektronn3 ----------------------------
if elektronn3_avail:
    class MultiviewData(Dataset):
        """
        Multiview spine data loader.
        """
        def __init__(
                self,
                base_dir,
                train=True,
                inp_key='raw', target_key='label',
                transform: Callable = Identity()
        ):
            super().__init__()
            self.train = train
            cube_id = "train" if train else "valid"
            fnames_inp = sorted(glob.glob(base_dir + "/raw_{}*.h5".format(cube_id)))
            fnames_target = sorted(glob.glob(base_dir + "/label_{}*.h5".format(cube_id)))
            print("Loading {} h5 raw files: {}".format(len(fnames_inp), fnames_inp))
            print("Loading {} h5 label files: {}".format(len(fnames_inp), fnames_target))
            assert len(fnames_inp) == len(fnames_target)
            self.inp = []
            self.target = []
            for ii in range(len(fnames_inp)):
                self.inp_file = h5py.File(os.path.expanduser(fnames_inp[ii]), 'r')
                self.target_file = h5py.File(os.path.expanduser(fnames_target[ii]), 'r')
                data = self.inp_file[inp_key][()]
                self.inp.append(data[:, :4].astype(np.float32) / 255.)  # TODO: ':4' was used during spine semseg;  What was it for? Needs to go in order to make this work in general
                data_t = self.target_file[target_key][()].astype(np.int64)
                self.target.append(data_t[:, 0])
                del data, data_t
            self.close_files()
            self.inp = np.concatenate(self.inp)
            self.target = np.concatenate(self.target)
            self.transform = transform
            print("Dataset ({}): {}\t{}".format(cube_id, self.inp.shape,
                                                np.unique(self.target, return_counts=True)))

        def __getitem__(self, index):
            inp = self.inp[index]
            target = self.target[index]
            inp, target = self.transform(inp, target)
            return inp, target

        def __len__(self):
            if not self.train:
                return np.min([500, self.target.shape[0]])
            return np.min([2500, self.target.shape[0]])  # self.target.shape[0]  # this number determines the epoch size

        def close_files(self):
            self.inp_file.close()
            self.target_file.close()

    class AxonsViewsE3(Dataset):
        """
        Wrapper method for AxonsViews data loader.
        """
        def __init__(
                self,
                train=True,
                transform: Callable = Identity(),
                **kwargs
        ):
            super().__init__()
            self.train = train
            self.transform = transform
            self.av = AxonViews(None, None, naive_norm=False, working_dir='/wholebrain/scratch/areaxfs3/', **kwargs)

        def __getitem__(self, index):
            inp, target = self.av.getbatch(1, source='train' if self.train else 'valid')
            inp = naive_view_normalization_new(inp)
            inp, _ = self.transform(inp, None)  # Do not flip target label ^.^
            # target = np.eye(self.ctv.n_classes)[target.squeeze().astype(np.int)]  # one-hot encoding
            return inp[0], target.squeeze().astype(np.int)  # target should just be a scalar

        def __len__(self):
            """Determines epoch size(s)"""
            if not self.train:
                return 100
            return 1000

    class CelltypeViewsE3(Dataset):
        """
        Wrapper method for CelltypeViews data loader.
        """
        def __init__(
                self,
                train=True,
                transform: Callable = Identity(),
                **kwargs
        ):
            super().__init__()
            self.train = train
            self.transform = transform

            # TODO: currently no kwarg in `CelltypeViews` for using training / validation data only -> higher MEM cons.
            self.ctv = CelltypeViews(None, None, **kwargs)
            

        def __getitem__(self, index):
            inp, target, syn_signs = self.ctv.getbatch_alternative(1, source='train' if self.train else 'valid')
            inp, _ = self.transform(inp, None)  # Do not flip target label ^.^
            # target = np.eye(self.ctv.n_classes)[target.squeeze().astype(np.int)]  # one-hot encoding
            return inp[0], target.squeeze().astype(np.int), syn_signs[0].astype(np.float32)  # target should just be a scalar

        def __len__(self):
            """Determines epoch size(s)"""
            if not self.train:
                return 200
            return 2000

    
    class GliaViewsE3(Dataset):
        """
        Wrapper method for GliaViews data loader.
        """
        def __init__(
                self,
                train=True,
                transform: Callable = Identity(),
                **kwargs
        ):
            super().__init__()
            self.train = train
            self.transform = transform
            self.gv = GliaViews(None, None, naive_norm=False, av_working_dir='/wholebrain/scratch/areaxfs3/', **kwargs)

        def __getitem__(self, index):
            inp, target = self.gv.getbatch(1, source='train' if self.train else 'valid')
            inp = naive_view_normalization_new(inp)
            inp, _ = self.transform(inp, None)  # Do not flip target label ^.^
            # target = np.eye(self.ctv.n_classes)[target.squeeze().astype(np.int)]  # one-hot encoding
            return inp[0], target.squeeze().astype(np.int)  # target should just be a scalar

        def __len__(self):
            """Determines epoch size(s)"""
            if not self.train:
                return 100
            return 1000

    class MultiviewData_TNet_online(Dataset):
        """
        Multiview triplet net data loader.
        """

        def __init__(
                self, working_dir='/wholebrain/scratch/areaxfs3/',
                train=True, epoch_size=40000, allow_close_neigh=0,
                transform: Callable = Identity(),
        ):
            super().__init__()
            self.transform = transform
            self.epoch_size = epoch_size
            self.train = train
            if 2 > allow_close_neigh > 0:
                raise ValueError('allow_close_neigh must be at least 2.')
            self.allow_close_neigh = allow_close_neigh
            self.inp_locs = None
            # load GliaView Data and store all views in memory
            # inefficient because GV has to be loaded twice (train and valid)
            print("Loaded all data. Concatenating now.")
            # use these classes to load label and splitting dicts
            AV = AxonViews(None, None, raw_only=False, nb_views=2,
                           naive_norm=False, load_data=False)

            CTV = CelltypeViews(load_data=False, naive_norm=False)
            # now link actual data
            self.ssd = SuperSegmentationDataset(working_dir, version='tnetgt')

            if train:
                self.inp = [self.ssd.get_super_segmentation_object(ix) for ix in AV.splitting_dict["train"]] + \
                           [self.ssd.get_super_segmentation_object(ix) for ix in CTV.splitting_dict["train"]]
                self._inp_ssv_ids = self.inp.copy()
                if self.allow_close_neigh:
                    self.inp_locs = []
                    for ssv in self.inp:
                        ssv.load_attr_dict()
                        self.inp_locs.append(np.concatenate(ssv.sample_locations(verbose=True)))
            else:
                self.inp = [self.ssd.get_super_segmentation_object(ix) for ix in AV.splitting_dict["valid"]] + \
                           [self.ssd.get_super_segmentation_object(ix) for ix in CTV.splitting_dict["valid"]]
                self._inp_ssv_ids = self.inp.copy()
                if self.allow_close_neigh:
                    self.inp_locs = []
                    for ssv in self.inp:
                        ssv.load_attr_dict()
                        self.inp_locs.append(np.concatenate(ssv.sample_locations(verbose=True)))
                self.inp = [ssv.load_views(view_key="raw2") for ssv in self.inp]
            ixs = np.arange(len(self.inp))
            np.random.shuffle(ixs)
            self.inp = np.array(self.inp)[ixs]
            if self.allow_close_neigh:
                self.inp_locs = np.array(self.inp_locs)[ixs]
            print("Dataset: {}\t{}".format("train" if train else "valid",
                                           self.inp.shape))
            self._cache_use = 0
            self._cache_use_dist = 0
            self._max_cache_usages = 200
            self._max_cache_usages_dist = 200
            self._cache = None
            self._cache_dist = None
            self._cached_ssv_ix = None

        def __getitem__(self, index):
            start = time.time()
            summary = ""
            if self._cache is None or self._cache_use > self._max_cache_usages:
                # use random seed locally; overwrite index -> always draw randomly
                with temp_seed(None):
                    index = np.random.randint(0, len(self.inp))
                self._cache_use = 0
                # similar pair views
                if self.train:
                    ssv = self.inp[index]
                    ssv.disable_locking = True
                    views = ssv.load_views(view_key="raw2")
                else:
                    views = self.inp[index]
                # 50% more because of augmentations
                self._max_cache_usages = np.max([200, int(len(views) * 1.5)])
                # get random different SSV
                self._cache = views
                self._cached_ssv_ix = index
                if self.allow_close_neigh:
                    self._cached_loc_tree = spatial.cKDTree(self.inp_locs[index])
            else:
                views = self._cache
                self._cache_use += 1
            dtime_similar = time.time() - start
            if dtime_similar > 10:
                summary += "Found similar views after {:.1}s.".format(dtime_similar)
            start = time.time()
            if self._cache_dist is None or self._cache_use_dist > self._max_cache_usages_dist:
                while True:
                    # use random seed locally; overwrite index -> always draw randomly
                    with temp_seed(None):
                        dist_ix = np.random.randint(0, len(self.inp))
                    if dist_ix != self._cached_ssv_ix:
                        break
                if self.train:
                    ssv = self.inp[dist_ix]
                    ssv.disable_locking = True
                    views_dist = ssv.load_views(view_key="raw2")
                else:
                    views_dist = self.inp[dist_ix]
                self._cache_dist = views_dist
                # fact 2 because only drawing 1 view, and additional 50% because of augmentations
                self._max_cache_usages_dist = np.max([200, len(views_dist) * 3])
            else:
                views_dist = self._cache_dist
                self._cache_use_dist += 1
            dtime_distant = time.time() - start
            if dtime_distant > 10 or dtime_similar > 10:
                summary += "Found distant views after {:.1}s.".format(dtime_distant)
            start = time.time()
            # similar views are from same, randomly picked location
            mview_ix = np.random.randint(0, len(views))
            views_sim = views[mview_ix]
            views_sim = self.transform(views_sim, target=None)[0]
            views_sim = views_sim.swapaxes(1, 0)
            if self.allow_close_neigh and np.random.rand(1)[0] > 0.25:  # only use neighbors as similar views with 0.25 chance
                dists, close_neigh_ixs = self._cached_loc_tree.query(self.inp_locs[self._cached_ssv_ix][mview_ix], k=self.allow_close_neigh)  # itself and two others
                neigh_ix = close_neigh_ixs[np.random.randint(1, self.allow_close_neigh)]  # only use neighbors not itself
                views_sim[1] = views[neigh_ix, :, np.random.randint(0, 2)]  # chose any of the two views

            # single unsimilar view is from different SSV and randomly picked location
            mview_ix = np.random.randint(0, len(views_dist))
            # choose random view locations and random view (out of the two) and add the two axes back to the shape
            view_dist = views_dist[mview_ix][None, :, np.random.randint(0, 2)]
            view_dist = self.transform(view_dist, target=None)[0]
            dtime_transf = time.time() - start
            if dtime_distant > 10 or dtime_similar > 10 or dtime_transf > 10:
                summary += "Transformation finished after {:.1}s.".format(dtime_transf)
                print(summary)
            return naive_view_normalization_new(np.concatenate([views_sim, view_dist]))

        def __len__(self):
            if self.train:
                return self.epoch_size
            else:
                return 1000

        def close_files(self):
            return


# -------------------------------------- ELEKTRONN2 ----------------------------
class MultiViewData(Data):
    def __init__(self, working_dir, gt_type, nb_cpus=20,
                 label_dict=None, view_kwargs=None, naive_norm=True,
                 load_data=True, train_fraction=None, random_seed=0):
        if view_kwargs is None:
            view_kwargs = dict(raw_only=False, cache_default_views=True,
                               nb_cpus=nb_cpus, ignore_missing=True,
                               force_reload=False)
        self.gt_dir = working_dir + "/ssv_%s/" % gt_type
        if label_dict is None:
            self.label_dict = load_pkl2obj(self.gt_dir +
                                           "%s_labels.pkl" % gt_type)
        if not os.path.isfile(self.gt_dir + "%s_splitting.pkl" % gt_type):
            if train_fraction is None:  # TODO: replace by sklearn splitting which handles inra-class split-ratios
                train_fraction = 0.85
<<<<<<< HEAD
            print("Splitting file not found. Splitting data accoring to {:.2f}"
                  " (train) - {:.2f} (valid).".format(train_fraction, 1 - train_fraction))
            with temp_seed(random_seed):
                ixs = np.arange(len(self.label_dict)).astype(np.int)
                np.random.shuffle(ixs)
=======
>>>>>>> 28398226
            ssv_ids = np.array(list(self.label_dict.keys()), dtype=np.uint)
            ssv_labels = np.array(list(self.label_dict.values()), dtype=np.uint)
            n_classes = len(np.unique(ssv_labels))
            if int(train_fraction) * len(ssv_ids) < n_classes:
                train_fraction = 1. - float(n_classes + 1) / len(ssv_ids)
                print("Train data fraction was set to {} due to splitting restrictions "
                      "(at least one sample per class in validation set).".format(train_fraction))
            train_ids, valid_ids = train_test_split(ssv_ids, shuffle=True, random_state=random_seed, stratify=ssv_labels,
                                                    train_size=train_fraction)
            self.splitting_dict = {"train": train_ids, "valid": valid_ids,
                                   "test": []}
            print('Validation set: {}\t{}'.format(self.splitting_dict['valid'],
                                              [self.label_dict[ix] for ix in self.splitting_dict['valid']]))
        else:
            if train_fraction is not None:
                raise ValueError('Value fraction can only be set if splitting dict is not available.')
            self.splitting_dict = load_pkl2obj(self.gt_dir +
                                               "%s_splitting.pkl" % gt_type)
        classes, c_cnts = np.unique([self.label_dict[ix] for ix in
                                 self.splitting_dict['train']], return_counts=True)
        print('SSV class distribution in training set [labels, counts]: {}, {}'
              ''.format(classes, c_cnts))
        self.ssd = SuperSegmentationDataset(working_dir, version=gt_type)
        if not load_data:
            self.test_d = np.zeros((1, 1))
            self.test_l = np.zeros((1, 1))
            self.train_d = np.zeros((1, 1))
            self.train_l = np.zeros((1, 1))
            self.valid_d = np.zeros((1, 1))
            self.valid_l = np.zeros((1, 1))
            self.example_shape = self.train_d[:1].shape
            super(MultiViewData, self).__init__()
            return

        # train data
        # get views of each SV
        self.train_d = [self.ssd.get_super_segmentation_object(ix).load_views(**view_kwargs)
            for ix in self.splitting_dict["train"]]
        # create labels for SV views according to SSV label, assuming pure SSV compartments
        self.train_l = np.concatenate([[self.label_dict[ix]] * len(self.train_d[ii])
        for ii, ix in enumerate(self.splitting_dict["train"])]).astype(np.uint16)[:, None]
        # concatenate raw data
        self.train_d = np.concatenate(self.train_d)
        if naive_norm:
            self.train_d = naive_view_normalization(self.train_d)
        # set example shape for parent class 'Data'
        self.example_shape = self.train_d[0].shape
        # valid data
        self.valid_d = [self.ssd.get_super_segmentation_object(ix).load_views(**view_kwargs)
            for ix in self.splitting_dict["valid"]]
        self.valid_l = np.concatenate([[self.label_dict[ix]] * len(self.valid_d[ii])
        for ii, ix in enumerate(self.splitting_dict["valid"])]).astype(np.uint16)[:, None]
        self.valid_d = np.concatenate(self.valid_d)
        if naive_norm:
            self.valid_d = naive_view_normalization(self.valid_d)
        # test data
        if len(self.splitting_dict["test"]) > 0:
            self.test_d = [self.ssd.get_super_segmentation_object(ix).load_views(**view_kwargs)
                for ix in self.splitting_dict["test"]]
            self.test_l = np.concatenate(
                [[self.label_dict[ix]] * len(self.test_d[ii])
                 for ii, ix in enumerate(self.splitting_dict["test"])]).astype(
                np.uint16)[:, None]
            self.test_d = np.concatenate(self.test_d)
            if naive_norm:
                self.test_d = naive_view_normalization(self.test_d)
        else:
            self.test_d = np.zeros_like(self.valid_d)[:1]
            self.test_l = np.zeros_like(self.valid_l)[:1]
        print("GT splitting:", self.splitting_dict)
        print("\nlabels (train) - {}".format(np.unique(self.train_l,
                                                       return_counts=True)))
        print("\nlabels (valid) - {}".format(np.unique(self.valid_l,
                                                       return_counts=True)))
        super(MultiViewData, self).__init__()


class AxonViews(MultiViewData):
    def __init__(self, inp_node, out_node, gt_type="axgt", working_dir=None,
                 nb_views=2, reduce_context=0, channels_to_load=(0, 1, 2, 3),
                 reduce_context_fact=1, binary_views=False, raw_only=False,
                 nb_cpus=20, naive_norm=True, **kwargs):
        if working_dir is None:
            working_dir = global_params.config.working_dir
        super(AxonViews, self).__init__(working_dir, gt_type,
                                        nb_cpus=nb_cpus, naive_norm=naive_norm, **kwargs)
        print("Initialized AxonViews:", self.__repr__())
        self.nb_views = nb_views
        self.reduce_context = reduce_context
        self.reduce_context_fact = reduce_context_fact
        self.channels_to_load = channels_to_load
        self.binary_views = binary_views
        self.raw_only = raw_only
        if self.raw_only and self.train_d.shape[1] > 1:
            self.train_d = self.train_d[:, :1]
            self.valid_d = self.valid_d[:, :1]
            if len(self.test_d) > 0:
                self.test_d = self.test_d[:, :1]
        self.example_shape = self.train_d[0].shape

    def getbatch(self, batch_size, source='train'):
        if source == 'valid':
            nb = len(self.valid_l)
            ixs = np.arange(nb)
            np.random.shuffle(ixs)
            self.valid_d = self.valid_d[ixs]
            self.valid_l = self.valid_l[ixs]
        d, l = super(AxonViews, self).getbatch(batch_size, source)
        view_shuffle = np.arange(0, d.shape[2])
        np.random.shuffle(view_shuffle)
        if self.reduce_context > 0:
            d = d[:, :, :, (self.reduce_context/2):(-self.reduce_context/2),
                self.reduce_context:-self.reduce_context]
        if self.reduce_context_fact > 1:
            d = d[:, :, :, ::self.reduce_context_fact, ::self.reduce_context_fact]
        d = d[:, :, view_shuffle[:self.nb_views]]
        if self.binary_views:
            d[d < 1.0] = 0
        return tuple([d, l])


class CelltypeViews(MultiViewData):
    def __init__(self, inp_node, out_node, raw_only=False, nb_views=20, nb_views_renderinglocations=2,
                 reduce_context=0, binary_views=False, reduce_context_fact=1, n_classes=4,
                 class_weights=(2, 2, 1, 1), load_data=False, nb_cpus=1, ctgt_key="ctgt",
                 train_fraction=0.95, random_seed=0):
        """
        USES NAIVE_VIEW_NORMALIZATION_NEW, i.e. `/ 255. - 0.5`

        Parameters
        ----------
        inp_node :
        out_node :
        raw_only :
        nb_views : int
            Number of sampled views used for prediction of cell type
        nb_views_renderinglocations : int
            Number of views per rendering location
        reduce_context :
        binary_views :
        reduce_context_fact :
        load_data :
        nb_cpus :
        """
        self.view_key = "raw{}".format(nb_views_renderinglocations)
        self.nb_views = nb_views
        self.nb_cpus = nb_cpus
        self.raw_only = raw_only
        self.reduce_context = reduce_context
        self.cache_size = 2000 * 4  # random permutations/subset in selected SSV views, RandomFlip augmentation etc.
        self.max_nb_cache_uses = self.cache_size
        self.current_cache_uses = 0
        assert n_classes == len(class_weights)
        self.n_classes = n_classes
        self.class_weights = np.array(class_weights)
        self.view_cache = {'train': None, 'valid': None, 'test': None}
        self.label_cache = {'train': None, 'valid': None, 'test': None}
        self.syn_sign_cache = {'train': None, 'valid': None, 'test': None}
        self.sample_weights = {'train': None, 'valid': None, 'test': None}
        self.reduce_context_fact = reduce_context_fact
        self.binary_views = binary_views
        self.example_shape = (nb_views, 4, 2, 128, 256)
        print("Initializing CelltypeViews:", self.__dict__)
        super().__init__(global_params.config.working_dir, ctgt_key, train_fraction=train_fraction,
                         naive_norm=False, load_data=load_data, random_seed=random_seed)
        ssv_splits = self.splitting_dict
        self.train_d = np.array(ssv_splits["train"])
        self.valid_d = np.array(ssv_splits["valid"])
        self.test_d = np.array(ssv_splits["test"])
        ssv_gt_dict = self.label_dict
        self.train_l = np.array([ssv_gt_dict[ix] for ix in self.train_d], np.int16)[:, None]
        self.test_l = np.array([ssv_gt_dict[ix] for ix in self.test_d], np.int16)[:, None]
        self.valid_l = np.array([ssv_gt_dict[ix] for ix in self.valid_d], np.int16)[:, None]
        self.train_d = self.train_d[:, None]
        self.valid_d = self.valid_d[:, None]
        self.test_d = self.test_d[:, None]
        super(MultiViewData, self).__init__()

    def getbatch_alternative(self, batch_size, source='train'):
        """
        Preliminary tests showed inferior performance of models trained with sampling
        batches with this method compared to "getbatch" below. Might be due to less
        stochasticity (bigger cache).

        Parameters
        ----------
        batch_size :
        source :

        Returns
        -------

        """
        self._reseed()
        if source == 'valid':
            nb = len(self.valid_l)
            ixs = np.arange(nb)
            np.random.shuffle(ixs)
            self.valid_d = self.valid_d[ixs]
            self.valid_l = self.valid_l[ixs]
        # NOTE: also performs 'naive_view_normalization'
        if self.view_cache[source] is None or self.current_cache_uses == self.max_nb_cache_uses:
            sample_fac = np.max([int(self.nb_views / 20), 1])  # draw more ssv if number of views is high
            nb_ssv = self.n_classes * sample_fac
            sample_ixs = []
            l = []
            labels2draw = np.arange(self.n_classes)
            np.random.shuffle(labels2draw)  # change order
            for i in labels2draw:
                curr_nb_samples = nb_ssv // self.n_classes * self.class_weights[i]
                try:
                    if source == "train":
                        sample_ixs.append(np.random.choice(self.train_d[self.train_l == i],
                                                           curr_nb_samples, replace=True).tolist())
                        l += [[i] * curr_nb_samples]
                    elif source == "valid":
                        sample_ixs.append(np.random.choice(self.valid_d[self.valid_l == i],
                                                           curr_nb_samples, replace=True).tolist())
                        l += [[i] * curr_nb_samples]
                    elif source == "test":
                        sample_ixs.append(np.random.choice(self.test_d[self.test_l == i],
                                                           curr_nb_samples, replace=True).tolist())
                        l += [[i] * curr_nb_samples]
                    else:
                        raise NotImplementedError
                except ValueError:  # requested class does not exist in current dataset
                    pass
            ssos = []
            sample_ixs = np.concatenate(sample_ixs)
            l = np.concatenate(l)
            for ix in sample_ixs:
                sso = self.ssd.get_super_segmentation_object(ix)
                sso.nb_cpus = self.nb_cpus
                ssos.append(sso)
            self.view_cache[source] = [sso.load_views(view_key=self.view_key)
                                       for sso in ssos]
            self.syn_sign_cache[source] = np.array([sso.syn_sign_ratio() for sso in ssos])
            for ii in range(len(self.view_cache[source])):
                views = self.view_cache[source][ii]
                views = naive_view_normalization_new(views)
                views = views.swapaxes(1, 0).reshape((4, -1, 128, 256))
                self.view_cache[source][ii] = views
            self.label_cache[source] = l
            # TODO: behaviour is highly dependent on sklearn version!
            # draw big cache batch from current SSOs from which training batches are drawn
            self.current_cache_uses = 0
            self.sample_weights[source] = compute_class_weight('balanced',
                                                               np.unique(self.label_cache[source]),
                                                               self.label_cache[source])
        ixs = np.random.choice(np.arange(len(self.view_cache[source])), batch_size, replace=False)
        d, l, syn_signs = transform_celltype_data_views_alternative(
            [self.view_cache[source][ix] for ix in ixs], [self.label_cache[source][ix] for ix in ixs],
            self.syn_sign_cache[source], batch_size, self.nb_views)
        if self.reduce_context > 0:
            d = d[:, :, :, (self.reduce_context/2):(-self.reduce_context/2),
                self.reduce_context:-self.reduce_context]
        if self.reduce_context_fact > 1:
            d = d[:, :, :, ::self.reduce_context_fact, ::self.reduce_context_fact]
        if self.binary_views:
            d[d < 1.0] = 0
        self.current_cache_uses += 1
        if self.raw_only:
            return d[:, :1], l
        return tuple([d, l, syn_signs])

    def getbatch(self, batch_size, source='train'):
        self._reseed()
        if source == 'valid':
            nb = len(self.valid_l)
            ixs = np.arange(nb)
            np.random.shuffle(ixs)
            self.valid_d = self.valid_d[ixs]
            self.valid_l = self.valid_l[ixs]
        # NOTE: also performs 'naive_view_normalization'
        if self.view_cache[source] is None or self.current_cache_uses == self.max_nb_cache_uses:
            sample_fac = np.max([int(self.nb_views / 20), 1])  # draw more ssv if number of views is high
            nb_ssv = self.n_classes * sample_fac  # 1 for each class
            sample_ixs = []
            l = []
            labels2draw = np.arange(self.n_classes)
            class_sample_weight = self.class_weights
            np.random.shuffle(labels2draw)  # change order
            for i in labels2draw:
                curr_nb_samples = nb_ssv // self.n_classes * class_sample_weight[i]  # sample more EA and MSN
                try:
                    if source == "train":
                        sample_ixs.append(np.random.choice(self.train_d[self.train_l == i],
                                                           curr_nb_samples, replace=True).tolist())
                        l += [[i] * curr_nb_samples]
                    elif source == "valid":
                        sample_ixs.append(np.random.choice(self.valid_d[self.valid_l == i],
                                                           curr_nb_samples, replace=True).tolist())
                        l += [[i] * curr_nb_samples]
                    elif source == "test":
                        sample_ixs.append(np.random.choice(self.test_d[self.test_l == i],
                                                           curr_nb_samples, replace=True).tolist())
                        l += [[i] * curr_nb_samples]
                    else:
                        raise NotImplementedError
                except ValueError:  # requested class does not exist in current dataset
                    pass
            ssos = []
            sample_ixs = np.concatenate(sample_ixs)
            l = np.concatenate(l)
            for ix in sample_ixs:
                sso = self.ssd.get_super_segmentation_object(ix)
                sso.nb_cpus = self.nb_cpus
                ssos.append(sso)
            self.view_cache[source] = [sso.load_views(view_key=self.view_key) for sso in ssos]
            self.label_cache[source] = l
            # TODO: behaviour is dependent on sklearn version!
            self.sample_weights[source] = compute_class_weight('balanced',
                                                               np.unique(l), l)
            self.current_cache_uses = 0
        ixs = np.arange(len(self.view_cache[source]))
        with temp_seed(None):
            # draw sample accoridng to their class weights
            np.random.shuffle(ixs)
        self.view_cache[source] = [self.view_cache[source][ix] for ix in ixs]
        self.label_cache[source] = self.label_cache[source][ixs]
        d, l = transform_celltype_data_views(self.view_cache[source], self.label_cache[source],
                                             batch_size, self.nb_views,
                                             norm_func=naive_view_normalization_new)
        if self.reduce_context > 0:
            d = d[:, :, :, (self.reduce_context/2):(-self.reduce_context/2),
                self.reduce_context:-self.reduce_context]
        if self.reduce_context_fact > 1:
            d = d[:, :, :, ::self.reduce_context_fact, ::self.reduce_context_fact]
        if self.binary_views:
            d[d < 1.0] = 0
        self.current_cache_uses += 1
        if self.raw_only:
            return d[:, :1], l
        return tuple([d, l])


class GliaViews(Data):
    def __init__(self, inp_node, out_node, raw_only=True, nb_views=2,
                 reduce_context=0, binary_views=False, reduce_context_fact=1,
                 naive_norm=True, av_working_dir=None):
        self.nb_views = nb_views
        self.raw_only = raw_only
        self.reduce_context = reduce_context
        self.reduce_context_fact = reduce_context_fact
        self.binary_views = binary_views
        print("Initializing GliaViews:", self.__dict__)
        # get glia gt
        GV = MultiViewData("/wholebrain/scratch/areaxfs3/", "gliagt",
                           view_kwargs=dict(view_key="raw{}".format(nb_views)),
                           naive_norm=naive_norm)
        # get axon GT
        AV = AxonViews(inp_node, out_node, raw_only=True, nb_views=nb_views,
                       naive_norm=naive_norm, working_dir=av_working_dir)
        # set label to non-glia
        AV.train_l[:] = 0
        AV.valid_l[:] = 0
        AV.test_l[:] = 0
        self.train_d = np.concatenate([AV.train_d, GV.train_d])
        self.train_l = np.concatenate([AV.train_l, GV.train_l])
        self.valid_d = np.concatenate([AV.valid_d, GV.valid_d])
        self.valid_l = np.concatenate([AV.valid_l, GV.valid_l])
        self.test_d = np.concatenate([AV.test_d, GV.test_d])
        self.test_l = np.concatenate([AV.test_l, GV.test_l])
        print("\nlabels (train) - 0:%d\t1:%d" % (
            np.sum(self.train_l == 0),
            np.sum(self.train_l == 1)))
        print("labels (valid) - 0:%d\t1:%d" % (
            np.sum(self.valid_l == 0),
            np.sum(self.valid_l == 1)))
        self.example_shape = self.train_d[0].shape
        super(GliaViews, self).__init__()

    def getbatch(self, batch_size, source='train'):
        if source == 'valid':
            nb = len(self.valid_l)
            ixs = np.arange(nb)
            np.random.shuffle(ixs)
            self.valid_d = self.valid_d[ixs]
            self.valid_l = self.valid_l[ixs]
        d, l = super(GliaViews, self).getbatch(batch_size, source)
        view_shuffle = np.arange(0, d.shape[2])
        np.random.shuffle(view_shuffle)
        if self.reduce_context > 0:
            d = d[:, :, :, (self.reduce_context/2):(-self.reduce_context/2),
                self.reduce_context:-self.reduce_context]
        if self.reduce_context_fact > 1:
            d = d[:, :, :, ::self.reduce_context_fact, ::self.reduce_context_fact]
        d = d[:, :, view_shuffle]
        flipx, flipy = np.random.randint(0, 2, 2)
        if flipx:
            d = d[..., ::-1, :]
        if flipy:
            d = d[..., ::-1]
        if self.binary_views:
            d[d < 1.0] = 0
        if self.raw_only and d.shape[1] > 1:
            d = d[:, :1]
        return tuple([d, l])


def transform_celltype_data_views(sso_views, labels, batch_size, nb_views,
                                  norm_func=None):
    if norm_func is None:
        norm_func = naive_view_normalization
    orig_views = np.zeros((batch_size, 4, nb_views, 128, 256), dtype=np.float32)
    new_labels = np.zeros((batch_size, 1), dtype=np.int16)
    cnt = 0
    # sample_fac_sv = np.max([int(nb_views / 10), 1]) # draw more SV if #views is high
    for ii, views in enumerate(sso_views):
        # sso.load_attr_dict()
        # sample_svs = np.random.choice(list(sso.svs), np.min([nb_views*sample_fac_sv, len(sso.sv_ids)]), replace=False)
        # views = np.concatenate(start_multiprocess_obj("load_views", [[sv, ] for sv in sample_svs], nb_cpus=nb_cpus))
        views = norm_func(views)
        views = views.swapaxes(1, 0).reshape((4, -1, 128, 256))
        curr_nb_samples = int(np.min([np.floor(views.shape[1]/nb_views), batch_size-cnt, batch_size//len(sso_views)]))
        curr_nb_samples = np.max([curr_nb_samples, 1])
        if curr_nb_samples == 0:
            continue
        view_sampling = np.random.choice(np.arange(views.shape[1]),
                                         curr_nb_samples*nb_views, replace=False)
        orig_views[cnt:(curr_nb_samples+cnt)] = views[:, view_sampling].reshape((4, curr_nb_samples,
                                                                                 nb_views, 128, 256)).swapaxes(1, 0)
        new_labels[cnt:(curr_nb_samples+cnt)] = labels[ii]
        cnt += curr_nb_samples
        if cnt == batch_size:
            break
    if cnt == 0:
        print("--------------------------------------" 
              "Number of views in batch is zero. " 
              "Missing views and labels were filled with 0."
              "--------------------------------------")
    elif cnt < batch_size:
        # print "--------------------------------------" \
        #       "%d/%d samples were collected initially. Filling up missing" \
        #       "samples with random set of those." \
        #       "--------------------------------------" % (cnt, batch_size)
        while cnt != batch_size:
            curr_nb_samples = 1
            random_ix = np.random.choice(np.arange(cnt), 1, replace=False)
            orig_views[cnt:(curr_nb_samples + cnt)] = orig_views[random_ix]
            new_labels[cnt:(curr_nb_samples + cnt)] = new_labels[random_ix]
            cnt += curr_nb_samples
    return tuple([orig_views, new_labels])


def transform_celltype_data_views_alternative(sso_views, labels, syn_signs, batch_size, nb_views):
    orig_views = np.zeros((batch_size, 4, nb_views, 128, 256), dtype=np.float32)
    new_labels = np.zeros((batch_size, 1), dtype=np.int16)
    new_synsigns = np.zeros((batch_size, 1), dtype=np.int16)
    cnt = 0
    # sample_fac_sv = np.max([int(nb_views / 10), 1]) # draw more SV if #views is high
    for ii, views in enumerate(sso_views):
        curr_nb_samples = int(np.min([np.floor(views.shape[1]/nb_views), batch_size-cnt, batch_size//len(sso_views)]))
        curr_nb_samples = np.max([curr_nb_samples, 1])
        if curr_nb_samples == 0:
            continue
        view_sampling = np.random.choice(np.arange(views.shape[1]),
                                         curr_nb_samples*nb_views, replace=False)
        orig_views[cnt:(curr_nb_samples+cnt)] = views[:, view_sampling].reshape((4, curr_nb_samples,
                                                                                 nb_views, 128, 256)).swapaxes(1, 0)
        new_labels[cnt:(curr_nb_samples+cnt)] = labels[ii]
        new_synsigns[cnt:(curr_nb_samples+cnt)] = syn_signs[ii]
        cnt += curr_nb_samples
        if cnt == batch_size:
            break
    if cnt == 0:
        print("--------------------------------------" 
              "Number of views in batch is zero. " 
              "Missing views and labels were filled with 0."
              "--------------------------------------")
    elif cnt < batch_size:
        # print "--------------------------------------" \
        #       "%d/%d samples were collected initially. Filling up missing" \
        #       "samples with random set of those." \
        #       "--------------------------------------" % (cnt, batch_size)
        while cnt != batch_size:
            curr_nb_samples = 1
            random_ix = np.random.choice(np.arange(cnt), 1, replace=False)
            orig_views[cnt:(curr_nb_samples + cnt)] = orig_views[random_ix]
            new_labels[cnt:(curr_nb_samples + cnt)] = new_labels[random_ix]
            new_synsigns[cnt:(curr_nb_samples + cnt)] = new_synsigns[random_ix]
            cnt += curr_nb_samples
    return tuple([orig_views, new_labels, new_synsigns])


def transform_celltype_data(ssos, labels, batch_size, nb_views, nb_cpus=1,
                            view_key=None, norm_func=None):
    if norm_func is None:
        norm_func = naive_view_normalization
    orig_views = np.zeros((batch_size, 4, nb_views, 128, 256), dtype=np.float32)
    new_labels = np.zeros((batch_size, 1), dtype=np.int16)
    cnt = 0
    # sample_fac_sv = np.max([int(nb_views / 10), 1]) # draw more SV if #views is high
    for ii, sso in enumerate(ssos):
        # sso.load_attr_dict()
        sso.nb_cpus = nb_cpus
        # sample_svs = np.random.choice(list(sso.svs), np.min([nb_views*sample_fac_sv, len(sso.sv_ids)]), replace=False)
        # views = np.concatenate(start_multiprocess_obj("load_views", [[sv, ] for sv in sample_svs], nb_cpus=nb_cpus))
        views = np.concatenate(sso.load_views(view_key=view_key))
        sso.clear_cache()
        views = norm_func(views)
        views = views.swapaxes(1, 0).reshape((4, -1, 128, 256))
        curr_nb_samples = int(np.min([np.floor(views.shape[1]/nb_views), batch_size-cnt, batch_size//4]))
        if curr_nb_samples == 0:
            continue
        view_sampling = np.random.choice(np.arange(views.shape[1]),
                                         curr_nb_samples*nb_views, replace=False)
        orig_views[cnt:(curr_nb_samples+cnt)] = views[:, view_sampling].reshape((4, curr_nb_samples, nb_views, 128, 256)).swapaxes(1, 0)
        new_labels[cnt:(curr_nb_samples+cnt)] = labels[ii]
        cnt += curr_nb_samples
        if cnt == batch_size:
            break
    if cnt == 0:
        print("--------------------------------------" 
              "Number of views in batch is zero. " 
              "Missing views and labels were filled with 0."
              "--------------------------------------")
    elif cnt < batch_size:
        # print "--------------------------------------" \
        #       "%d/%d samples were collected initially. Filling up missing" \
        #       "samples with random set of those." \
        #       "--------------------------------------" % (cnt, batch_size)
        while cnt != batch_size:
            curr_nb_samples = 1
            random_ix = np.random.choice(np.arange(cnt), 1, replace=False)
            orig_views[cnt:(curr_nb_samples + cnt)] = orig_views[random_ix]
            new_labels[cnt:(curr_nb_samples + cnt)] = new_labels[random_ix]
            cnt += curr_nb_samples
    return tuple([orig_views, new_labels])


class TripletData_N(Data):
    """Using neighboring location for small distance sample"""
    def __init__(self, input_node, target_node):
        self.sds = SegmentationDataset("sv", working_dir="/wholebrain/scratch/areaxfs3/",
                                       version=0)
        ssds = SuperSegmentationDataset(working_dir="/wholebrain/scratch/areaxfs3/")
        ssds.load_mapping_dict()
        rev_dc = {}
        for k, v in ssds.mapping_dict.items():
            for el in v:
                rev_dc[el] = k
        self.s_ids = np.concatenate(ssds.mapping_dict.values())
        bb = ssds.load_cached_data("bounding_box")
        # sizes as diagonal of bounding box in um (SV size will be size of corresponding SSV)
        bb_size = np.linalg.norm((bb[:, 1] - bb[: ,0])*self.sds.scaling, axis=1) / 1e3
        ssds_sizes = {}
        for i in range(len(ssds.ssv_ids)):
            ssds_sizes[ssds.ssv_ids[i]] = bb_size[i]
        sizes = np.array([ssds_sizes[rev_dc[ix]] for ix in self.s_ids], dtype=np.float32)
        # assign weights: 0 for SV below 8, 1 for 8 to 18, 2 for 19 to 28, truncated at 5 for 49 to 58
        self.s_weights = (sizes - 8.) / 10.
        self.s_weights *= np.array(self.s_weights > 0, dtype=np.int)
        self.s_weights = np.ceil(self.s_weights)
        self.s_weights[self.s_weights > 6] = 6
        print("Data Summary:\nweight\t#samples")
        for i in range(7):
            print("%d\t%d" % (i, np.sum(self.s_weights == i)))
        print("Using %d SV (weight bigger than 0)." % (np.sum(self.s_weights > 0)))
        example = self.sds.get_segmentation_object(self.s_ids[1])
        self.example_shape = example.load_views()[0].shape
        self.train_d = np.array(self.s_ids)
        self.valid_d = np.zeros((0, ))
        self.test_d = np.zeros((0, ))
        print("Samples (train):", self.train_d.shape)
        print("Samples (valid):", self.valid_d.shape)
        print("Samples (test):", self.test_d.shape)
        self.train_l = np.zeros((len(self.train_d), 1))
        self.test_l = np.zeros((len(self.test_d), 1))
        self.valid_l = np.zeros((len(self.valid_d), 1))
        super(TripletData_N, self).__init__()
        print("Initializing SSV Data:", self.__repr__())

    def getbatch(self, batch_size, source='train'):
        if source != "train":
            print("Does not have valid and test datasets, returning batch " \
                  "from training pool.")
        self._reseed()
        nb_per_weight = batch_size // 6
        assert nb_per_weight * 6 == batch_size, "Batch size must be multiple of 6"
        chosen_ixs = []
        for i in range(1, 7):
            curr_w = self.s_weights[self.s_weights == i]
            curr_w /= curr_w.sum()
            chosen_ixs += np.random.choice(self.s_ids[self.s_weights == i], nb_per_weight, p=curr_w, replace=False).tolist()
        sos = [self.sds.get_segmentation_object(ix) for ix in chosen_ixs]
        out_d = transform_tripletN_data_so(sos)
        rotate_by_pi_x = np.random.randint(0, 2)
        rotate_by_pi_y = np.random.randint(0, 2)
        if rotate_by_pi_y:
            out_d = out_d[..., ::-1]
        if rotate_by_pi_x:
            out_d = out_d[..., ::-1, :]
        return tuple([out_d, None])


class TripletData_SSV(Data):
    """Uses orthogonal views of SSVs to generate set of three views:
    one as reference, one as similar and one as different view."""
    def __init__(self, input_node, target_node, nb_cpus=1,
                 raw_only=False, downsample=1):
        self.nb_cpus = nb_cpus
        self.raw_only = raw_only
        self.sds = SegmentationDataset("sv", working_dir="/wholebrain/scratch/areaxfs3/")
        self.ssds = SuperSegmentationDataset(working_dir="/wholebrain/scratch/areaxfs3/")
        self.downsample = downsample
        self.example_shape = (4, 3, 1024//downsample, 1024//downsample)

        self.train_d = np.array((0, ))
        self.valid_d = np.zeros((0, ))
        self.test_d = np.zeros((0, ))
        self.train_l = np.zeros((len(self.train_d), 1))
        self.test_l = np.zeros((len(self.test_d), 1))
        self.valid_l = np.zeros((len(self.valid_d), 1))

        self.sso_ids = self.ssds.ssv_ids
        bb = self.ssds.load_cached_data("bounding_box")
        for sso_ix in self.valid_d:
            bb[self.sso_ids == sso_ix] = 0  # bb below 8, i.e. also 0, will be ignored during training
        for sso_ix in self.test_d:
            bb[self.sso_ids == sso_ix] = 0  # bb below 8, i.e. also 0, will be ignored during training

        # sizes as diagonal of bounding box in um (SV size will be size of corresponding SSV)
        bb_size = np.linalg.norm((bb[:, 1] - bb[: ,0])*self.sds.scaling, axis=1) / 1e3
        ssds_sizes = np.zeros((len(self.ssds.ssv_ids)))
        for i in range(len(self.ssds.ssv_ids)):
            ssds_sizes[i] = bb_size[i]
        # assign weights: 0 for SV below 8, 1 for 8 to 18, 2 for 19 to 28, truncated at 5 for 49 to 58
        self.sso_weights = (ssds_sizes - 8.) / 10.
        self.sso_weights *= np.array(self.sso_weights > 0, dtype=np.int)
        self.sso_weights = np.ceil(self.sso_weights)
        self.sso_weights[self.sso_weights > 6] = 6
        self.sso_ids = np.array(self.sso_ids, dtype=np.uint32)
        super(TripletData_SSV, self).__init__()
        print("Initializing SSV Data:", self.__repr__())

    def getbatch(self, batch_size, source='train'):
        while True:
            try:
                self._reseed()
                # the number of views (one for reference and one set for similar N-view set, i.e. different views from the same ssv
                nb_per_weight = batch_size // 6
                assert nb_per_weight * 6 == batch_size, "Batch size must be multiple of 6"
                ssos = []
                for i in range(1, 7):
                    existing_views = []
                    while True:
                        curr_w = self.sso_weights[self.sso_weights == i]
                        curr_w /= curr_w.sum()
                        sampled_sso = np.random.choice(
                            self.sso_ids[self.sso_weights == i], nb_per_weight * 10, # increase number of sample SSVs to minimize chance of resampling
                            p=curr_w, replace=False).tolist()
                        for ix in sampled_sso:
                            sso = self.ssds.get_super_segmentation_object(ix)
                            sso.enable_locking = False
                            sso.nb_cpus = self.nb_cpus
                            try:
                                _ = sso.load_views("ortho")
                                existing_views.append(sso)
                            except KeyError:
                                self.sso_weights[self.sso_ids == ix] = 0  # sso will not be sampled
                                # print("WARNING: Couldn't find 'ortho' views of SSO %d (weight: %d)" % (ix, i))
                            if len(existing_views) == nb_per_weight or\
                                    len(self.sso_ids[self.sso_weights == i]) == 0:
                                break
                        if len(existing_views) == nb_per_weight or\
                                len(self.sso_ids[self.sso_weights == i]) == 0:
                            break
                        print("Couldn't retrieve enough samples for batch, chance of sampling SSVs multiple times.")
                    ssos += existing_views
                # get random view pair of each ssos for small distance sample
                out_d = np.zeros((len(ssos), 4, 2, 1024//self.downsample, 1024//self.downsample), dtype=np.float32)
                for ii in range(len(ssos)):
                    views = ssos[ii].load_views("ortho").swapaxes(1, 0)
                    perm_ixs_same_ssv = np.arange(views.shape[1])
                    np.random.shuffle(perm_ixs_same_ssv)
                    views = views[:, perm_ixs_same_ssv[:2]]
                    out_d[ii] = views[..., ::self.downsample, ::self.downsample] / 255 - 0.5
                # shape [bs, 4, 2, x, y]
                for ii in range(len(out_d)):
                    rotate_by_pi_x = np.random.randint(0, 2)
                    rotate_by_pi_y = np.random.randint(0, 2)
                    if rotate_by_pi_y:
                        out_d[ii] = out_d[ii, ..., ::-1]
                    if rotate_by_pi_x:
                        out_d[ii] = out_d[ii, ..., ::-1, :]
                # add different view of different sso for big distance as third view
                out_d = transform_tripletN_data_SSV(out_d)
                # shape [bs, 4, 3, x, y]
                if self.raw_only:
                    return out_d[:, :1], None
                return out_d, None
            except RuntimeError as e:
                print("RuntimeError occured during 'getbatch'. Trying again.\n"
                      "%s\n"  % e)


class TripletData_SSV_nviews(Data):
    """Uses 'nb_views', randomly sampled views as SSV representation"""
    def __init__(self, input_node, target_node, nb_views=20, nb_cpus=1,
                 raw_only=False):
        ssv_splits = load_pkl2obj("/wholebrain/scratch/pschuber/NeuroPatch/gt/ssv_ctgt_splitted_ids_cleaned.pkl")
        ssv_gt_dict = load_pkl2obj("/wholebrain/scratch/pschuber/NeuroPatch/gt/ssv_ctgt.pkl")
        self.nb_views = nb_views
        self.nb_cpus = nb_cpus
        self.raw_only = raw_only
        self.sds = SegmentationDataset("sv", working_dir="/wholebrain/scratch/areaxfs/", version="0")
        self.ssds = SuperSegmentationDataset(working_dir="/wholebrain/scratch/areaxfs/", version="6")

        self.example_shape = (nb_views, 4, 2, 128, 256)
        self.train_d = ssv_splits["train"]
        self.valid_d = ssv_splits["valid"]
        self.test_d = ssv_splits["test"]
        self.train_l = np.array([ssv_gt_dict[ix] for ix in self.train_d], np.int16)[:, None]
        self.test_l = np.array([ssv_gt_dict[ix] for ix in self.test_d], np.int16)[:, None]
        self.valid_l = np.array([ssv_gt_dict[ix] for ix in self.valid_d], np.int16)[:, None]
        self.train_d = self.train_d[:, None]
        self.valid_d = self.valid_d[:, None]
        self.test_d = self.test_d[:, None]

        self.sso_ids = self.ssds.ssv_ids
        bb = self.ssds.load_cached_data("bounding_box")
        for sso_ix in self.valid_d:
            ix = self.sso_ids.index(sso_ix)
            bb[ix] = 0  # bb below 8, i.e. also 0, will be ignored during training
        for sso_ix in self.test_d:
            ix = self.sso_ids.index(sso_ix)
            bb[ix] = 0  # bb below 8, i.e. also 0, will be ignored during training

        # sizes as diagonal of bounding box in um (SV size will be size of corresponding SSV)
        bb_size = np.linalg.norm((bb[:, 1] - bb[: ,0])*self.sds.scaling, axis=1) / 1e3
        ssds_sizes = np.zeros((len(self.ssds.ssv_ids)))
        for i in range(len(self.ssds.ssv_ids)):
            ssds_sizes[i] = bb_size[i]
        # assign weights: 0 for SV below 8, 1 for 8 to 18, 2 for 19 to 28, truncated at 5 for 49 to 58
        self.sso_weights = (ssds_sizes - 8.) / 10.
        self.sso_weights *= np.array(self.sso_weights > 0, dtype=np.int)
        self.sso_weights = np.ceil(self.sso_weights)
        self.sso_weights[self.sso_weights > 6] = 6
        self.sso_ids = np.array(self.sso_ids, dtype=np.uint32)
        super(TripletData_SSV_nviews, self).__init__()
        print("Initializing SSV Data:", self.__repr__())

    def getbatch(self, batch_size, source='train'):
        while True:
            try:
                self._reseed()
                # the number of views (one for reference and one set for similar N-view set, i.e. different views from the same ssv
                nb_per_weight = batch_size // 6
                assert nb_per_weight * 6 == batch_size, "Batch size must be multiple of 6"
                chosen_ixs = []
                for i in range(1, 7):
                    curr_w = self.sso_weights[self.sso_weights == i]
                    curr_w /= curr_w.sum()
                    chosen_ixs += np.random.choice(
                        self.sso_ids[self.sso_weights == i], nb_per_weight,
                        p=curr_w, replace=False).tolist()
                ssos = []
                for ix in chosen_ixs:
                    sso = self.ssds.get_super_segmentation_object(ix)
                    sso.enable_locking = False
                    sso.nb_cpus = self.nb_cpus
                    ssos.append(sso)
                l = np.zeros((len(ssos), )) # dummy labels
                # get pair of view set for small distance
                out_d, l = transform_celltype_data(ssos, l, batch_size, self.nb_views * 2)
                # shape [bs, 4, nb_views * 2, x, y9
                # add different set of views for big distance to pair of similar set of views
                out_d = transform_tripletN_data_SSV(out_d)
                if self.raw_only:
                    return out_d[:, :1], None
                return out_d, None
            except RuntimeError as e:
                print("RuntimeError occured during 'getbatch'. Trying again.\n"
                      "%s\n"  % e)


def transform_tripletN_data_SSV(orig_views):
    """
    Parameters
    ----------
    orig_views : np.array
        shape: (batch size, nb channels, nb views, x, y)
    Returns
    -------
    np.array
        same shape as orig_views, but with with 50% more views, i.e. if nb views
        was initially 6, then it is assumend that 3 and 3 views are used for the similar pair
        and 3 random views will be added from a random different sample in this batch
    """
    # split into view to be compared to similar view and very likely view from different SV/SSV
    bigger_dist_d = np.array(orig_views, dtype=np.float32)  # copy
    # perm_ixs = np.arange(orig_views.shape[0])
    # np.random.shuffle(perm_ixs)
    # instead of shuffling (finite chance to have view of same sso as different view) indices are shifted
    perm_ixs = np.roll(np.arange(orig_views.shape[0]), shift=2)
    # view will be compared to a randomly assigned view (likely to be different)
    bigger_dist_d = bigger_dist_d[perm_ixs] # shift array elements by shift_val
    perm_ixs_same_ssv = np.arange(orig_views.shape[2])
    np.random.shuffle(perm_ixs_same_ssv)
    orig_views = orig_views[:, :, perm_ixs_same_ssv]
    nb_views_per_set = len(perm_ixs_same_ssv) // 2
    # orig views contains nb_views * 2 views, which will be used as two equally sized sets for reference and similar pair
    out_d = np.concatenate([orig_views,
                            bigger_dist_d[:, :, :nb_views_per_set]], axis=2)
    return out_d.astype(np.float32)


def transform_tripletN_data_so(sos):
    # split into view to be compared to similar view and probably different view
    orig_views = np.zeros((len(sos), 4, 2, 128, 256))
    shift_val = np.min([int(len(sos) / 3), 10])
    cnt = 0
    for ii, so in enumerate(sos):
        try:
            views = so.load_views()
        except KeyError: #use previous views
            continue
        view_ixs = np.arange(len(views))
        np.random.shuffle(view_ixs)
        curr_nb_samples = np.min([shift_val, len(views), len(sos)-cnt])
        orig_views[cnt:(curr_nb_samples+cnt)] = views[view_ixs[:curr_nb_samples]]
        cnt += curr_nb_samples
        if cnt == len(sos):
            break
    if cnt != len(sos):
        warnings.warn("Number of views in batch is not equal to batch size. "
                      "Missing views were filled with 0.")
    view_flip = np.random.randint(0, 2)
    small_dist_d = orig_views[:, :, int(1-view_flip)]
    bigger_dist_d = np.array(small_dist_d, dtype=np.float32)  # copy
    perm_ixs = np.roll(np.arange(small_dist_d.shape[0]), shift=shift_val)
    # view will be compared to a randomly assigned view (likely to be different)
    bigger_dist_d = bigger_dist_d[perm_ixs] # shift array elements by shift_val

    out_d = np.concatenate([orig_views[:, :, view_flip][:, :, None],
                            small_dist_d[:, :, None],
                            bigger_dist_d[:, :, None]], axis=2)
    return out_d.astype(np.float32)


def transform_tripletN_data(d, channels_to_load, view_striding):
    # split into view to be compared to similar view and probably different view
    comp_d = np.concatenate([v[0].load()[None,] for v in d])
    small_dist_d = np.concatenate([v[1].load()[None,] for v in d])
    big_dist_d = np.array(comp_d)  # copy
    perm_ixs = np.roll(np.arange(d.shape[0]), 1)
    big_dist_d = big_dist_d[perm_ixs]  # rotate array by 1, i.e. each original
    # view will be compared to a randomly assigned view (likely to be different)
    # change channels
    channels_to_load = list(channels_to_load)
    out_d_1 = comp_d[:, channels_to_load[0]][:, None]
    out_d_2 = small_dist_d[:, channels_to_load[0]][:, None]
    out_d_3 = big_dist_d[:, channels_to_load[0]][:, None]
    for ch in channels_to_load[1:]:
        out_d_1 = np.concatenate([out_d_1, comp_d[:, ch][:, None]], axis=1)
        out_d_2 = np.concatenate([out_d_2, small_dist_d[:, ch][:, None]],
                                 axis=1)
        out_d_3 = np.concatenate([out_d_3, big_dist_d[:, ch][:, None]], axis=1)

    # change number views
    if view_striding != 1:
        assert view_striding in [1, 2, 3]
        out_d_1 = out_d_1[:, :, ::view_striding, :, :]
        out_d_2 = out_d_2[:, :, ::view_striding, :, :]
        out_d_3 = out_d_3[:, :, ::view_striding, :, :]

    # sample views
    view_sampling = np.random.choice(comp_d.shape[2], 3, replace=False)
    out_d_1 = out_d_1[:, :, view_sampling[0]][:, :, None]
    out_d_2 = out_d_2[:, :, view_sampling[1]][:, :, None]
    out_d_3 = out_d_3[:, :, view_sampling[2]][:, :, None]

    out_d = np.concatenate([out_d_1, out_d_2, out_d_3], axis=2)
    return out_d


def transform_tripletN_data_predonly(d, channels_to_load, view_striding):
    # split into view to be compared to similar view and probably different view
    comp_d = np.concatenate([v[0].load()[None,] for v in d])
    small_dist_d = np.zeros(comp_d.shape, dtype=np.float32)
    big_dist_d = np.zeros(comp_d.shape, dtype=np.float32)
    perm_ixs = np.roll(np.arange(d.shape[0]), 1)
    big_dist_d = big_dist_d[perm_ixs]  # rotate array by 1, i.e. each original
    # view will be compared to a randomly assigned view (likely to be different)
    # change channels
    channels_to_load = list(channels_to_load)
    out_d_1 = comp_d[:, channels_to_load[0]][:, None]
    out_d_2 = small_dist_d[:, channels_to_load[0]][:, None]
    out_d_3 = big_dist_d[:, channels_to_load[0]][:, None]
    for ch in channels_to_load[1:]:
        out_d_1 = np.concatenate([out_d_1, comp_d[:, ch][:, None]], axis=1)
        out_d_2 = np.concatenate([out_d_2, small_dist_d[:, ch][:, None]],
                                 axis=1)
        out_d_3 = np.concatenate([out_d_3, big_dist_d[:, ch][:, None]], axis=1)

    # change number views
    if view_striding != 1:
        assert view_striding in [1, 2, 3]
        out_d_1 = out_d_1[:, :, ::view_striding, :, :]
        out_d_2 = out_d_2[:, :, ::view_striding, :, :]
        out_d_3 = out_d_3[:, :, ::view_striding, :, :]

    # sample views
    view_sampling = np.random.choice(comp_d.shape[2], 3, replace=False)
    out_d_1 = out_d_1[:, :, view_sampling[0]][:, :, None]
    out_d_2 = out_d_2[:, :, view_sampling[1]][:, :, None]
    out_d_3 = out_d_3[:, :, view_sampling[2]][:, :, None]
    out_d = np.concatenate([out_d_1, out_d_2, out_d_3], axis=2)
    return out_d


def add_gt_sample(ssv_id, label, gt_type, set_type="train"):
    """

    Parameters
    ----------
    ssv_id : int
        Supersupervoxel ID
    gt_type : str
        e.g. 'axgt'
    set_type : str
        either one of: 'train', 'valid', 'test'
    Returns
    -------

    """
    # retrieve SSV from original SSD (which is used in Knossos-Plugin) and
    # copy its data to the yet empty SSV in the axgt SSD.
    ssd_axgt = SuperSegmentationDataset(version=gt_type, working_dir=global_params.config.working_dir)
    ssd = SuperSegmentationDataset(working_dir=global_params.config.working_dir)
    ssv = ssd.get_super_segmentation_object(ssv_id)
    ssv_axgt = ssd_axgt.get_super_segmentation_object(ssv_id)
    ssv.copy2dir(ssv_axgt.ssv_dir)
    # add entries to label and splitting dict
    base_dir = "{}/ssv_{}/".format(global_params.config.working_dir, gt_type)
    splitting = load_pkl2obj("{}/axgt_splitting.pkl".format(base_dir))
    labels = load_pkl2obj("{}/axgt_labels.pkl".format(base_dir))
    splitting[set_type].append(ssv_id)
    labels[ssv_id] = label<|MERGE_RESOLUTION|>--- conflicted
+++ resolved
@@ -339,14 +339,7 @@
         if not os.path.isfile(self.gt_dir + "%s_splitting.pkl" % gt_type):
             if train_fraction is None:  # TODO: replace by sklearn splitting which handles inra-class split-ratios
                 train_fraction = 0.85
-<<<<<<< HEAD
-            print("Splitting file not found. Splitting data accoring to {:.2f}"
-                  " (train) - {:.2f} (valid).".format(train_fraction, 1 - train_fraction))
-            with temp_seed(random_seed):
-                ixs = np.arange(len(self.label_dict)).astype(np.int)
-                np.random.shuffle(ixs)
-=======
->>>>>>> 28398226
+
             ssv_ids = np.array(list(self.label_dict.keys()), dtype=np.uint)
             ssv_labels = np.array(list(self.label_dict.values()), dtype=np.uint)
             n_classes = len(np.unique(ssv_labels))

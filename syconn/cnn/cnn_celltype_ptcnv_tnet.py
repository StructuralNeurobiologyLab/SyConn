--- conflicted
+++ resolved
@@ -41,30 +41,11 @@
             return self.rep_net(feat, inp)
         assert feat.dim() == 4, 'Expecting feature shape (B, 3, N, C) and ' \
                                 'input shape (B, 3, N, 3) during training.'
-<<<<<<< HEAD
-        # less memory intensive but probably slower  - contiguous might slow it down even further
-        z_0 = self.rep_net(feat[:, 0].contiguous(), inp[:, 0].contiguous())
-        z_1 = self.rep_net(feat[:, 1].contiguous(), inp[:, 1].contiguous())
-        z_2 = self.rep_net(feat[:, 2].contiguous(), inp[:, 2].contiguous())
-        # # merge axis B and 3-sample (base, similar, different)
-        # orig_size = feat.size()
-        # # shape:  B*3 x NPOINTS x NFEATS
-        # feat = feat.view(-1, feat.size(2), feat.size(3))
-        # # shape:  B*3 x NPOINTS x 3
-        # inp = inp.view(-1, inp.size(2), inp.size(3))
-        # # restore batch and 3-sample axes
-        # z = self.rep_net(feat, inp).view(orig_size[0], orig_size[1], -1)
-        # z_0, z_1, z_2 = z[:, 0], z[:, 1], z[:, 2]
-        dist_a = F.pairwise_distance(z_0, z_1, 2)
-        dist_b = F.pairwise_distance(z_0, z_2, 2)
-
-=======
         z_0 = self.rep_net(feat[0], inp[0])
         z_1 = self.rep_net(feat[1], inp[1])
         z_2 = self.rep_net(feat[2], inp[2])
         dist_a = F.pairwise_distance(z_0, z_1, 2)
         dist_b = F.pairwise_distance(z_0, z_2, 2)
->>>>>>> f1fa6ce2
         return dist_a, dist_b, z_0, z_1, z_2
 
 
@@ -109,17 +90,17 @@
     size = args.ana
     save_root = args.sr
 
-    lr = 1e-3
+    lr = 1e-2
     lr_stepsize = 1000
     lr_dec = 0.995
     max_steps = 1000000
-    margin = 0.2
+    margin = 0.4
 
     # celltype specific
     cval = -1  # unsupervised learning -> use all available cells for training!
     cellshape_only = False
     use_syntype = True
-    onehot = False
+    onehot = True
 
     if name is None:
         name = f'celltype_pts_tnet_scale{scale_norm}_nb{npoints}_' \

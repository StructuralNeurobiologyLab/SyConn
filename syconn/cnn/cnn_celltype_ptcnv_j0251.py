--- conflicted
+++ resolved
@@ -67,11 +67,7 @@
 ctx = args.ctx
 use_bias = args.use_bias
 use_syntype = args.use_syntype
-<<<<<<< HEAD
-
-=======
 cellshape_only = args.cellshape_only
->>>>>>> 49159786
 lr = 5e-4
 lr_stepsize = 100
 lr_dec = 0.99
@@ -171,18 +167,11 @@
 train_ds = CellCloudDataJ0251(npoints=npoints, transform=train_transform, cv_val=cval,
                               cellshape_only=cellshape_only, use_syntype=use_syntype,
                               onehot=onehot, batch_size=batch_size, ctx_size=ctx, map_myelin=use_myelin)
-<<<<<<< HEAD
-valid_ds = CellCloudDataJ0251(npoints=npoints, transform=valid_transform, train=False,
-                              cv_val=cval, cellshape_only=cellshape_only,
-                              use_syntype=use_syntype, onehot=onehot, batch_size=batch_size,
-                              ctx_size=ctx, map_myelin=use_myelin)
-=======
 # valid_ds = CellCloudDataJ0251(npoints=npoints, transform=valid_transform, train=False,
 #                               cv_val=cval, cellshape_only=cellshape_only,
 #                               use_syntype=use_syntype, onehot=onehot, batch_size=batch_size,
 #                               ctx_size=ctx, map_myelin=use_myelin)
 valid_ds = None
->>>>>>> 49159786
 
 # PREPARE AND START TRAINING #
 

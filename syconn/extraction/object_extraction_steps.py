--- conflicted
+++ resolved
@@ -830,37 +830,15 @@
 
                 if not os.path.exists(path):
                     path = chunk.folder + filename + ".h5"
-                this_segmentation_matrix = basics.load_from_h5py(path, [hdf5_name])[0]
+                this_segmentation = basics.load_from_h5py(path, [hdf5_name])[0]
             else:
                 kd = knossosdataset.KnossosDataset()
                 kd.initialize_from_knossos_path(overlaydataset_path)
 
                 try:
-                    this_segmentation_matrix = kd.from_overlaycubes_to_matrix(chunk.size,
-                                                                              chunk.coordinates)
+                    this_segmentation = kd.from_overlaycubes_to_matrix(chunk.size,
+                                                                       chunk.coordinates)
                 except:
-<<<<<<< HEAD
-                    this_segmentation_matrix = kd.from_overlaycubes_to_matrix(chunk.size,
-                                                                              chunk.coordinates,
-                                                                              datatype=np.uint32)
-
-            this_segmentation = this_segmentation_matrix.tolist()
-
-            uniqueID_coords_dict = defaultdict(list)  # {sv_id: [(x1,y1,z1),(x2,y2,z2),...]}
-            len_0 = len(this_segmentation)
-            len_1 = len(this_segmentation[0])
-            len_2 = len(this_segmentation[0][0])
-            for x in range(len_0):
-                for y in range(len_1):
-                    for z in range(len_2):
-                        sv_id = this_segmentation[x][y][z]
-                        uniqueID_coords_dict[sv_id].append((x, y, z))
-            unique_ids = uniqueID_coords_dict.keys()
-            if i_chunk == 0:
-                n_per_voxel_path = np.ceil(float(len(unique_ids) * len(chunks)) / len(voxel_paths))
-
-            for sv_id in unique_ids:
-=======
                     this_segmentation = kd.from_overlaycubes_to_matrix(chunk.size,
                                                                        chunk.coordinates,
                                                                        datatype=np.uint32)
@@ -877,7 +855,6 @@
                 n_per_voxel_path = np.ceil(float(len(uniqueID_coords_dict) * len(chunks)) / len(voxel_paths))
 
             for sv_id in uniqueID_coords_dict:
->>>>>>> 519c9398
                 if sv_id == 0:
                     continue
                 sv_coords = uniqueID_coords_dict[sv_id]

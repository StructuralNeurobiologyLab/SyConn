--- conflicted
+++ resolved
@@ -20,13 +20,6 @@
 
 knossosdataset._set_noprint(True)
 
-<<<<<<< HEAD
-from ..mp import qsub_utils as qu, mp_utils as sm
-from ..proc.general import cut_array_in_one_dim
-from ..reps import segmentation, rep_helper as rh
-from ..handler import basics
-from syconn.backend.storage import VoxelStorageL, VoxelStorage
-=======
 from ..handler import log_handler
 from ..mp import batchjob_utils as qu, mp_utils as sm
 from ..proc.general import cut_array_in_one_dim
@@ -43,7 +36,6 @@
 except ImportError as e:
     log_handler.error('ImportError. Could not import VIGRA. '
                       '`object_segmentation` will not be possible. {}'.format(e))
->>>>>>> a2a39874
 
 
 def gauss_threshold_connected_components(*args, **kwargs):
@@ -191,15 +183,9 @@
              hdf5_name_membrane, fast_load, suffix, transform_func_kwargs,
              load_from_kd_overlaycubes, transf_func_kd_overlay])
 
-<<<<<<< HEAD
-    if qsub_pe is None and qsub_queue is None:
-        results = sm.start_multiprocess_imap(transform_func,
-                                        multi_params, debug=debug)
-=======
     if not qu.batchjob_enabled():
         results = sm.start_multiprocess_imap(transform_func, multi_params,
                                              nb_cpus=n_max_co_processes, debug=debug)
->>>>>>> a2a39874
 
         results_as_list = []
         for result in results:
@@ -390,16 +376,10 @@
                                  this_max_nb_dict, suffix])
         multi_params_glob.append(multi_params)
 
-<<<<<<< HEAD
-    if qsub_pe is None and qsub_queue is None:
-        results = sm.start_multiprocess_imap(_make_unique_labels_thread,
-                                         multi_params, debug=debug, nb_cpus=nb_cpus)
-=======
     if not qu.batchjob_enabled():
         results = sm.start_multiprocess_imap(_make_unique_labels_thread,
                                          multi_params_glob, debug=debug,
                                              nb_cpus=n_max_co_processes)
->>>>>>> a2a39874
 
     else:
         path_to_out = qu.QSUB_script(multi_params_glob,
@@ -480,11 +460,6 @@
     chunk_blocks = basics.chunkify(chunk_list, n_chunk_jobs)
     multi_params = []
 
-<<<<<<< HEAD
-    if qsub_pe is None and qsub_queue is None:
-        results = sm.start_multiprocess_imap(_make_stitch_list_thread,
-                                         multi_params, debug=debug, nb_cpus=nb_cpus)
-=======
     for i_job in range(len(chunk_blocks)):
         multi_params.append([cset.path_head_folder, chunk_blocks[i_job], filename, hdf5names, stitch_overlap, overlap,
                              suffix, chunk_list, n_erosion, overlap_thresh])
@@ -493,7 +468,6 @@
         results = sm.start_multiprocess_imap(_make_stitch_list_thread,
                                              multi_params, debug=debug,
                                              nb_cpus=n_max_co_processes,)
->>>>>>> a2a39874
 
         stitch_list = {}
         for hdf5_name in hdf5names:
@@ -718,23 +692,10 @@
         multi_params.append([[cset.chunk_dict[nb_chunk] for nb_chunk in chunk_blocks[i_job]], filename, hdf5names,
                              merge_list_dict_path, suffix])
 
-<<<<<<< HEAD
-    if qsub_pe is None and qsub_queue is None:
-        results = sm.start_multiprocess_imap(_apply_merge_list_thread,
-                                         multi_params, debug=debug, nb_cpus=nb_cpus)
-
-    elif qu.__QSUB__:
-        path_to_out = qu.QSUB_script(multi_params,
-                                     "apply_merge_list",
-                                     pe=qsub_pe, queue=qsub_queue,
-                                     script_folder=script_folder,
-                                     n_max_co_processes=n_max_co_processes)
-=======
     if not qu.batchjob_enabled():
         results = sm.start_multiprocess_imap(_apply_merge_list_thread,
                                              multi_params, debug=debug,
                                              nb_cpus=n_max_co_processes,)
->>>>>>> a2a39874
 
     else:
         path_to_out = qu.QSUB_script(multi_params,
@@ -751,10 +712,6 @@
     postfix = args[4]
 
 
-<<<<<<< HEAD
-    merge_list_dict = pkl.load(open(merge_list_dict_path, 'rb'))
-=======
->>>>>>> a2a39874
 
     merge_list_dict = pkl.load(open(merge_list_dict_path, 'rb'))
     for chunk in chunks:
@@ -785,12 +742,8 @@
                    workfolder=None, overlaydataset_path=None,
                    chunk_list=None, suffix="", n_chunk_jobs=2000,
                    use_work_dir=True, qsub_pe=None, qsub_queue=None,
-<<<<<<< HEAD
-                   n_max_co_processes=None, nb_cpus=2):  # TODO: nb_cpus=1 when memory consumption fixed
-=======
                    n_max_co_processes=None, nb_cpus=None, transform_func=None,
                    transform_func_kwargs=None):  # TODO: nb_cpus=1 when memory consumption fixed
->>>>>>> a2a39874
     """
     Extracts voxels for each component id
 
@@ -910,14 +863,7 @@
         cur_path_id = 0
         voxel_dc = VoxelStorage(
             dataset_path + voxel_paths[cur_path_id] + "/voxel.pkl",
-<<<<<<< HEAD
-            read_only=False,
-            disable_locking=True)
-
-        # os.makedirs(dataset_path + voxel_paths[cur_path_id])
-=======
             read_only=False, disable_locking=True)
->>>>>>> a2a39874
 
         p_parts = voxel_paths[cur_path_id].strip("/").split("/")
         next_id = int("".join(p_parts))
@@ -982,13 +928,7 @@
                     voxel_dc.push(dataset_path + voxel_paths[cur_path_id] + "/voxel.pkl")
                     cur_path_id += 1
                     voxel_dc = VoxelStorage(dataset_path + voxel_paths[cur_path_id],
-<<<<<<< HEAD
-                                            read_only=False,
-                                            disable_locking=True)
-                    # os.makedirs(dataset_path + voxel_paths[cur_path_id])
-=======
                                             read_only=False, disable_locking=True)
->>>>>>> a2a39874
                     p_parts = voxel_paths[cur_path_id].strip("/").split("/")
                     next_id = int("".join(p_parts))
                 else:
@@ -1073,15 +1013,9 @@
                                  path_block_dicts, segdataset.version,
                                  n_folders_fs])
 
-<<<<<<< HEAD
-        if qsub_pe is None and qsub_queue is None:
-            results = sm.start_multiprocess_imap(_combine_voxels_thread,
-                                            multi_params, nb_cpus=nb_cpus)
-=======
         if not qu.batchjob_enabled():
             results = sm.start_multiprocess_imap(_combine_voxels_thread,
                                             multi_params, nb_cpus=n_max_co_processes)
->>>>>>> a2a39874
 
         else:
             path_to_out = qu.QSUB_script(multi_params,
@@ -1106,17 +1040,9 @@
                                                   version=dataset_version, n_folders_fs=n_folders_fs)
 
     for i_voxel_rel_path, voxel_rel_path in enumerate(voxel_rel_paths):
-<<<<<<< HEAD
-
-        voxel_dc = VoxelStorage(segdataset.so_storage_path + voxel_rel_path +
-                             "/voxel.pkl", read_only=False,
-                                disable_locking=True)
-
-=======
         voxel_dc = VoxelStorage(segdataset.so_storage_path + voxel_rel_path +
                                 "/voxel.pkl", read_only=False,
                                 disable_locking=True)
->>>>>>> a2a39874
         for so_id in path_block_dicts[i_voxel_rel_path]:
             fragments = path_block_dicts[i_voxel_rel_path][so_id]
             fragments = [item for sublist in fragments for item in sublist]
@@ -1124,10 +1050,6 @@
                 voxel_dc_read = VoxelStorage(dataset_temp_path +
                                              rh.subfold_from_ix(fragment_id, n_folders_fs) + "/voxel.pkl",
                                              read_only=True, disable_locking=True)
-<<<<<<< HEAD
-
-=======
->>>>>>> a2a39874
                 bin_arrs, block_offsets = voxel_dc_read[fragment_id]
                 if i_fragment_id == 0:
                     voxel_dc[so_id] = bin_arrs, block_offsets
@@ -1135,18 +1057,6 @@
                     voxel_dc.append(so_id, bin_arrs[0], block_offsets[0])
         voxel_dc.push(segdataset.so_storage_path + voxel_rel_path + "/voxel.pkl")
 
-<<<<<<< HEAD
-        voxel_dc.save2pkl(segdataset.so_storage_path + voxel_rel_path +
-                          "/voxel.pkl")
-
-
-def extract_voxels_combined(cset, filename, hdf5names=None, dataset_names=None,
-                   n_folders_fs=10000,
-                   workfolder=None, overlaydataset_path=None,
-                   chunk_list=None, suffix="", n_chunk_jobs=5000,
-                   use_work_dir=True, qsub_pe=None, qsub_queue=None,
-                   n_max_co_processes=None, nb_cpus=1, object_names=None):
-=======
 
 def extract_voxels_combined(cset, filename, hdf5names=None, dataset_names=None,
                    n_folders_fs=10000, workfolder=None, overlaydataset_path=None,
@@ -1183,7 +1093,6 @@
     """
     if dataset_names is None:
         dataset_names = hdf5names
->>>>>>> a2a39874
 
     if chunk_list is None:
         chunk_list = [ii for ii in range(len(cset.chunk_dict))]
@@ -1193,71 +1102,6 @@
             workfolder = os.path.dirname(cset.path_head_folder.rstrip("/"))
     else:
         workfolder = cset.path_head_folder
-<<<<<<< HEAD
-
-    voxel_rel_paths_2stage = []
-    for ix in range(n_folders_fs):
-        vp = ""
-        for p in rh.subfold_from_ix(ix, n_folders_fs).strip('/').split('/')[:-1]:
-            vp += p + "/"
-        voxel_rel_paths_2stage.append(vp)
-
-    voxel_rel_paths_2stage = np.unique(voxel_rel_paths_2stage)
-
-    if dataset_names is not None:
-        # for dataset_name in dataset_names:    TODO: handle
-        raise NotImplementedError
-        #     dataset_path = workfolder + "/%s_temp/" % dataset_name
-        #     if os.path.exists(dataset_path):
-        #         shutil.rmtree(dataset_path)
-        #
-        #    for p in voxel_rel_paths_2stage:
-        #         os.makedirs(dataset_path + p)
-        pass    # TODO: del
-    else:
-        dataset_names = hdf5names
-        if object_names is not None and len(object_names) != len(hdf5names):
-            raise ValueError('object_names were specified but did not match length of "dataset_names"/"hdf5names"')
-        for kk, hdf5_name in enumerate(hdf5names):
-            object_name = object_names[kk]
-            segdataset = segmentation.SegmentationDataset(obj_type=object_name,
-                                                      working_dir=workfolder,
-                                                      create=True,
-                                                      n_folders_fs=n_folders_fs)
-            dataset_path = segdataset.so_storage_path
-            if os.path.exists(dataset_path):
-                shutil.rmtree(dataset_path)
-
-            for p in voxel_rel_paths_2stage:
-                os.makedirs(dataset_path + p)
-
-    multi_params = []
-    if n_chunk_jobs > len(chunk_list):
-        n_chunk_jobs = len(chunk_list)
-
-    chunk_blocks = np.array_split(np.array(chunk_list), n_chunk_jobs)
-
-    for i_job in range(n_chunk_jobs):
-        multi_params.append([[cset.chunk_dict[nb_chunk] for nb_chunk in chunk_blocks[i_job]], workfolder,
-                             filename, hdf5names, dataset_names,
-                             overlaydataset_path,
-                             suffix, n_folders_fs, object_names])
-
-    if qsub_pe is None and qsub_queue is None:
-        results = sm.start_multiprocess_imap(_extract_voxels_combined_thread,
-                                        multi_params, nb_cpus=nb_cpus)
-
-    elif qu.__QSUB__:
-        path_to_out = qu.QSUB_script(multi_params,
-                                     "extract_voxels_combined",
-                                     pe=qsub_pe, queue=qsub_queue,
-                                     script_folder=script_folder,
-                                     n_max_co_processes=n_max_co_processes,
-                                     n_cores=nb_cpus)
-
-
-def _extract_voxels_combined_thread(args):
-=======
     storage_location_ids = rh.get_unique_subfold_ixs(n_folders_fs)
     voxel_rel_paths = [rh.subfold_from_ix(ix, n_folders_fs) for ix in
                        storage_location_ids]
@@ -1363,7 +1207,6 @@
 
 
 def _extract_voxels_combined_thread_OLD(args):
->>>>>>> a2a39874
     chunks = args[0]
     workfolder = args[1]
     filename = args[2]
@@ -1372,17 +1215,6 @@
     overlaydataset_path = args[5]
     suffix = args[6]
     n_folders_fs = args[7]
-<<<<<<< HEAD
-    object_names = args[8]
-    if object_names is None:
-        object_names = hdf5names
-    for nb_hdf5_name in range(len(hdf5names)):
-        hdf5_name = hdf5names[nb_hdf5_name]
-        object_name = object_names[nb_hdf5_name]
-        segdataset = segmentation.SegmentationDataset(obj_type=object_name,
-                                                      working_dir=workfolder,
-                                                      create=True,
-=======
     sd_version = args[8]
     if dataset_names is None:
         dataset_names = hdf5names
@@ -1392,7 +1224,6 @@
         segdataset = segmentation.SegmentationDataset(obj_type=object_name,
                                                       working_dir=workfolder, create=True,
                                                       version=sd_version,
->>>>>>> a2a39874
                                                       n_folders_fs=n_folders_fs)
 
         for i_chunk, chunk in enumerate(chunks):
@@ -1404,12 +1235,7 @@
                     path = chunk.folder + filename + ".h5"
                 this_segmentation = basics.load_from_h5py(path, [hdf5_name])[0]
             else:
-<<<<<<< HEAD
-                kd = knossosdataset.KnossosDataset()
-                kd.initialize_from_knossos_path(overlaydataset_path)
-=======
                 kd = kd_factory(overlaydataset_path)
->>>>>>> a2a39874
 
                 try:
                     this_segmentation = kd.from_overlaycubes_to_matrix(chunk.size,
@@ -1432,11 +1258,7 @@
                     continue
                 sv_coords = uniqueID_coords_dict[sv_id]
                 id_mask_offset = np.min(sv_coords, axis=0)
-<<<<<<< HEAD
-                abs_offset = chunk.coordinates + id_mask_offset
-=======
                 abs_offset = (chunk.coordinates + id_mask_offset).astype(np.int)
->>>>>>> a2a39874
                 id_mask_coords = sv_coords - id_mask_offset
                 size = np.max(sv_coords, axis=0) - id_mask_offset + (1, 1, 1)
                 id_mask_coords = np.transpose(id_mask_coords)
@@ -1445,20 +1267,13 @@
                 voxel_rel_path = rh.subfold_from_ix(sv_id, n_folders_fs)
                 voxel_dc = VoxelStorageL(
                     segdataset.so_storage_path + voxel_rel_path + "/voxel.pkl",
-<<<<<<< HEAD
-                    read_only=False)
-=======
                     read_only=False, disable_locking=False)
->>>>>>> a2a39874
 
                 if sv_id in voxel_dc:
                     voxel_dc.append(sv_id, id_mask, abs_offset)
                 else:
                     voxel_dc[sv_id] = [id_mask], [abs_offset]
 
-<<<<<<< HEAD
-                voxel_dc.save2pkl(segdataset.so_storage_path + voxel_rel_path + "/voxel.pkl")
-=======
                 voxel_dc.push(segdataset.so_storage_path + voxel_rel_path + "/voxel.pkl")
 
 
@@ -1519,5 +1334,4 @@
 
     qu.QSUB_script(multi_params, "export_cset_to_kd", n_cores=n_cores,
                    n_max_co_processes=n_max_co_processes, suffix=hdf5names[0],
-                   remove_jobfolder=True, log=log)
->>>>>>> a2a39874
+                   remove_jobfolder=True, log=log)
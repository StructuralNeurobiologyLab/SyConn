# -*- coding: utf-8 -*-
# SyConn - Synaptic connectivity inference toolkit
#
# Copyright (c) 2016 - now
# Max Planck Institute of Neurobiology, Martinsried, Germany
# Authors: Philipp Schubert, Joergen Kornfeld
import numpy as np
import time
from knossos_utils import chunky, knossosdataset
import os
import shutil

from .. import global_params
from ..extraction import log_extraction
from ..reps.segmentation import SegmentationDataset
from ..handler import basics
from ..handler.logger import initialize_logging
from . import object_extraction_steps as oes


def calculate_chunk_numbers_for_box(cset, offset, size):
    """
    Calculates the chunk ids that are (partly) contained it the defined volume

    Parameters
    ----------
    cset : ChunkDataset
    offset : np.array
        offset of the volume to the origin
    size: np.array
        size of the volume

    Returns
    -------
    chunk_list: List
        chunk ids
    dictionary: dict
        with reverse mapping

    """

    for dim in range(3):
        offset_overlap = offset[dim] % cset.chunk_size[dim]
        offset[dim] -= offset_overlap
        size[dim] += offset_overlap
        size[dim] += (cset.chunk_size[dim] - size[dim]) % cset.chunk_size[dim]

    chunk_list = []
    translator = {}
    for x in range(offset[0], offset[0]+size[0], cset.chunk_size[0]):
        for y in range(offset[1], offset[1]+size[1], cset.chunk_size[1]):
            for z in range(offset[2], offset[2]+size[2], cset.chunk_size[2]):
                chunk_list.append(cset.coord_dict[tuple([x, y, z])])
                translator[chunk_list[-1]] = len(chunk_list)-1
    return chunk_list, translator


<<<<<<< HEAD
def from_probabilities_to_objects(cset, filename, hdf5names, object_names=None,
                                  overlap="auto", sigmas=None,
                                  thresholds=None,
                                  chunk_list=None,
                                  debug=False,
                                  swapdata=0,
                                  offset=None,
                                  size=None,
                                  prob_kd_path_dict=None,
                                  membrane_filename=None,
                                  membrane_kd_path=None,
                                  hdf5_name_membrane=None,
                                  n_folders_fs=1000,
                                  suffix="",
                                  qsub_pe=None,
                                  qsub_queue=None,
                                  n_max_co_processes=None,
                                  transform_func=None,
                                  func_kwargs=None,
                                  nb_cpus=1,
                                  workfolder=None):
=======
def generate_subcell_kd_from_proba(co, chunk_size=None, transf_func_kd_overlay=None,
                                   load_cellorganelles_from_kd_overlaycubes=False,
                                   cube_of_interest_bb=None, log=None, **kwargs):
>>>>>>> a2a39874
    """
    Generate KnossosDatasets for given subcellular structure key (e.g. 'mi').
    The required initial data format is a chunkdataset located at
    ``"{}/chunkdatasets/{}/".format(global_params.config.working_dir, co)``.
    Resulting KD will be stored at
    ``"{}/knossosdatasets/{}_seg/".format(global_params.config.working_dir, co)``.
    See :func:`~syconn.extraction.object_extraction_wrapper.from_probabilities_to_kd` for details of
    the conversion process from the initial probability map to the SV segmentation. Default:
    thresholding and connected components, thresholds are set via the `config.ini` file, check
    ``syconn.global_params.config.entries["Probathresholds"]`` of an initialized
    :calss:`~syconn.handler.config.DynConfig` object.

    Parameters
    ----------
    co : str
    chunk_size : Tuple
    transf_func_kd_overlay : callable
    load_cellorganelles_from_kd_overlaycubes : bool
    cube_of_interest_bb : Tuple[Tuple[int]] or np.ndarray
    log : logger
    """
    if chunk_size is None:
        chunk_size = [512, 512, 512]
    if log is None:
        log = log_extraction
    kd = basics.kd_factory(global_params.config.kd_seg_path)
    if cube_of_interest_bb is None:
        cube_of_interest_bb = [np.zeros(3, dtype=np.int), kd.boundary]
    size = cube_of_interest_bb[1] - cube_of_interest_bb[0] + 1
    offset = cube_of_interest_bb[0]
    cd_dir = "{}/chunkdatasets/{}/".format(global_params.config.working_dir, co)
    cd = chunky.ChunkDataset()
    cd.initialize(kd, kd.boundary, chunk_size, cd_dir,
                  box_coords=[0, 0, 0], fit_box_size=True,
                  list_of_coords=[])
    log.info('Started object extraction of cellular organelles "{}" from '
             '{} chunks.'.format(co, len(cd.chunk_dict)))
    prob_kd_path_dict = {co: getattr(global_params.config, 'kd_{}_path'.format(co))}
    # This creates a SegmentationDataset of type 'co'
    prob_thresh = global_params.config.entries["Probathresholds"][co]  # get probability threshold

    # `from_probabilities_to_objects` will export a KD at `path`, remove if already existing
    path = global_params.config.kd_organelle_seg_paths[co]
    if os.path.isdir(path):
        log.debug('Found existing KD at {}. Removing it now.'.format(path))
        shutil.rmtree(path)
    target_kd = knossosdataset.KnossosDataset()
    scale = np.array(global_params.config.entries["Dataset"]["scaling"], dtype=np.float32)
    target_kd.initialize_without_conf(path, kd.boundary, scale, kd.experiment_name, mags=[1, ])
    target_kd = knossosdataset.KnossosDataset()
    target_kd.initialize_from_knossos_path(path)
    from_probabilities_to_kd(cd, co, # membrane_kd_path=global_params.config.kd_barrier_path,  # TODO: currently does not exist
                             prob_kd_path_dict=prob_kd_path_dict, thresholds=[prob_thresh],
                             hdf5names=[co], n_max_co_processes=None, target_kd=target_kd,
                             debug=False, size=size, offset=offset,
                             load_from_kd_overlaycubes=load_cellorganelles_from_kd_overlaycubes,
                             transf_func_kd_overlay=transf_func_kd_overlay[co], log=log, **kwargs)


def from_probabilities_to_kd(cset, filename, hdf5names,
                          overlap="auto", sigmas=None, thresholds=None,
                          debug=False, swapdata=0, target_kd=None,
                          offset=None, size=None, prob_kd_path_dict=None,
                          membrane_filename=None, membrane_kd_path=None,
                          hdf5_name_membrane=None,
                          suffix="", n_max_co_processes=None,
                          transform_func=None, func_kwargs=None,
                          nb_cpus=None, n_erosion=0,
                          overlap_thresh=0, stitch_overlap=None,
                          load_from_kd_overlaycubes=False,
                          transf_func_kd_overlay=None, log=None):
    """
    # TODO: chunk tasks within each step to reduce total number of jobs

    Main function for the object extraction step; combines all needed steps

    Parameters
    ----------
    cset : chunkdataset instance
    filename : str
        Filename of the prediction in the chunkdataset
    hdf5names: List[str]
        List of names/ labels to be extracted and processed from the prediction
        file
    object_names : list of str
<<<<<<< HEAD
        list of names used for 'object_type' when creating SegmentationDataset. Must have same length as 'hdf5_names'.
=======
        list of names used for 'object_type' when creating SegmentationDataset.
        Must have same length as 'hdf5_names'.
>>>>>>> a2a39874
    overlap: str or np.array
        Defines the overlap with neighbouring chunks that is left for later
        processing steps; if 'auto' the overlap is calculated from the sigma and
        the stitch_overlap (here: [1., 1., 1.])
    sigmas: List[List] or None
        Defines the sigmas of the gaussian filters applied to the probability
        maps. Has to be the same length as hdf5names. If None no gaussian filter
        is applied
    thresholds: list of float
        Threshold for cutting the probability map. Has to be the same length as
        hdf5names. If None zeros are used instead (not recommended!)
    chunk_list: List[int]
        Selective list of chunks for which this function should work on. If None
        all chunks are used.
    debug: boolean
        If true multiprocessed steps only operate on one core using 'map' which
        allows for better error messages
    swapdata: boolean
        If true an x-z swap is applied to the data prior to processing
    label_density: np.array
        Defines the density of the data. If the data was downsampled prior to
        saving; it has to be interpolated first before processing due to
        alignment issues with the coordinate system. Two-times downsampled
        data would have a label_density of [2, 2, 2]
    offset : np.array
        offset of the volume to the origin
    size: np.array
        size of the volume
    membrane_filename: str
        One way to allow access to a membrane segmentation when processing
        vesicle clouds. Filename of the prediction in the chunkdataset. The
        threshold is currently set at 0.4.
    membrane_kd_path: str
        One way to allow access to a membrane segmentation when processing
        vesicle clouds. Path to the knossosdataset containing a membrane
        segmentation. The threshold is currently set at 0.4.
    hdf5_name_membrane: str
        When using the membrane_filename this key has to be given to access the
        data in the saved chunk
    suffix: str
        Suffix for the intermediate results
    qsub_pe: str or None
        qsub parallel environment
    qsub_queue: str or None
        qsub queue
    transform_func: callable
        Segmentation method which is applied
    func_kwargs : dict
        key word arguments for transform_func
    nb_cpus : int
        Number of cpus used if QSUB is disabled
    workfolder : str
        destination where SegmentationDataset will be stored
<<<<<<< HEAD
    """
    logger_oe = initialize_logging('object_extraction',
                                   working_dir=workfolder)  # TODO: Add logger to all method calls
=======
    n_erosion : int
        Number of erosions applied to the segmentation of unique_components0 to avoid
        segmentation artefacts caused by start location dependency in chunk data array.
    overlap_thresh : float
        Overlap fraction of object in different chunks to be considered stitched.
        If zero this behavior is disabled.
    stitch_overlap : np.array
        volume evaluated during stitching procedure
    load_from_kd_overlaycubes : bool
        Load prob/seg data from overlaycubes instead of raw cubes.
    transf_func_kd_overlay : callable
        Method which is to applied to cube data if `load_from_kd_overlaycubes`
        is True.
    log : logging.logger
        # TODO: pass log to all methods called


    """
    if log is None:
        log = log_extraction
>>>>>>> a2a39874
    all_times = []
    step_names = []

    if prob_kd_path_dict is not None:
        kd_keys = list(prob_kd_path_dict.keys())
        assert len(kd_keys) == len(hdf5names)
        for kd_key in kd_keys:
            assert kd_key in hdf5names

    if size is not None and offset is not None:
        chunk_list, chunk_translator = \
            calculate_chunk_numbers_for_box(cset, offset, size)
    else:
        chunk_translator = {}
        chunk_list = [ii for ii in range(len(cset.chunk_dict))]
        for ii in range(len(cset.chunk_dict)):
            chunk_translator[ii] = ii

    if thresholds is not None and thresholds[0] <= 1.:
        thresholds = np.array(thresholds)
        thresholds *= 255

    if sigmas is not None and swapdata == 1:
        for nb_sigma in range(len(sigmas)):
            if len(sigmas[nb_sigma]) == 3:
                sigmas[nb_sigma] = \
                    basics.switch_array_entries(sigmas[nb_sigma], [0, 2])
<<<<<<< HEAD
    #
    # # --------------------------------------------------------------------------
    # #
    # time_start = time.time()
    # cc_info_list, overlap_info = oes.object_segmentation(
    #     cset, filename, hdf5names, overlap=overlap, sigmas=sigmas,
    #     thresholds=thresholds, chunk_list=chunk_list, debug=debug,
    #     swapdata=swapdata,
    #     prob_kd_path_dict=prob_kd_path_dict,
    #     membrane_filename=membrane_filename,
    #     membrane_kd_path=membrane_kd_path,
    #     hdf5_name_membrane=hdf5_name_membrane,
    #     fast_load=True, suffix=suffix,
    #     qsub_pe=qsub_pe, transform_func=transform_func, func_kwargs=func_kwargs,
    #     qsub_queue=qsub_queue,
    #     n_max_co_processes=n_max_co_processes, nb_cpus=nb_cpus)
    #
    # stitch_overlap = overlap_info[1]
    # overlap = overlap_info[0]
    # all_times.append(time.time() - time_start)
    # step_names.append("conneceted components")
    # logger_oe.info("\nTime needed for connected components: %.3fs" % all_times[-1])
    # basics.write_obj2pkl(cset.path_head_folder.rstrip("/") + "/connected_components.pkl",
    #                      [cc_info_list, overlap_info])
    # #
    # # # --------------------------------------------------------------------------
    # #
    # time_start = time.time()
    # nb_cc_dict = {}
    # max_nb_dict = {}
    # max_labels = {}
    # for hdf5_name in hdf5names:
    #     nb_cc_dict[hdf5_name] = np.zeros(len(chunk_list), dtype=np.int32)
    #     max_nb_dict[hdf5_name] = np.zeros(len(chunk_list), dtype=np.int32)
    # for cc_info in cc_info_list:
    #     nb_cc_dict[cc_info[1]][chunk_translator[cc_info[0]]] = cc_info[2]
    # for hdf5_name in hdf5names:
    #     max_nb_dict[hdf5_name][0] = 0
    #     for nb_chunk in range(1, len(chunk_list)):
    #         max_nb_dict[hdf5_name][nb_chunk] = \
    #             max_nb_dict[hdf5_name][nb_chunk - 1] + \
    #             nb_cc_dict[hdf5_name][nb_chunk - 1]
    #     max_labels[hdf5_name] = int(max_nb_dict[hdf5_name][-1] + \
    #                                 nb_cc_dict[hdf5_name][-1])
    # all_times.append(time.time() - time_start)
    # step_names.append("extracting max labels")
    # logger_oe.info("\nTime needed for extracting max labels: %.6fs" % all_times[-1])
    # logger_oe.info("Max labels: ", max_labels)
    # basics.write_obj2pkl(cset.path_head_folder.rstrip("/") + "/max_labels.pkl",
    #                      [max_labels])
    # #
    # # # --------------------------------------------------------------------------
    # #
    # time_start = time.time()
    # oes.make_unique_labels(cset, filename, hdf5names, chunk_list, max_nb_dict,
    #                        chunk_translator, debug, suffix=suffix,
    #                        qsub_pe=qsub_pe, qsub_queue=qsub_queue,
    #                        n_max_co_processes=n_max_co_processes, nb_cpus=nb_cpus)
    # all_times.append(time.time() - time_start)
    # step_names.append("unique labels")
    # logger_oe.info("\nTime needed for unique labels: %.3fs" % all_times[-1])
    #
    # #
    # # # --------------------------------------------------------------------------
    # #
    # time_start = time.time()
    # stitch_list = oes.make_stitch_list(cset, filename, hdf5names, chunk_list,
    #                                    stitch_overlap, overlap, debug,
    #                                    suffix=suffix, qsub_pe=qsub_pe,
    #                                    qsub_queue=qsub_queue,
    #                                    n_max_co_processes=n_max_co_processes)
    # all_times.append(time.time() - time_start)
    # step_names.append("stitch list")
    # logger_oe.info("\nTime needed for stitch list: %.3fs" % all_times[-1])
    # basics.write_obj2pkl(cset.path_head_folder.rstrip("/") + "/stitch_list.pkl",
    #                      [stitch_list])
    # #
    # # # --------------------------------------------------------------------------
    # #
    # time_start = time.time()
    # merge_dict, merge_list_dict = oes.make_merge_list(hdf5names, stitch_list,
    #                                                   max_labels)
    # all_times.append(time.time() - time_start)
    # step_names.append("merge list")
    # logger_oe.info("\nTime needed for merge list: %.3fs" % all_times[-1])
    # basics.write_obj2pkl(cset.path_head_folder.rstrip("/") + "/merge_list.pkl",
    #                      [merge_dict, merge_list_dict])
    # # if all_times[-1] < 0.01:
    # #     raise Exception("That was too fast!")
    #
    # # -------------------------------------------------------------------------
    # time_start = time.time()
    # oes.apply_merge_list(cset, chunk_list, filename, hdf5names, merge_list_dict,
    #                      debug, suffix=suffix, qsub_pe=qsub_pe, nb_cpus=nb_cpus,
    #                      qsub_queue=qsub_queue, n_max_co_processes=n_max_co_processes)
    # all_times.append(time.time() - time_start)
    # step_names.append("apply merge list")
    # logger_oe.info("\nTime needed for applying merge list: %.3fs" % all_times[-1])
    #
    # # --------------------------------------------------------------------------
=======

    # --------------------------------------------------------------------------
    #
    time_start = time.time()
    cc_info_list, overlap_info = oes.object_segmentation(
        cset, filename, hdf5names, overlap=overlap, sigmas=sigmas,
        thresholds=thresholds, chunk_list=chunk_list, debug=debug,
        swapdata=swapdata, prob_kd_path_dict=prob_kd_path_dict,
        membrane_filename=membrane_filename, membrane_kd_path=membrane_kd_path,
        hdf5_name_membrane=hdf5_name_membrane, fast_load=True,
        suffix=suffix, transform_func=transform_func,
        transform_func_kwargs=func_kwargs, n_max_co_processes=n_max_co_processes,
        nb_cpus=nb_cpus, load_from_kd_overlaycubes=load_from_kd_overlaycubes,
        transf_func_kd_overlay=transf_func_kd_overlay)
    if stitch_overlap is None:
        stitch_overlap = overlap_info[1]
    else:
        overlap_info[1] = stitch_overlap
    if not np.all(stitch_overlap <= overlap_info[0]):
        msg = "Stitch overlap ({}) has to be <= than chunk overlap ({})." \
              "".format(overlap_info[1], overlap_info[0])
        log.error(msg)
        raise ValueError(msg)
    overlap = overlap_info[0]
    all_times.append(time.time() - time_start)
    step_names.append("conneceted components")
    basics.write_obj2pkl(cset.path_head_folder.rstrip("/") +
                         "/connected_components.pkl",
                         [cc_info_list, overlap_info])

    #
    # # ------------------------------------------------------------------------
    #
    time_start = time.time()
    nb_cc_dict = {}
    max_nb_dict = {}
    max_labels = {}
    for hdf5_name in hdf5names:
        nb_cc_dict[hdf5_name] = np.zeros(len(chunk_list), dtype=np.int32)
        max_nb_dict[hdf5_name] = np.zeros(len(chunk_list), dtype=np.int32)
    for cc_info in cc_info_list:
        nb_cc_dict[cc_info[1]][chunk_translator[cc_info[0]]] = cc_info[2]
    for hdf5_name in hdf5names:
        max_nb_dict[hdf5_name][0] = 0
        for nb_chunk in range(1, len(chunk_list)):
            max_nb_dict[hdf5_name][nb_chunk] = \
                max_nb_dict[hdf5_name][nb_chunk - 1] + \
                nb_cc_dict[hdf5_name][nb_chunk - 1]
        max_labels[hdf5_name] = int(max_nb_dict[hdf5_name][-1] + \
                                    nb_cc_dict[hdf5_name][-1])
    all_times.append(time.time() - time_start)
    step_names.append("extracting max labels")
    basics.write_obj2pkl(cset.path_head_folder.rstrip("/") + "/max_labels.pkl",
                         [max_labels])
    #
    # # ------------------------------------------------------------------------
    #
    time_start = time.time()
    oes.make_unique_labels(cset, filename, hdf5names, chunk_list, max_nb_dict,
                           chunk_translator, debug, suffix=suffix,
                           n_max_co_processes=n_max_co_processes, nb_cpus=nb_cpus)
    all_times.append(time.time() - time_start)
    step_names.append("unique labels")
    #
    # # ------------------------------------------------------------------------
    #
    chunky.save_dataset(cset)  # save dataset to be able to load it during make_stitch_list (this
    # allows to load the ChunkDataset inside the worker instead of pickling it for each which
    # slows down the submission process.
    time_start = time.time()
    stitch_list = oes.make_stitch_list(cset, filename, hdf5names, chunk_list,
                                       stitch_overlap, overlap, debug,
                                       suffix=suffix, n_erosion=n_erosion,
                                       n_max_co_processes=n_max_co_processes,
                                       overlap_thresh=overlap_thresh)
    all_times.append(time.time() - time_start)
    step_names.append("stitch list")
    basics.write_obj2pkl(cset.path_head_folder.rstrip("/") + "/stitch_list.pkl",
                         [stitch_list])
    #
    # # ------------------------------------------------------------------------
    #
    time_start = time.time()
    merge_dict, merge_list_dict = oes.make_merge_list(hdf5names, stitch_list,
                                                      max_labels)
    all_times.append(time.time() - time_start)
    step_names.append("merge list")
    basics.write_obj2pkl(cset.path_head_folder.rstrip("/") + "/merge_list.pkl",
                         [merge_dict, merge_list_dict])

    # --------------------------------------------------------------------------

    time_start = time.time()
    oes.apply_merge_list(cset, chunk_list, filename, hdf5names, merge_list_dict,
                         debug, suffix=suffix, nb_cpus=nb_cpus,
                         n_max_co_processes=n_max_co_processes)
    all_times.append(time.time() - time_start)
    step_names.append("apply merge list")

    time_start = time.time()
    chunky.save_dataset(cset)
    oes.export_cset_to_kd_batchjob(
        cset, target_kd, '{}_stitched_components'.format(filename), hdf5names,
        offset=offset, size=size, stride=[4 * 128, 4 * 128, 4 * 128], as_raw=False,
        orig_dtype=np.uint64, unified_labels=False, log=log,
        n_max_co_processes=n_max_co_processes)
    all_times.append(time.time() - time_start)
    step_names.append("export KD")

    # --------------------------------------------------------------------------
    log.debug("Time overview [from_probabilities_to_objects]:")
    for ii in range(len(all_times)):
        log.debug("%s: %.3fs" % (step_names[ii], all_times[ii]))
    log.debug("--------------------------")
    log.debug("Total Time: %.1f min" % (np.sum(all_times) / 60))
    log.debug("--------------------------")


def from_probabilities_to_objects(cset, filename, hdf5names, object_names=None,
                                  overlap="auto", sigmas=None, thresholds=None,
                                  debug=False, swapdata=0, target_kd=None,
                                  offset=None, size=None, prob_kd_path_dict=None,
                                  membrane_filename=None, membrane_kd_path=None,
                                  hdf5_name_membrane=None, n_folders_fs=1000,
                                  suffix="", n_max_co_processes=None,
                                  transform_func=None, func_kwargs=None,
                                  nb_cpus=None, workfolder=None, n_erosion=0,
                                  overlap_thresh=0, stitch_overlap=None,
                                  load_from_kd_overlaycubes=False,
                                  transf_func_kd_overlay=None, log=None):
    """
    # TODO: Merge this method with mapping (e.g. iterate over chunks of cell SV segm. and over all
            objects to extract bounding boxes and overlap (i.e. mapping) at the same time
    Main function for the object extraction step; combines all needed steps
    # TODO: change object_names to dataset_names as in other methods

    Parameters
    ----------
    cset : chunkdataset instance
    filename : str
        Filename of the prediction in the chunkdataset
    hdf5names: List[str]
        List of names/ labels to be extracted and processed from the prediction
        file
    object_names : list of str
        list of names used for 'object_type' when creating SegmentationDataset.
        Must have same length as 'hdf5_names'.
    overlap: str or np.array
        Defines the overlap with neighbouring chunks that is left for later
        processing steps; if 'auto' the overlap is calculated from the sigma and
        the stitch_overlap (here: [1., 1., 1.])
    sigmas: List[List] or None
        Defines the sigmas of the gaussian filters applied to the probability
        maps. Has to be the same length as hdf5names. If None no gaussian filter
        is applied
    thresholds: list of float
        Threshold for cutting the probability map. Has to be the same length as
        hdf5names. If None zeros are used instead (not recommended!)
    chunk_list: List[int]
        Selective list of chunks for which this function should work on. If None
        all chunks are used.
    debug: boolean
        If true multiprocessed steps only operate on one core using 'map' which
        allows for better error messages
    swapdata: boolean
        If true an x-z swap is applied to the data prior to processing
    label_density: np.array
        Defines the density of the data. If the data was downsampled prior to
        saving; it has to be interpolated first before processing due to
        alignment issues with the coordinate system. Two-times downsampled
        data would have a label_density of [2, 2, 2]
    offset : np.array
        offset of the volume to the origin
    size: np.array
        size of the volume
    membrane_filename: str
        One way to allow access to a membrane segmentation when processing
        vesicle clouds. Filename of the prediction in the chunkdataset. The
        threshold is currently set at 0.4.
    membrane_kd_path: str
        One way to allow access to a membrane segmentation when processing
        vesicle clouds. Path to the knossosdataset containing a membrane
        segmentation. The threshold is currently set at 0.4.
    hdf5_name_membrane: str
        When using the membrane_filename this key has to be given to access the
        data in the saved chunk
    suffix: str
        Suffix for the intermediate results
    qsub_pe: str or None
        qsub parallel environment
    qsub_queue: str or None
        qsub queue
    transform_func: callable
        Segmentation method which is applied
    func_kwargs : dict
        key word arguments for transform_func
    nb_cpus : int
        Number of cpus used if QSUB is disabled
    workfolder : str
        destination where SegmentationDataset will be stored
    n_erosion : int
        Number of erosions applied to the segmentation of unique_components0 to avoid
        segmentation artefacts caused by start location dependency in chunk data array.
    overlap_thresh : float
        Overlap fraction of object in different chunks to be considered stitched.
        If zero this behavior is disabled.
    stitch_overlap : np.array
        volume evaluated during stitching procedure
    load_from_kd_overlaycubes : bool
        Load prob/seg data from overlaycubes instead of raw cubes.
    transf_func_kd_overlay : callable
        Method which is to applied to cube data if `load_from_kd_overlaycubes`
        is True.
    log : logging.logger


    """
    if log is None:
        log = log_extraction
    all_times = []
    step_names = []

    if prob_kd_path_dict is not None:
        kd_keys = list(prob_kd_path_dict.keys())
        assert len(kd_keys) == len(hdf5names)
        for kd_key in kd_keys:
            assert kd_key in hdf5names
>>>>>>> a2a39874

    if size is not None and offset is not None:
        chunk_list, chunk_translator = \
            calculate_chunk_numbers_for_box(cset, offset, size)
    else:
        chunk_translator = {}
        chunk_list = [ii for ii in range(len(cset.chunk_dict))]
        for ii in range(len(cset.chunk_dict)):
            chunk_translator[ii] = ii

    if thresholds is not None and thresholds[0] <= 1.:
        thresholds = np.array(thresholds)
        thresholds *= 255

    if sigmas is not None and swapdata == 1:
        for nb_sigma in range(len(sigmas)):
            if len(sigmas[nb_sigma]) == 3:
                sigmas[nb_sigma] = \
                    basics.switch_array_entries(sigmas[nb_sigma], [0, 2])

    # --------------------------------------------------------------------------
    #
    time_start = time.time()
    cc_info_list, overlap_info = oes.object_segmentation(
        cset, filename, hdf5names, overlap=overlap, sigmas=sigmas,
        thresholds=thresholds, chunk_list=chunk_list, debug=debug,
        swapdata=swapdata, prob_kd_path_dict=prob_kd_path_dict,
        membrane_filename=membrane_filename, membrane_kd_path=membrane_kd_path,
        hdf5_name_membrane=hdf5_name_membrane, fast_load=True,
        suffix=suffix, transform_func=transform_func,
        transform_func_kwargs=func_kwargs, n_max_co_processes=n_max_co_processes,
        nb_cpus=nb_cpus, load_from_kd_overlaycubes=load_from_kd_overlaycubes,
        transf_func_kd_overlay=transf_func_kd_overlay)
    if stitch_overlap is None:
        stitch_overlap = overlap_info[1]
    else:
        overlap_info[1] = stitch_overlap
    if not np.all(stitch_overlap <= overlap_info[0]):
        msg = "Stitch overlap ({}) has to be <= than chunk overlap ({})." \
              "".format(overlap_info[1], overlap_info[0])
        log.error(msg)
        raise ValueError(msg)
    overlap = overlap_info[0]
    all_times.append(time.time() - time_start)
    step_names.append("conneceted components")
    basics.write_obj2pkl(cset.path_head_folder.rstrip("/") +
                         "/connected_components.pkl",
                         [cc_info_list, overlap_info])

    #
    # # ------------------------------------------------------------------------
    #
    time_start = time.time()
    nb_cc_dict = {}
    max_nb_dict = {}
    max_labels = {}
    for hdf5_name in hdf5names:
        nb_cc_dict[hdf5_name] = np.zeros(len(chunk_list), dtype=np.int32)
        max_nb_dict[hdf5_name] = np.zeros(len(chunk_list), dtype=np.int32)
    for cc_info in cc_info_list:
        nb_cc_dict[cc_info[1]][chunk_translator[cc_info[0]]] = cc_info[2]
    for hdf5_name in hdf5names:
        max_nb_dict[hdf5_name][0] = 0
        for nb_chunk in range(1, len(chunk_list)):
            max_nb_dict[hdf5_name][nb_chunk] = \
                max_nb_dict[hdf5_name][nb_chunk - 1] + \
                nb_cc_dict[hdf5_name][nb_chunk - 1]
        max_labels[hdf5_name] = int(max_nb_dict[hdf5_name][-1] + \
                                    nb_cc_dict[hdf5_name][-1])
    all_times.append(time.time() - time_start)
    step_names.append("extracting max labels")
    basics.write_obj2pkl(cset.path_head_folder.rstrip("/") + "/max_labels.pkl",
                         [max_labels])
    #
    # # ------------------------------------------------------------------------
    #
    time_start = time.time()
    oes.make_unique_labels(cset, filename, hdf5names, chunk_list, max_nb_dict,
                           chunk_translator, debug, suffix=suffix,
                           n_max_co_processes=n_max_co_processes, nb_cpus=nb_cpus)
    all_times.append(time.time() - time_start)
    step_names.append("unique labels")
    #
    # # ------------------------------------------------------------------------
    #
    chunky.save_dataset(cset)  # save dataset to be able to load it during make_stitch_list (this
    # allows to load the ChunkDataset inside the worker instead of pickling it for each which
    # slows down the submission process.
    time_start = time.time()
<<<<<<< HEAD
    oes.extract_voxels_combined(cset, filename, hdf5names, n_folders_fs=n_folders_fs,
                       chunk_list=chunk_list, suffix=suffix, workfolder=workfolder,
                       use_work_dir=True, qsub_pe=qsub_pe,
                       qsub_queue=qsub_queue, object_names=object_names,
                       n_max_co_processes=n_max_co_processes, nb_cpus=nb_cpus)
    all_times.append(time.time() - time_start)
    step_names.append("voxel extraction")
    logger_oe.info("\nTime needed for extracting voxels: %.3fs" % all_times[-1])

    # # --------------------------------------------------------------------------
    #
    # time_start = time.time()
    # oes.combine_voxels(os.path.dirname(cset.path_head_folder.rstrip("/")),
    #                    hdf5names, n_folders_fs=n_folders_fs, qsub_pe=qsub_pe,
    #                    qsub_queue=qsub_queue,
    #                    n_max_co_processes=n_max_co_processes, nb_cpus=nb_cpus)
    # all_times.append(time.time() - time_start)
    # step_names.append("combine voxels")
    # print("\nTime needed for combining voxels: %.3fs" % all_times[-1])

    # --------------------------------------------------------------------------
    logger_oe.info("\nTime overview:")
    for ii in range(len(all_times)):
        logger_oe.info("%s: %.3fs" % (step_names[ii], all_times[ii]))
    logger_oe.info("--------------------------")
    logger_oe.info("Total Time: %.1f min" % (np.sum(all_times) / 60))
    logger_oe.info("--------------------------\n\n")


def from_probabilities_to_objects_parameter_sweeping(cset,
                                                     filename,
                                                     hdf5names,
                                                     nb_thresholds,
                                                     overlap="auto",
                                                     sigmas=None,
                                                     chunk_list=None,
                                                     swapdata=0,
                                                     label_density=np.ones(3),
                                                     offset=None,
                                                     size=None,
                                                     membrane_filename=None,
                                                     membrane_kd_path=None,
                                                     hdf5_name_membrane=None,
                                                     qsub_pe=None,
                                                     qsub_queue=None):
=======
    stitch_list = oes.make_stitch_list(cset, filename, hdf5names, chunk_list,
                                       stitch_overlap, overlap, debug,
                                       suffix=suffix, n_erosion=n_erosion,
                                       n_max_co_processes=n_max_co_processes,
                                       overlap_thresh=overlap_thresh)
    all_times.append(time.time() - time_start)
    step_names.append("stitch list")
    basics.write_obj2pkl(cset.path_head_folder.rstrip("/") + "/stitch_list.pkl",
                         [stitch_list])
    #
    # # ------------------------------------------------------------------------
    #
    time_start = time.time()
    merge_dict, merge_list_dict = oes.make_merge_list(hdf5names, stitch_list,
                                                      max_labels)
    all_times.append(time.time() - time_start)
    step_names.append("merge list")
    basics.write_obj2pkl(cset.path_head_folder.rstrip("/") + "/merge_list.pkl",
                         [merge_dict, merge_list_dict])

    # --------------------------------------------------------------------------

    time_start = time.time()
    oes.apply_merge_list(cset, chunk_list, filename, hdf5names, merge_list_dict,
                         debug, suffix=suffix, nb_cpus=nb_cpus,
                         n_max_co_processes=n_max_co_processes)
    all_times.append(time.time() - time_start)
    step_names.append("apply merge list")

    if target_kd is not None:
        time_start = time.time()
        chunky.save_dataset(cset)
        oes.export_cset_to_kd_batchjob(
            cset, target_kd, '{}_stitched_components'.format(filename), hdf5names,
            offset=offset, size=size, stride=[4 * 128, 4 * 128, 4 * 128], as_raw=False,
            orig_dtype=np.uint64, unified_labels=False,
            n_max_co_processes=n_max_co_processes)
        all_times.append(time.time() - time_start)
        step_names.append("export KD")
    # --------------------------------------------------------------------------
        time_start = time.time()
        oes.extract_voxels_combined(cset, filename, hdf5names, n_folders_fs=n_folders_fs,
                                    chunk_list=chunk_list, suffix=suffix, workfolder=workfolder,
                                    overlaydataset_path=target_kd.conf_path,
                                    n_max_co_processes=n_max_co_processes)
        all_times.append(time.time() - time_start)
        step_names.append("extract and combine voxels")
    else:
        time_start = time.time()
        oes.extract_voxels(cset, filename, hdf5names, chunk_list=chunk_list, suffix=suffix,
                           workfolder=global_params.config.working_dir, n_folders_fs=n_folders_fs,
                           n_max_co_processes=n_max_co_processes)
        all_times.append(time.time() - time_start)
        step_names.append("extract voxels")

        # --------------------------------------------------------------------------

        time_start = time.time()
        oes.combine_voxels(global_params.config.working_dir, hdf5names,
                           n_folders_fs=n_folders_fs, n_chunk_jobs=5000,
                           n_max_co_processes=n_max_co_processes)

        all_times.append(time.time() - time_start)
        step_names.append("combine voxels")

    # --------------------------------------------------------------------------
    log.debug("Time overview [from_probabilities_to_objects]:")
    for ii in range(len(all_times)):
        log.debug("%s: %.3fs" % (step_names[ii], all_times[ii]))
    log.debug("--------------------------")
    log.debug("Total Time: %.1f min" % (np.sum(all_times) / 60))
    log.debug("--------------------------")


def from_probabilities_to_objects_parameter_sweeping(
        cset, filename, hdf5names, nb_thresholds, overlap="auto", sigmas=None,
        chunk_list=None, swapdata=0, label_density=np.ones(3), offset=None,
        size=None, membrane_filename=None, membrane_kd_path=None,
        hdf5_name_membrane=None, qsub_pe=None, qsub_queue=None):
>>>>>>> a2a39874
    """
    Sweeps over different thresholds. Each objectextraction resutls are saved in
    a seperate folder, all intermediate steps are saved with a different suffix
    Parameters
    ----------
    cset : chunkdataset instance
    filename : str
        Filename of the prediction in the chunkdataset
    hdf5names: list of str
        List of names/ labels to be extracted and processed from the prediction
        file
    nb_thresholds: integer
        number of thresholds and therefore runs of objectextractions to do;
        the actual thresholds are equally spaced
    overlap: str or np.array
        Defines the overlap with neighbouring chunks that is left for later
        processing steps; if 'auto' the overlap is calculated from the sigma and
        the stitch_overlap (here: [1., 1., 1.])
    sigmas: list of lists or None
        Defines the sigmas of the gaussian filters applied to the probability
        maps. Has to be the same length as hdf5names. If None no gaussian filter
        is applied
    chunk_list: list of int
        Selective list of chunks for which this function should work on. If None
        all chunks are used.
    swapdata: boolean
        If true an x-z swap is applied to the data prior to processing
    label_density: np.array
        Defines the density of the data. If the data was downsampled prior to
        saving; it has to be interpolated first before processing due to
        alignment issues with the coordinate system. Two-times downsampled
        data would have a label_density of [2, 2, 2]
    offset : np.array
        offset of the volume to the origin
    size: np.array
        size of the volume
    membrane_filename: str
        One way to allow access to a membrane segmentation when processing
        vesicle clouds. Filename of the prediction in the chunkdataset. The
        threshold is currently set at 0.4.
    membrane_kd_path: str
        One way to allow access to a membrane segmentation when processing
        vesicle clouds. Path to the knossosdataset containing a membrane
        segmentation. The threshold is currently set at 0.4.
    hdf5_name_membrane: str
        When using the membrane_filename this key has to be given to access the
        data in the saved chunk
    suffix: str
        Suffix for the intermediate results
    qsub_pe: str
        qsub parallel environment name
    qsub_queue: str or None
        qsub queue name
    """
    # TODO: currently not used and needs to be refactored
    thresholds = np.array(
        255. / (nb_thresholds + 1) * np.array(range(1, nb_thresholds + 1)),
        dtype=np.uint8)

    all_times = []
    for nb, t in enumerate(thresholds):
        log_extraction.info("\n\n ======= t = %.2f =======" % t)
        time_start = time.time()
        from_probabilities_to_objects(cset, filename, hdf5names,
                                      overlap=overlap, sigmas=sigmas,
                                      thresholds=[t] * len(hdf5names),
                                      chunk_list=chunk_list,
                                      swapdata=swapdata,
                                      label_density=label_density,
                                      offset=offset,
                                      size=size,
                                      membrane_filename=membrane_filename,
                                      membrane_kd_path=membrane_kd_path,
                                      hdf5_name_membrane=hdf5_name_membrane,
                                      suffix=str(nb),
                                      debug=False)
        all_times.append(time.time() - time_start)

    log_extraction.debug("\n\nTime overview:")
    for ii in range(len(all_times)):
        log_extraction.debug("t = %.2f: %.1f min" % (thresholds[ii], all_times[ii] / 60))
    log_extraction.debug("--------------------------")
    log_extraction.debug("Total Time: %.1f min" % (np.sum(all_times) / 60))
    log_extraction.debug("--------------------------\n")


def from_ids_to_objects(cset, filename, hdf5names=None, n_folders_fs=10000, dataset_names=None,
                        overlaydataset_path=None, chunk_list=None, offset=None, log=None,
                        size=None, suffix="", workfolder=None,
                        n_max_co_processes=None, n_chunk_jobs=5000, use_combined_extraction=True):
    """
    # TODO: add SegmentationDataset initialization (-> `dataset_analysis` etc.)
    Main function for the object extraction step; combines all needed steps
    Parameters
    ----------
    cset : chunkdataset instance
    filename : str
        Filename of the prediction in the chunkdataset
    hdf5names: list of str
        List of names/ labels to be extracted and processed from the prediction
        file
    chunk_list: List[int]
        Selective list of chunks for which this function should work on. If None
        all chunks are used.
    debug: boolean
        If true multiprocessed steps only operate on one core using 'map' which
        allows for better error messages
    offset : np.array
        offset of the volume to the origin
    size: np.array
        size of the volume
    suffix: str
        Suffix for the intermediate results
    workfolder : str
        Directory in which to store results. By default this is set to
        `global_params.config.working_dir`.
    qsub_pe: str or None
        qsub parallel environment
    qsub_queue: str or None
        qsub queue
    n_max_co_processes: int or None
        Total number of parallel processes that should be running on the cluster.
    n_chunk_jobs: int
    use_combined_extraction : bool


    """
    if log is None:
        log = log_extraction
    if workfolder is None:
        workfolder = global_params.config.working_dir
    assert overlaydataset_path is not None or hdf5names is not None

    all_times = []
    step_names = []
    if size is not None and offset is not None:
        chunk_list, _ = calculate_chunk_numbers_for_box(cset, offset, size)
    else:
        if chunk_list is None:
            chunk_list = [ii for ii in range(len(cset.chunk_dict))]

<<<<<<< HEAD
    # time_start = time.time()
    # oes.extract_voxels(cset, filename, hdf5names,
    #                    overlaydataset_path=overlaydataset_path,
    #                    chunk_list=chunk_list, suffix=suffix, qsub_pe=qsub_pe,
    #                    qsub_queue=qsub_queue,
    #                    n_folders_fs=n_folders_fs, n_chunk_jobs=n_chunk_jobs,
    #                    n_max_co_processes=n_max_co_processes)
    # all_times.append(time.time() - time_start)
    # step_names.append("voxel extraction")
    # print("\nTime needed for extracting voxels: %.3fs" % all_times[-1])

    # --------------------------------------------------------------------------

    # time_start = time.time()
    # oes.combine_voxels(os.path.dirname(cset.path_head_folder.rstrip("/")),
    #                    hdf5names, qsub_pe=qsub_pe, qsub_queue=qsub_queue,
    #                    n_folders_fs=n_folders_fs,
    #                    n_max_co_processes=n_max_co_processes)
    # all_times.append(time.time() - time_start)
    # step_names.append("combine voxels")
    # print("\nTime needed for combining voxels: %.3fs" % all_times[-1])

    # --------------------------------------------------------------------------

    time_start = time.time()
    oes.extract_voxels_combined(cset, filename, hdf5names,
                       overlaydataset_path=overlaydataset_path,
                       chunk_list=chunk_list, suffix=suffix, qsub_pe=qsub_pe,
                       qsub_queue=qsub_queue,
                       n_folders_fs=n_folders_fs, n_chunk_jobs=n_chunk_jobs,
                       n_max_co_processes=n_max_co_processes)
    all_times.append(time.time() - time_start)
    step_names.append("extract voxels combined")
    print("\nTime needed for extracting voxels combined: %.3fs" % all_times[-1])
=======
    if not use_combined_extraction or overlaydataset_path is None:
        # # --------------------------------------------------------------------------
        #
        time_start = time.time()
        oes.extract_voxels(cset, filename, hdf5names, dataset_names=dataset_names,
                           overlaydataset_path=overlaydataset_path,
                           chunk_list=chunk_list, suffix=suffix, workfolder=workfolder,
                           n_folders_fs=n_folders_fs, n_chunk_jobs=n_chunk_jobs,
                           n_max_co_processes=n_max_co_processes)
        all_times.append(time.time() - time_start)
        step_names.append("voxel extraction")
        #
        # # --------------------------------------------------------------------------
        #
        time_start = time.time()
        oes.combine_voxels(workfolder,
                           hdf5names, dataset_names=dataset_names,
                           n_folders_fs=n_folders_fs, n_chunk_jobs=n_chunk_jobs,
                           n_max_co_processes=n_max_co_processes)
        all_times.append(time.time() - time_start)
        step_names.append("combine voxels")
    else:
        time_start = time.time()
        oes.extract_voxels_combined(cset, filename, hdf5names, overlaydataset_path=overlaydataset_path,
                                    dataset_names=dataset_names, chunk_list=chunk_list, suffix=suffix,
                                    workfolder=workfolder, n_folders_fs=n_folders_fs,
                                    n_chunk_jobs=n_chunk_jobs,
                                    n_max_co_processes=n_max_co_processes)
        all_times.append(time.time() - time_start)
        step_names.append("extract voxels combined")
>>>>>>> a2a39874

    # --------------------------------------------------------------------------

    log.debug("Time overview [from_ids_to_objects]:")
    for ii in range(len(all_times)):
        log.debug("%s: %.3fs" % (step_names[ii], all_times[ii]))
    log.debug("--------------------------")
    log.debug("Total Time: %.1f min" % (np.sum(all_times) / 60))
    log.debug("--------------------------")<|MERGE_RESOLUTION|>--- conflicted
+++ resolved
@@ -14,7 +14,6 @@
 from ..extraction import log_extraction
 from ..reps.segmentation import SegmentationDataset
 from ..handler import basics
-from ..handler.logger import initialize_logging
 from . import object_extraction_steps as oes
 
 
@@ -55,33 +54,9 @@
     return chunk_list, translator
 
 
-<<<<<<< HEAD
-def from_probabilities_to_objects(cset, filename, hdf5names, object_names=None,
-                                  overlap="auto", sigmas=None,
-                                  thresholds=None,
-                                  chunk_list=None,
-                                  debug=False,
-                                  swapdata=0,
-                                  offset=None,
-                                  size=None,
-                                  prob_kd_path_dict=None,
-                                  membrane_filename=None,
-                                  membrane_kd_path=None,
-                                  hdf5_name_membrane=None,
-                                  n_folders_fs=1000,
-                                  suffix="",
-                                  qsub_pe=None,
-                                  qsub_queue=None,
-                                  n_max_co_processes=None,
-                                  transform_func=None,
-                                  func_kwargs=None,
-                                  nb_cpus=1,
-                                  workfolder=None):
-=======
 def generate_subcell_kd_from_proba(co, chunk_size=None, transf_func_kd_overlay=None,
                                    load_cellorganelles_from_kd_overlaycubes=False,
                                    cube_of_interest_bb=None, log=None, **kwargs):
->>>>>>> a2a39874
     """
     Generate KnossosDatasets for given subcellular structure key (e.g. 'mi').
     The required initial data format is a chunkdataset located at
@@ -157,365 +132,6 @@
     # TODO: chunk tasks within each step to reduce total number of jobs
 
     Main function for the object extraction step; combines all needed steps
-
-    Parameters
-    ----------
-    cset : chunkdataset instance
-    filename : str
-        Filename of the prediction in the chunkdataset
-    hdf5names: List[str]
-        List of names/ labels to be extracted and processed from the prediction
-        file
-    object_names : list of str
-<<<<<<< HEAD
-        list of names used for 'object_type' when creating SegmentationDataset. Must have same length as 'hdf5_names'.
-=======
-        list of names used for 'object_type' when creating SegmentationDataset.
-        Must have same length as 'hdf5_names'.
->>>>>>> a2a39874
-    overlap: str or np.array
-        Defines the overlap with neighbouring chunks that is left for later
-        processing steps; if 'auto' the overlap is calculated from the sigma and
-        the stitch_overlap (here: [1., 1., 1.])
-    sigmas: List[List] or None
-        Defines the sigmas of the gaussian filters applied to the probability
-        maps. Has to be the same length as hdf5names. If None no gaussian filter
-        is applied
-    thresholds: list of float
-        Threshold for cutting the probability map. Has to be the same length as
-        hdf5names. If None zeros are used instead (not recommended!)
-    chunk_list: List[int]
-        Selective list of chunks for which this function should work on. If None
-        all chunks are used.
-    debug: boolean
-        If true multiprocessed steps only operate on one core using 'map' which
-        allows for better error messages
-    swapdata: boolean
-        If true an x-z swap is applied to the data prior to processing
-    label_density: np.array
-        Defines the density of the data. If the data was downsampled prior to
-        saving; it has to be interpolated first before processing due to
-        alignment issues with the coordinate system. Two-times downsampled
-        data would have a label_density of [2, 2, 2]
-    offset : np.array
-        offset of the volume to the origin
-    size: np.array
-        size of the volume
-    membrane_filename: str
-        One way to allow access to a membrane segmentation when processing
-        vesicle clouds. Filename of the prediction in the chunkdataset. The
-        threshold is currently set at 0.4.
-    membrane_kd_path: str
-        One way to allow access to a membrane segmentation when processing
-        vesicle clouds. Path to the knossosdataset containing a membrane
-        segmentation. The threshold is currently set at 0.4.
-    hdf5_name_membrane: str
-        When using the membrane_filename this key has to be given to access the
-        data in the saved chunk
-    suffix: str
-        Suffix for the intermediate results
-    qsub_pe: str or None
-        qsub parallel environment
-    qsub_queue: str or None
-        qsub queue
-    transform_func: callable
-        Segmentation method which is applied
-    func_kwargs : dict
-        key word arguments for transform_func
-    nb_cpus : int
-        Number of cpus used if QSUB is disabled
-    workfolder : str
-        destination where SegmentationDataset will be stored
-<<<<<<< HEAD
-    """
-    logger_oe = initialize_logging('object_extraction',
-                                   working_dir=workfolder)  # TODO: Add logger to all method calls
-=======
-    n_erosion : int
-        Number of erosions applied to the segmentation of unique_components0 to avoid
-        segmentation artefacts caused by start location dependency in chunk data array.
-    overlap_thresh : float
-        Overlap fraction of object in different chunks to be considered stitched.
-        If zero this behavior is disabled.
-    stitch_overlap : np.array
-        volume evaluated during stitching procedure
-    load_from_kd_overlaycubes : bool
-        Load prob/seg data from overlaycubes instead of raw cubes.
-    transf_func_kd_overlay : callable
-        Method which is to applied to cube data if `load_from_kd_overlaycubes`
-        is True.
-    log : logging.logger
-        # TODO: pass log to all methods called
-
-
-    """
-    if log is None:
-        log = log_extraction
->>>>>>> a2a39874
-    all_times = []
-    step_names = []
-
-    if prob_kd_path_dict is not None:
-        kd_keys = list(prob_kd_path_dict.keys())
-        assert len(kd_keys) == len(hdf5names)
-        for kd_key in kd_keys:
-            assert kd_key in hdf5names
-
-    if size is not None and offset is not None:
-        chunk_list, chunk_translator = \
-            calculate_chunk_numbers_for_box(cset, offset, size)
-    else:
-        chunk_translator = {}
-        chunk_list = [ii for ii in range(len(cset.chunk_dict))]
-        for ii in range(len(cset.chunk_dict)):
-            chunk_translator[ii] = ii
-
-    if thresholds is not None and thresholds[0] <= 1.:
-        thresholds = np.array(thresholds)
-        thresholds *= 255
-
-    if sigmas is not None and swapdata == 1:
-        for nb_sigma in range(len(sigmas)):
-            if len(sigmas[nb_sigma]) == 3:
-                sigmas[nb_sigma] = \
-                    basics.switch_array_entries(sigmas[nb_sigma], [0, 2])
-<<<<<<< HEAD
-    #
-    # # --------------------------------------------------------------------------
-    # #
-    # time_start = time.time()
-    # cc_info_list, overlap_info = oes.object_segmentation(
-    #     cset, filename, hdf5names, overlap=overlap, sigmas=sigmas,
-    #     thresholds=thresholds, chunk_list=chunk_list, debug=debug,
-    #     swapdata=swapdata,
-    #     prob_kd_path_dict=prob_kd_path_dict,
-    #     membrane_filename=membrane_filename,
-    #     membrane_kd_path=membrane_kd_path,
-    #     hdf5_name_membrane=hdf5_name_membrane,
-    #     fast_load=True, suffix=suffix,
-    #     qsub_pe=qsub_pe, transform_func=transform_func, func_kwargs=func_kwargs,
-    #     qsub_queue=qsub_queue,
-    #     n_max_co_processes=n_max_co_processes, nb_cpus=nb_cpus)
-    #
-    # stitch_overlap = overlap_info[1]
-    # overlap = overlap_info[0]
-    # all_times.append(time.time() - time_start)
-    # step_names.append("conneceted components")
-    # logger_oe.info("\nTime needed for connected components: %.3fs" % all_times[-1])
-    # basics.write_obj2pkl(cset.path_head_folder.rstrip("/") + "/connected_components.pkl",
-    #                      [cc_info_list, overlap_info])
-    # #
-    # # # --------------------------------------------------------------------------
-    # #
-    # time_start = time.time()
-    # nb_cc_dict = {}
-    # max_nb_dict = {}
-    # max_labels = {}
-    # for hdf5_name in hdf5names:
-    #     nb_cc_dict[hdf5_name] = np.zeros(len(chunk_list), dtype=np.int32)
-    #     max_nb_dict[hdf5_name] = np.zeros(len(chunk_list), dtype=np.int32)
-    # for cc_info in cc_info_list:
-    #     nb_cc_dict[cc_info[1]][chunk_translator[cc_info[0]]] = cc_info[2]
-    # for hdf5_name in hdf5names:
-    #     max_nb_dict[hdf5_name][0] = 0
-    #     for nb_chunk in range(1, len(chunk_list)):
-    #         max_nb_dict[hdf5_name][nb_chunk] = \
-    #             max_nb_dict[hdf5_name][nb_chunk - 1] + \
-    #             nb_cc_dict[hdf5_name][nb_chunk - 1]
-    #     max_labels[hdf5_name] = int(max_nb_dict[hdf5_name][-1] + \
-    #                                 nb_cc_dict[hdf5_name][-1])
-    # all_times.append(time.time() - time_start)
-    # step_names.append("extracting max labels")
-    # logger_oe.info("\nTime needed for extracting max labels: %.6fs" % all_times[-1])
-    # logger_oe.info("Max labels: ", max_labels)
-    # basics.write_obj2pkl(cset.path_head_folder.rstrip("/") + "/max_labels.pkl",
-    #                      [max_labels])
-    # #
-    # # # --------------------------------------------------------------------------
-    # #
-    # time_start = time.time()
-    # oes.make_unique_labels(cset, filename, hdf5names, chunk_list, max_nb_dict,
-    #                        chunk_translator, debug, suffix=suffix,
-    #                        qsub_pe=qsub_pe, qsub_queue=qsub_queue,
-    #                        n_max_co_processes=n_max_co_processes, nb_cpus=nb_cpus)
-    # all_times.append(time.time() - time_start)
-    # step_names.append("unique labels")
-    # logger_oe.info("\nTime needed for unique labels: %.3fs" % all_times[-1])
-    #
-    # #
-    # # # --------------------------------------------------------------------------
-    # #
-    # time_start = time.time()
-    # stitch_list = oes.make_stitch_list(cset, filename, hdf5names, chunk_list,
-    #                                    stitch_overlap, overlap, debug,
-    #                                    suffix=suffix, qsub_pe=qsub_pe,
-    #                                    qsub_queue=qsub_queue,
-    #                                    n_max_co_processes=n_max_co_processes)
-    # all_times.append(time.time() - time_start)
-    # step_names.append("stitch list")
-    # logger_oe.info("\nTime needed for stitch list: %.3fs" % all_times[-1])
-    # basics.write_obj2pkl(cset.path_head_folder.rstrip("/") + "/stitch_list.pkl",
-    #                      [stitch_list])
-    # #
-    # # # --------------------------------------------------------------------------
-    # #
-    # time_start = time.time()
-    # merge_dict, merge_list_dict = oes.make_merge_list(hdf5names, stitch_list,
-    #                                                   max_labels)
-    # all_times.append(time.time() - time_start)
-    # step_names.append("merge list")
-    # logger_oe.info("\nTime needed for merge list: %.3fs" % all_times[-1])
-    # basics.write_obj2pkl(cset.path_head_folder.rstrip("/") + "/merge_list.pkl",
-    #                      [merge_dict, merge_list_dict])
-    # # if all_times[-1] < 0.01:
-    # #     raise Exception("That was too fast!")
-    #
-    # # -------------------------------------------------------------------------
-    # time_start = time.time()
-    # oes.apply_merge_list(cset, chunk_list, filename, hdf5names, merge_list_dict,
-    #                      debug, suffix=suffix, qsub_pe=qsub_pe, nb_cpus=nb_cpus,
-    #                      qsub_queue=qsub_queue, n_max_co_processes=n_max_co_processes)
-    # all_times.append(time.time() - time_start)
-    # step_names.append("apply merge list")
-    # logger_oe.info("\nTime needed for applying merge list: %.3fs" % all_times[-1])
-    #
-    # # --------------------------------------------------------------------------
-=======
-
-    # --------------------------------------------------------------------------
-    #
-    time_start = time.time()
-    cc_info_list, overlap_info = oes.object_segmentation(
-        cset, filename, hdf5names, overlap=overlap, sigmas=sigmas,
-        thresholds=thresholds, chunk_list=chunk_list, debug=debug,
-        swapdata=swapdata, prob_kd_path_dict=prob_kd_path_dict,
-        membrane_filename=membrane_filename, membrane_kd_path=membrane_kd_path,
-        hdf5_name_membrane=hdf5_name_membrane, fast_load=True,
-        suffix=suffix, transform_func=transform_func,
-        transform_func_kwargs=func_kwargs, n_max_co_processes=n_max_co_processes,
-        nb_cpus=nb_cpus, load_from_kd_overlaycubes=load_from_kd_overlaycubes,
-        transf_func_kd_overlay=transf_func_kd_overlay)
-    if stitch_overlap is None:
-        stitch_overlap = overlap_info[1]
-    else:
-        overlap_info[1] = stitch_overlap
-    if not np.all(stitch_overlap <= overlap_info[0]):
-        msg = "Stitch overlap ({}) has to be <= than chunk overlap ({})." \
-              "".format(overlap_info[1], overlap_info[0])
-        log.error(msg)
-        raise ValueError(msg)
-    overlap = overlap_info[0]
-    all_times.append(time.time() - time_start)
-    step_names.append("conneceted components")
-    basics.write_obj2pkl(cset.path_head_folder.rstrip("/") +
-                         "/connected_components.pkl",
-                         [cc_info_list, overlap_info])
-
-    #
-    # # ------------------------------------------------------------------------
-    #
-    time_start = time.time()
-    nb_cc_dict = {}
-    max_nb_dict = {}
-    max_labels = {}
-    for hdf5_name in hdf5names:
-        nb_cc_dict[hdf5_name] = np.zeros(len(chunk_list), dtype=np.int32)
-        max_nb_dict[hdf5_name] = np.zeros(len(chunk_list), dtype=np.int32)
-    for cc_info in cc_info_list:
-        nb_cc_dict[cc_info[1]][chunk_translator[cc_info[0]]] = cc_info[2]
-    for hdf5_name in hdf5names:
-        max_nb_dict[hdf5_name][0] = 0
-        for nb_chunk in range(1, len(chunk_list)):
-            max_nb_dict[hdf5_name][nb_chunk] = \
-                max_nb_dict[hdf5_name][nb_chunk - 1] + \
-                nb_cc_dict[hdf5_name][nb_chunk - 1]
-        max_labels[hdf5_name] = int(max_nb_dict[hdf5_name][-1] + \
-                                    nb_cc_dict[hdf5_name][-1])
-    all_times.append(time.time() - time_start)
-    step_names.append("extracting max labels")
-    basics.write_obj2pkl(cset.path_head_folder.rstrip("/") + "/max_labels.pkl",
-                         [max_labels])
-    #
-    # # ------------------------------------------------------------------------
-    #
-    time_start = time.time()
-    oes.make_unique_labels(cset, filename, hdf5names, chunk_list, max_nb_dict,
-                           chunk_translator, debug, suffix=suffix,
-                           n_max_co_processes=n_max_co_processes, nb_cpus=nb_cpus)
-    all_times.append(time.time() - time_start)
-    step_names.append("unique labels")
-    #
-    # # ------------------------------------------------------------------------
-    #
-    chunky.save_dataset(cset)  # save dataset to be able to load it during make_stitch_list (this
-    # allows to load the ChunkDataset inside the worker instead of pickling it for each which
-    # slows down the submission process.
-    time_start = time.time()
-    stitch_list = oes.make_stitch_list(cset, filename, hdf5names, chunk_list,
-                                       stitch_overlap, overlap, debug,
-                                       suffix=suffix, n_erosion=n_erosion,
-                                       n_max_co_processes=n_max_co_processes,
-                                       overlap_thresh=overlap_thresh)
-    all_times.append(time.time() - time_start)
-    step_names.append("stitch list")
-    basics.write_obj2pkl(cset.path_head_folder.rstrip("/") + "/stitch_list.pkl",
-                         [stitch_list])
-    #
-    # # ------------------------------------------------------------------------
-    #
-    time_start = time.time()
-    merge_dict, merge_list_dict = oes.make_merge_list(hdf5names, stitch_list,
-                                                      max_labels)
-    all_times.append(time.time() - time_start)
-    step_names.append("merge list")
-    basics.write_obj2pkl(cset.path_head_folder.rstrip("/") + "/merge_list.pkl",
-                         [merge_dict, merge_list_dict])
-
-    # --------------------------------------------------------------------------
-
-    time_start = time.time()
-    oes.apply_merge_list(cset, chunk_list, filename, hdf5names, merge_list_dict,
-                         debug, suffix=suffix, nb_cpus=nb_cpus,
-                         n_max_co_processes=n_max_co_processes)
-    all_times.append(time.time() - time_start)
-    step_names.append("apply merge list")
-
-    time_start = time.time()
-    chunky.save_dataset(cset)
-    oes.export_cset_to_kd_batchjob(
-        cset, target_kd, '{}_stitched_components'.format(filename), hdf5names,
-        offset=offset, size=size, stride=[4 * 128, 4 * 128, 4 * 128], as_raw=False,
-        orig_dtype=np.uint64, unified_labels=False, log=log,
-        n_max_co_processes=n_max_co_processes)
-    all_times.append(time.time() - time_start)
-    step_names.append("export KD")
-
-    # --------------------------------------------------------------------------
-    log.debug("Time overview [from_probabilities_to_objects]:")
-    for ii in range(len(all_times)):
-        log.debug("%s: %.3fs" % (step_names[ii], all_times[ii]))
-    log.debug("--------------------------")
-    log.debug("Total Time: %.1f min" % (np.sum(all_times) / 60))
-    log.debug("--------------------------")
-
-
-def from_probabilities_to_objects(cset, filename, hdf5names, object_names=None,
-                                  overlap="auto", sigmas=None, thresholds=None,
-                                  debug=False, swapdata=0, target_kd=None,
-                                  offset=None, size=None, prob_kd_path_dict=None,
-                                  membrane_filename=None, membrane_kd_path=None,
-                                  hdf5_name_membrane=None, n_folders_fs=1000,
-                                  suffix="", n_max_co_processes=None,
-                                  transform_func=None, func_kwargs=None,
-                                  nb_cpus=None, workfolder=None, n_erosion=0,
-                                  overlap_thresh=0, stitch_overlap=None,
-                                  load_from_kd_overlaycubes=False,
-                                  transf_func_kd_overlay=None, log=None):
-    """
-    # TODO: Merge this method with mapping (e.g. iterate over chunks of cell SV segm. and over all
-            objects to extract bounding boxes and overlap (i.e. mapping) at the same time
-    Main function for the object extraction step; combines all needed steps
-    # TODO: change object_names to dataset_names as in other methods
 
     Parameters
     ----------
@@ -595,6 +211,7 @@
         Method which is to applied to cube data if `load_from_kd_overlaycubes`
         is True.
     log : logging.logger
+        # TODO: pass log to all methods called
 
 
     """
@@ -608,7 +225,6 @@
         assert len(kd_keys) == len(hdf5names)
         for kd_key in kd_keys:
             assert kd_key in hdf5names
->>>>>>> a2a39874
 
     if size is not None and offset is not None:
         chunk_list, chunk_translator = \
@@ -698,53 +314,252 @@
     # allows to load the ChunkDataset inside the worker instead of pickling it for each which
     # slows down the submission process.
     time_start = time.time()
-<<<<<<< HEAD
-    oes.extract_voxels_combined(cset, filename, hdf5names, n_folders_fs=n_folders_fs,
-                       chunk_list=chunk_list, suffix=suffix, workfolder=workfolder,
-                       use_work_dir=True, qsub_pe=qsub_pe,
-                       qsub_queue=qsub_queue, object_names=object_names,
-                       n_max_co_processes=n_max_co_processes, nb_cpus=nb_cpus)
-    all_times.append(time.time() - time_start)
-    step_names.append("voxel extraction")
-    logger_oe.info("\nTime needed for extracting voxels: %.3fs" % all_times[-1])
-
-    # # --------------------------------------------------------------------------
-    #
-    # time_start = time.time()
-    # oes.combine_voxels(os.path.dirname(cset.path_head_folder.rstrip("/")),
-    #                    hdf5names, n_folders_fs=n_folders_fs, qsub_pe=qsub_pe,
-    #                    qsub_queue=qsub_queue,
-    #                    n_max_co_processes=n_max_co_processes, nb_cpus=nb_cpus)
-    # all_times.append(time.time() - time_start)
-    # step_names.append("combine voxels")
-    # print("\nTime needed for combining voxels: %.3fs" % all_times[-1])
+    stitch_list = oes.make_stitch_list(cset, filename, hdf5names, chunk_list,
+                                       stitch_overlap, overlap, debug,
+                                       suffix=suffix, n_erosion=n_erosion,
+                                       n_max_co_processes=n_max_co_processes,
+                                       overlap_thresh=overlap_thresh)
+    all_times.append(time.time() - time_start)
+    step_names.append("stitch list")
+    basics.write_obj2pkl(cset.path_head_folder.rstrip("/") + "/stitch_list.pkl",
+                         [stitch_list])
+    #
+    # # ------------------------------------------------------------------------
+    #
+    time_start = time.time()
+    merge_dict, merge_list_dict = oes.make_merge_list(hdf5names, stitch_list,
+                                                      max_labels)
+    all_times.append(time.time() - time_start)
+    step_names.append("merge list")
+    basics.write_obj2pkl(cset.path_head_folder.rstrip("/") + "/merge_list.pkl",
+                         [merge_dict, merge_list_dict])
 
     # --------------------------------------------------------------------------
-    logger_oe.info("\nTime overview:")
+
+    time_start = time.time()
+    oes.apply_merge_list(cset, chunk_list, filename, hdf5names, merge_list_dict,
+                         debug, suffix=suffix, nb_cpus=nb_cpus,
+                         n_max_co_processes=n_max_co_processes)
+    all_times.append(time.time() - time_start)
+    step_names.append("apply merge list")
+
+    time_start = time.time()
+    chunky.save_dataset(cset)
+    oes.export_cset_to_kd_batchjob(
+        cset, target_kd, '{}_stitched_components'.format(filename), hdf5names,
+        offset=offset, size=size, stride=[4 * 128, 4 * 128, 4 * 128], as_raw=False,
+        orig_dtype=np.uint64, unified_labels=False, log=log,
+        n_max_co_processes=n_max_co_processes)
+    all_times.append(time.time() - time_start)
+    step_names.append("export KD")
+
+    # --------------------------------------------------------------------------
+    log.debug("Time overview [from_probabilities_to_objects]:")
     for ii in range(len(all_times)):
-        logger_oe.info("%s: %.3fs" % (step_names[ii], all_times[ii]))
-    logger_oe.info("--------------------------")
-    logger_oe.info("Total Time: %.1f min" % (np.sum(all_times) / 60))
-    logger_oe.info("--------------------------\n\n")
-
-
-def from_probabilities_to_objects_parameter_sweeping(cset,
-                                                     filename,
-                                                     hdf5names,
-                                                     nb_thresholds,
-                                                     overlap="auto",
-                                                     sigmas=None,
-                                                     chunk_list=None,
-                                                     swapdata=0,
-                                                     label_density=np.ones(3),
-                                                     offset=None,
-                                                     size=None,
-                                                     membrane_filename=None,
-                                                     membrane_kd_path=None,
-                                                     hdf5_name_membrane=None,
-                                                     qsub_pe=None,
-                                                     qsub_queue=None):
-=======
+        log.debug("%s: %.3fs" % (step_names[ii], all_times[ii]))
+    log.debug("--------------------------")
+    log.debug("Total Time: %.1f min" % (np.sum(all_times) / 60))
+    log.debug("--------------------------")
+
+
+def from_probabilities_to_objects(cset, filename, hdf5names, object_names=None,
+                                  overlap="auto", sigmas=None, thresholds=None,
+                                  debug=False, swapdata=0, target_kd=None,
+                                  offset=None, size=None, prob_kd_path_dict=None,
+                                  membrane_filename=None, membrane_kd_path=None,
+                                  hdf5_name_membrane=None, n_folders_fs=1000,
+                                  suffix="", n_max_co_processes=None,
+                                  transform_func=None, func_kwargs=None,
+                                  nb_cpus=None, workfolder=None, n_erosion=0,
+                                  overlap_thresh=0, stitch_overlap=None,
+                                  load_from_kd_overlaycubes=False,
+                                  transf_func_kd_overlay=None, log=None):
+    """
+    # TODO: Merge this method with mapping (e.g. iterate over chunks of cell SV segm. and over all
+            objects to extract bounding boxes and overlap (i.e. mapping) at the same time
+    Main function for the object extraction step; combines all needed steps
+    # TODO: change object_names to dataset_names as in other methods
+
+    Parameters
+    ----------
+    cset : chunkdataset instance
+    filename : str
+        Filename of the prediction in the chunkdataset
+    hdf5names: List[str]
+        List of names/ labels to be extracted and processed from the prediction
+        file
+    object_names : list of str
+        list of names used for 'object_type' when creating SegmentationDataset.
+        Must have same length as 'hdf5_names'.
+    overlap: str or np.array
+        Defines the overlap with neighbouring chunks that is left for later
+        processing steps; if 'auto' the overlap is calculated from the sigma and
+        the stitch_overlap (here: [1., 1., 1.])
+    sigmas: List[List] or None
+        Defines the sigmas of the gaussian filters applied to the probability
+        maps. Has to be the same length as hdf5names. If None no gaussian filter
+        is applied
+    thresholds: list of float
+        Threshold for cutting the probability map. Has to be the same length as
+        hdf5names. If None zeros are used instead (not recommended!)
+    chunk_list: List[int]
+        Selective list of chunks for which this function should work on. If None
+        all chunks are used.
+    debug: boolean
+        If true multiprocessed steps only operate on one core using 'map' which
+        allows for better error messages
+    swapdata: boolean
+        If true an x-z swap is applied to the data prior to processing
+    label_density: np.array
+        Defines the density of the data. If the data was downsampled prior to
+        saving; it has to be interpolated first before processing due to
+        alignment issues with the coordinate system. Two-times downsampled
+        data would have a label_density of [2, 2, 2]
+    offset : np.array
+        offset of the volume to the origin
+    size: np.array
+        size of the volume
+    membrane_filename: str
+        One way to allow access to a membrane segmentation when processing
+        vesicle clouds. Filename of the prediction in the chunkdataset. The
+        threshold is currently set at 0.4.
+    membrane_kd_path: str
+        One way to allow access to a membrane segmentation when processing
+        vesicle clouds. Path to the knossosdataset containing a membrane
+        segmentation. The threshold is currently set at 0.4.
+    hdf5_name_membrane: str
+        When using the membrane_filename this key has to be given to access the
+        data in the saved chunk
+    suffix: str
+        Suffix for the intermediate results
+    qsub_pe: str or None
+        qsub parallel environment
+    qsub_queue: str or None
+        qsub queue
+    transform_func: callable
+        Segmentation method which is applied
+    func_kwargs : dict
+        key word arguments for transform_func
+    nb_cpus : int
+        Number of cpus used if QSUB is disabled
+    workfolder : str
+        destination where SegmentationDataset will be stored
+    n_erosion : int
+        Number of erosions applied to the segmentation of unique_components0 to avoid
+        segmentation artefacts caused by start location dependency in chunk data array.
+    overlap_thresh : float
+        Overlap fraction of object in different chunks to be considered stitched.
+        If zero this behavior is disabled.
+    stitch_overlap : np.array
+        volume evaluated during stitching procedure
+    load_from_kd_overlaycubes : bool
+        Load prob/seg data from overlaycubes instead of raw cubes.
+    transf_func_kd_overlay : callable
+        Method which is to applied to cube data if `load_from_kd_overlaycubes`
+        is True.
+    log : logging.logger
+
+
+    """
+    if log is None:
+        log = log_extraction
+    all_times = []
+    step_names = []
+
+    if prob_kd_path_dict is not None:
+        kd_keys = list(prob_kd_path_dict.keys())
+        assert len(kd_keys) == len(hdf5names)
+        for kd_key in kd_keys:
+            assert kd_key in hdf5names
+
+    if size is not None and offset is not None:
+        chunk_list, chunk_translator = \
+            calculate_chunk_numbers_for_box(cset, offset, size)
+    else:
+        chunk_translator = {}
+        chunk_list = [ii for ii in range(len(cset.chunk_dict))]
+        for ii in range(len(cset.chunk_dict)):
+            chunk_translator[ii] = ii
+
+    if thresholds is not None and thresholds[0] <= 1.:
+        thresholds = np.array(thresholds)
+        thresholds *= 255
+
+    if sigmas is not None and swapdata == 1:
+        for nb_sigma in range(len(sigmas)):
+            if len(sigmas[nb_sigma]) == 3:
+                sigmas[nb_sigma] = \
+                    basics.switch_array_entries(sigmas[nb_sigma], [0, 2])
+
+    # --------------------------------------------------------------------------
+    #
+    time_start = time.time()
+    cc_info_list, overlap_info = oes.object_segmentation(
+        cset, filename, hdf5names, overlap=overlap, sigmas=sigmas,
+        thresholds=thresholds, chunk_list=chunk_list, debug=debug,
+        swapdata=swapdata, prob_kd_path_dict=prob_kd_path_dict,
+        membrane_filename=membrane_filename, membrane_kd_path=membrane_kd_path,
+        hdf5_name_membrane=hdf5_name_membrane, fast_load=True,
+        suffix=suffix, transform_func=transform_func,
+        transform_func_kwargs=func_kwargs, n_max_co_processes=n_max_co_processes,
+        nb_cpus=nb_cpus, load_from_kd_overlaycubes=load_from_kd_overlaycubes,
+        transf_func_kd_overlay=transf_func_kd_overlay)
+    if stitch_overlap is None:
+        stitch_overlap = overlap_info[1]
+    else:
+        overlap_info[1] = stitch_overlap
+    if not np.all(stitch_overlap <= overlap_info[0]):
+        msg = "Stitch overlap ({}) has to be <= than chunk overlap ({})." \
+              "".format(overlap_info[1], overlap_info[0])
+        log.error(msg)
+        raise ValueError(msg)
+    overlap = overlap_info[0]
+    all_times.append(time.time() - time_start)
+    step_names.append("conneceted components")
+    basics.write_obj2pkl(cset.path_head_folder.rstrip("/") +
+                         "/connected_components.pkl",
+                         [cc_info_list, overlap_info])
+
+    #
+    # # ------------------------------------------------------------------------
+    #
+    time_start = time.time()
+    nb_cc_dict = {}
+    max_nb_dict = {}
+    max_labels = {}
+    for hdf5_name in hdf5names:
+        nb_cc_dict[hdf5_name] = np.zeros(len(chunk_list), dtype=np.int32)
+        max_nb_dict[hdf5_name] = np.zeros(len(chunk_list), dtype=np.int32)
+    for cc_info in cc_info_list:
+        nb_cc_dict[cc_info[1]][chunk_translator[cc_info[0]]] = cc_info[2]
+    for hdf5_name in hdf5names:
+        max_nb_dict[hdf5_name][0] = 0
+        for nb_chunk in range(1, len(chunk_list)):
+            max_nb_dict[hdf5_name][nb_chunk] = \
+                max_nb_dict[hdf5_name][nb_chunk - 1] + \
+                nb_cc_dict[hdf5_name][nb_chunk - 1]
+        max_labels[hdf5_name] = int(max_nb_dict[hdf5_name][-1] + \
+                                    nb_cc_dict[hdf5_name][-1])
+    all_times.append(time.time() - time_start)
+    step_names.append("extracting max labels")
+    basics.write_obj2pkl(cset.path_head_folder.rstrip("/") + "/max_labels.pkl",
+                         [max_labels])
+    #
+    # # ------------------------------------------------------------------------
+    #
+    time_start = time.time()
+    oes.make_unique_labels(cset, filename, hdf5names, chunk_list, max_nb_dict,
+                           chunk_translator, debug, suffix=suffix,
+                           n_max_co_processes=n_max_co_processes, nb_cpus=nb_cpus)
+    all_times.append(time.time() - time_start)
+    step_names.append("unique labels")
+    #
+    # # ------------------------------------------------------------------------
+    #
+    chunky.save_dataset(cset)  # save dataset to be able to load it during make_stitch_list (this
+    # allows to load the ChunkDataset inside the worker instead of pickling it for each which
+    # slows down the submission process.
+    time_start = time.time()
     stitch_list = oes.make_stitch_list(cset, filename, hdf5names, chunk_list,
                                        stitch_overlap, overlap, debug,
                                        suffix=suffix, n_erosion=n_erosion,
@@ -824,7 +639,6 @@
         chunk_list=None, swapdata=0, label_density=np.ones(3), offset=None,
         size=None, membrane_filename=None, membrane_kd_path=None,
         hdf5_name_membrane=None, qsub_pe=None, qsub_queue=None):
->>>>>>> a2a39874
     """
     Sweeps over different thresholds. Each objectextraction resutls are saved in
     a seperate folder, all intermediate steps are saved with a different suffix
@@ -966,42 +780,6 @@
         if chunk_list is None:
             chunk_list = [ii for ii in range(len(cset.chunk_dict))]
 
-<<<<<<< HEAD
-    # time_start = time.time()
-    # oes.extract_voxels(cset, filename, hdf5names,
-    #                    overlaydataset_path=overlaydataset_path,
-    #                    chunk_list=chunk_list, suffix=suffix, qsub_pe=qsub_pe,
-    #                    qsub_queue=qsub_queue,
-    #                    n_folders_fs=n_folders_fs, n_chunk_jobs=n_chunk_jobs,
-    #                    n_max_co_processes=n_max_co_processes)
-    # all_times.append(time.time() - time_start)
-    # step_names.append("voxel extraction")
-    # print("\nTime needed for extracting voxels: %.3fs" % all_times[-1])
-
-    # --------------------------------------------------------------------------
-
-    # time_start = time.time()
-    # oes.combine_voxels(os.path.dirname(cset.path_head_folder.rstrip("/")),
-    #                    hdf5names, qsub_pe=qsub_pe, qsub_queue=qsub_queue,
-    #                    n_folders_fs=n_folders_fs,
-    #                    n_max_co_processes=n_max_co_processes)
-    # all_times.append(time.time() - time_start)
-    # step_names.append("combine voxels")
-    # print("\nTime needed for combining voxels: %.3fs" % all_times[-1])
-
-    # --------------------------------------------------------------------------
-
-    time_start = time.time()
-    oes.extract_voxels_combined(cset, filename, hdf5names,
-                       overlaydataset_path=overlaydataset_path,
-                       chunk_list=chunk_list, suffix=suffix, qsub_pe=qsub_pe,
-                       qsub_queue=qsub_queue,
-                       n_folders_fs=n_folders_fs, n_chunk_jobs=n_chunk_jobs,
-                       n_max_co_processes=n_max_co_processes)
-    all_times.append(time.time() - time_start)
-    step_names.append("extract voxels combined")
-    print("\nTime needed for extracting voxels combined: %.3fs" % all_times[-1])
-=======
     if not use_combined_extraction or overlaydataset_path is None:
         # # --------------------------------------------------------------------------
         #
@@ -1032,7 +810,6 @@
                                     n_max_co_processes=n_max_co_processes)
         all_times.append(time.time() - time_start)
         step_names.append("extract voxels combined")
->>>>>>> a2a39874
 
     # --------------------------------------------------------------------------
 

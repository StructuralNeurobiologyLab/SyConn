# -*- coding: utf-8 -*-
# distutils: language=c++
# SyConn - Synaptic connectivity inference toolkit
#
# Copyright (c) 2016 - now
# Max Planck Institute of Neurobiology, Martinsried, Germany
# Authors: Philipp Schubert, Joergen Kornfeld



try:
    import cPickle as pkl
except ImportError:
    import pickle as pkl
import glob
import numpy as np
import scipy.ndimage
import time
import itertools
from collections import defaultdict
from knossos_utils import knossosdataset
from knossos_utils import chunky
knossosdataset._set_noprint(True)
import os
try:
    from .block_processing_cython import kernel, process_block, process_block_nonzero
except ImportError:
    from .block_processing import kernel, process_block, process_block_nonzero

from ..reps import segmentation
from ..mp import batchjob_utils as qu
from ..mp import mp_utils as sm
from ..handler import compression
from . import object_extraction_steps as oes
from . import log_extraction



def find_contact_sites(cset, knossos_path, filename='cs', n_max_co_processes=None,
                       qsub_pe=None, qsub_queue=None):
    os.makedirs(cset.path_head_folder, exist_ok=True)
    multi_params = []
    for chunk in cset.chunk_dict.values():
        multi_params.append([chunk, knossos_path, filename])

<<<<<<< HEAD
    if (qsub_pe is None and qsub_queue is None) or not qu.batchjob_enabled():
        results = sm.start_multiprocess_imap(_contact_site_detection_thread, multi_params,
                                             debug=False, nb_cpus=n_max_co_processes, verbose=True)
    elif qu.batchjob_enabled():
        path_to_out = qu.QSUB_script(multi_params,
                                     "contact_site_detection",
                                     script_folder=None,
                                     n_max_co_processes=n_max_co_processes,
                                     pe=qsub_pe, queue=qsub_queue)

        out_files = glob.glob(path_to_out + "/*")
        results = []
        for out_file in out_files:
            with open(out_file, 'rb') as f:
                results.append(pkl.load(f))
    else:
        raise Exception("QSUB not available")
=======
    # if (qsub_pe is None and qsub_queue is None) or not qu.batchjob_enabled():
    #     results = sm.start_multiprocess_imap(_contact_site_detection_thread, multi_params,
    #                                          debug=False, nb_cpus=n_max_co_processes)
    # elif qu.batchjob_enabled():
    path_to_out = qu.QSUB_script(multi_params,
                                 "contact_site_detection",
                                 script_folder=None,
                                 n_max_co_processes=n_max_co_processes,
                                 pe=qsub_pe, queue=qsub_queue)

    out_files = glob.glob(path_to_out + "/*")
    results = []
    for out_file in out_files:
        with open(out_file, 'rb') as f:
            results.append(pkl.load(f))
    # else:
    #     raise Exception("QSUB not available")
>>>>>>> b4365fc2
    chunky.save_dataset(cset)


def _contact_site_detection_thread(args):
    chunk = args[0]
    knossos_path = args[1]
    filename = args[2]

    kd = knossosdataset.KnossosDataset()
    kd.initialize_from_knossos_path(knossos_path)

    overlap = np.array([6, 6, 3], dtype=np.int)
    offset = np.array(chunk.coordinates - overlap)
    size = 2 * overlap + np.array(chunk.size)
    data = kd.from_overlaycubes_to_matrix(size, offset, datatype=np.uint64).astype(np.uint32)

    contacts = detect_cs(data)
    os.makedirs(chunk.folder, exist_ok=True)
    print("chunk.folder + filename "),
    print (chunk.folder + filename)
    compression.save_to_h5py([contacts],
                             chunk.folder + filename +
                             ".h5", ["cs"])


def detect_cs(arr):
    jac = np.zeros([3, 3, 3], dtype=np.int)
    jac[1, 1, 1] = -6
    jac[1, 1, 0] = 1
    jac[1, 1, 2] = 1
    jac[1, 0, 1] = 1
    jac[1, 2, 1] = 1
    jac[2, 1, 1] = 1
    jac[0, 1, 1] = 1

    edges = scipy.ndimage.convolve(arr.astype(np.int), jac) < 0

    edges = edges.astype(np.uint32)
    # edges[arr == 0] = True
    arr = arr.astype(np.uint32)

    # cs_seg = cse.process_chunk(edges, arr, [7, 7, 3])
    cs_seg = process_block_nonzero(edges, arr, [13, 13, 7])

    return cs_seg

def extract_agg_contact_sites(cset, working_dir, filename='cs', hdf5name='cs',
                              n_folders_fs=10000, suffix="",
                              n_max_co_processes=None, qsub_pe=None,
                              qsub_queue=None, nb_cpus=1):

    all_times = []
    step_names = []
    time_start = time.time()
    oes.extract_voxels(cset, filename, [hdf5name], dataset_names=['cs_agg'],
                       n_folders_fs=n_folders_fs,
                       chunk_list=None, suffix=suffix, workfolder=working_dir,
                       use_work_dir=True, qsub_pe=qsub_pe,
                       qsub_queue=qsub_queue,
                       n_max_co_processes=n_max_co_processes,
                       nb_cpus=nb_cpus)
    all_times.append(time.time() - time_start)
    step_names.append("voxel extraction")

    # --------------------------------------------------------------------------

    time_start = time.time()
    oes.combine_voxels(working_dir, ['cs_agg'],
                       n_folders_fs=n_folders_fs, qsub_pe=qsub_pe,
                       qsub_queue=qsub_queue,
                       n_max_co_processes=n_max_co_processes,
                       nb_cpus=nb_cpus)
    all_times.append(time.time() - time_start)
    step_names.append("combine voxels")

    log_extraction.debug("Time overview:")
    for ii in range(len(all_times)):
        log_extraction.debug("%s: %.3fs" % (step_names[ii], all_times[ii]))
    log_extraction.debug("--------------------------")
    log_extraction.debug("Total Time: %.1f min" % (np.sum(all_times) / 60.))
    log_extraction.debug("--------------------------")


def _extract_agg_cs_thread(args):
    chunk_block = args[0]
    working_dir = args[1]
    filename = args[2]
    version = args[3]

    segdataset = segmentation.SegmentationDataset("cs_agg", version=version,
                                                  working_dir=working_dir)
    for chunk in chunk_block:
        path = chunk.folder + filename + ".h5"

        this_segmentation = compression.load_from_h5py(path, ["cs"])[0]

        # taken from 'extract_voxels'
        svid_coords_dict = defaultdict(list)  # {id1: [(x0,y0,z0), ..], id2: ..}
        dims = this_segmentation.shape
        indices = itertools.product(range(dims[0]), range(dims[1]),
                                    range(dims[2]))
        # get all SV voxel coords in one pass
        for idx in indices:
            sv_id = this_segmentation[idx]
            svid_coords_dict[sv_id].append(idx)
        # extract bounding boxes
        for sv_id in svid_coords_dict:
            if sv_id == 0:
                continue
            sv_coords = svid_coords_dict[sv_id]
            id_mask_offset = np.min(sv_coords, axis=0)
            abs_offset = chunk.coordinates + id_mask_offset
            id_mask_coords = sv_coords - id_mask_offset
            size = np.max(sv_coords, axis=0) - id_mask_offset + (1, 1, 1)
            id_mask_coords = np.transpose(id_mask_coords)
            id_mask = np.zeros(tuple(size), dtype=bool)
            id_mask[id_mask_coords[0, :], id_mask_coords[1, :],
                    id_mask_coords[2, :]] = True
            segobj = segdataset.get_segmentation_object(sv_id, create=True)
            segobj.save_voxels(id_mask, abs_offset)

        # TODO: PREVIOUS CODE - delete when above was tested
        # unique_ids = np.unique(this_segmentation)
        # for unique_id in unique_ids:
        #     if unique_id == 0:
        #         continue
        #
        #     id_mask = this_segmentation == unique_id
        #     id_mask, in_chunk_offset = crop_bool_array(id_mask)
        #     abs_offset = chunk.coordinates + np.array(in_chunk_offset)
        #     abs_offset = abs_offset.astype(np.int)
        #     segobj = segdataset.get_segmentation_object(unique_id,
        #                                                 create=True)
        #     segobj.save_voxels(id_mask, abs_offset)
        #     print(unique_id)
<|MERGE_RESOLUTION|>--- conflicted
+++ resolved
@@ -5,9 +5,6 @@
 # Copyright (c) 2016 - now
 # Max Planck Institute of Neurobiology, Martinsried, Germany
 # Authors: Philipp Schubert, Joergen Kornfeld
-
-
-
 try:
     import cPickle as pkl
 except ImportError:
@@ -35,7 +32,6 @@
 from . import log_extraction
 
 
-
 def find_contact_sites(cset, knossos_path, filename='cs', n_max_co_processes=None,
                        qsub_pe=None, qsub_queue=None):
     os.makedirs(cset.path_head_folder, exist_ok=True)
@@ -43,25 +39,6 @@
     for chunk in cset.chunk_dict.values():
         multi_params.append([chunk, knossos_path, filename])
 
-<<<<<<< HEAD
-    if (qsub_pe is None and qsub_queue is None) or not qu.batchjob_enabled():
-        results = sm.start_multiprocess_imap(_contact_site_detection_thread, multi_params,
-                                             debug=False, nb_cpus=n_max_co_processes, verbose=True)
-    elif qu.batchjob_enabled():
-        path_to_out = qu.QSUB_script(multi_params,
-                                     "contact_site_detection",
-                                     script_folder=None,
-                                     n_max_co_processes=n_max_co_processes,
-                                     pe=qsub_pe, queue=qsub_queue)
-
-        out_files = glob.glob(path_to_out + "/*")
-        results = []
-        for out_file in out_files:
-            with open(out_file, 'rb') as f:
-                results.append(pkl.load(f))
-    else:
-        raise Exception("QSUB not available")
-=======
     # if (qsub_pe is None and qsub_queue is None) or not qu.batchjob_enabled():
     #     results = sm.start_multiprocess_imap(_contact_site_detection_thread, multi_params,
     #                                          debug=False, nb_cpus=n_max_co_processes)
@@ -79,7 +56,6 @@
             results.append(pkl.load(f))
     # else:
     #     raise Exception("QSUB not available")
->>>>>>> b4365fc2
     chunky.save_dataset(cset)
 
 
@@ -98,8 +74,6 @@
 
     contacts = detect_cs(data)
     os.makedirs(chunk.folder, exist_ok=True)
-    print("chunk.folder + filename "),
-    print (chunk.folder + filename)
     compression.save_to_h5py([contacts],
                              chunk.folder + filename +
                              ".h5", ["cs"])
@@ -214,4 +188,4 @@
         #     segobj = segdataset.get_segmentation_object(unique_id,
         #                                                 create=True)
         #     segobj.save_voxels(id_mask, abs_offset)
-        #     print(unique_id)
+        #     print(unique_id)
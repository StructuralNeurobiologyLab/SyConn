--- conflicted
+++ resolved
@@ -202,12 +202,7 @@
         target_kd.scales = [scale, ]
         target_kd.initialize_without_conf(path, kd.boundary, scale, kd.experiment_name,
                                           mags=[1, ])
-<<<<<<< HEAD
         target_kd = kd_factory(path)
-=======
-        target_kd = knossosdataset.KnossosDataset()
-        target_kd.initialize_from_knossos_path(path)
->>>>>>> 156b8b6a
         export_cset_to_kd_batchjob({obj_type: path},
             cset, obj_type, [obj_type],
             offset=offset, size=size, stride=chunk_size, as_raw=False,
@@ -936,11 +931,7 @@
                                       create_pyk_conf=True, create_knossos_conf=False)
 
     # convert Chunkdataset to KD
-<<<<<<< HEAD
-    export_cset_to_kd_batchjob({hdf5name: target_kd.conf_path},
-=======
     export_cset_to_kd_batchjob({hdf5name: path},
->>>>>>> 156b8b6a
         cset, '{}'.format(filename), [hdf5name],
         offset=offset, size=size, stride=[4 * 128, 4 * 128, 4 * 128], as_raw=False,
         orig_dtype=np.uint64, unified_labels=False,

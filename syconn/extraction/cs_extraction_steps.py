# -*- coding: utf-8 -*-
# distutils: language=c++
# SyConn - Synaptic connectivity inference toolkit
#
# Copyright (c) 2016 - now
# Max Planck Institute of Neurobiology, Martinsried, Germany
# Authors: Philipp Schubert, Joergen Kornfeld

from collections import defaultdict

try:
    import cPickle as pkl
except ImportError:
    import pickle as pkl
import time
import shutil
import glob
import numpy as np
import scipy.ndimage
import h5py
from knossos_utils import knossosdataset
from knossos_utils import chunky
knossosdataset._set_noprint(True)
import os
from ..backend.storage import AttributeDict, VoxelStorageDyn, VoxelStorage
from ..reps import rep_helper
from ..mp import batchjob_utils as qu
from ..handler import compression, basics
from ..reps import segmentation
from ..handler.basics import kd_factory, chunkify
from . object_extraction_steps import export_cset_to_kd_batchjob
from . import log_extraction
from .object_extraction_wrapper import from_ids_to_objects, calculate_chunk_numbers_for_box
from ..mp.mp_utils import start_multiprocess_imap
try:
    from .block_processing_C import process_block_nonzero, extract_cs_syntype
except ImportError as e:
    extract_cs_syntype = None
    log_extraction.warning('Could not import cython version of `block_processing`.')
    from .block_processing import process_block_nonzero
from ..proc.sd_proc import merge_prop_dicts, dataset_analysis
from .. import global_params
import sys


def extract_contact_sites(n_max_co_processes=None, chunk_size=None,
                          log=None, max_n_jobs=None, cube_of_interest_bb=None,
                          n_folders_fs=1000):
    """
    # Replaces `find_contact_sites`, `extract_agg_contact_sites`, `syn_gen_via_cset`
    and `extract_synapse_type`.

    Parameters
    ----------
    cset :
    knossos_path :
    filename :
    n_max_co_processes :
    qsub_pe :
    qsub_queue :
    size :
    offset :

    Returns
    -------

    """
    if extract_cs_syntype is None:
        raise ImportError('`extract_contact_sites` requires the cythonized method '
                          '`extract_cs_syntype`. Use `find_contact_sites` and others for '
                          'contact site processing.')
    kd = kd_factory(global_params.config.kd_seg_path)
    if cube_of_interest_bb is None:
        cube_of_interest_bb = [np.zeros(3, dtype=np.int), kd.boundary]
    if chunk_size is None:
        chunk_size=(512, 512, 512)
    size = cube_of_interest_bb[1] - cube_of_interest_bb[0] + 1
    offset = cube_of_interest_bb[0]

    # Initital contact site extraction
    cd_dir = global_params.config.temp_path + "/chunkdatasets/cs/"
    # Class that contains a dict of chunks (with coordinates) after initializing it
    cset = chunky.ChunkDataset()
    cset.initialize(kd, kd.boundary, chunk_size, cd_dir,
                    box_coords=[0, 0, 0], fit_box_size=True)

    if max_n_jobs is None:
        max_n_jobs = global_params.NCORE_TOTAL * 2
    if log is None:
        log = log_extraction
    if size is not None and offset is not None:
        chunk_list, _ = \
            calculate_chunk_numbers_for_box(cset, offset, size)
    else:
        chunk_list = [ii for ii in range(len(cset.chunk_dict))]
    # shuffle chunklist to get a more balanced work-load
    rand_ixs = np.arange(len(chunk_list))
    np.random.shuffle(rand_ixs)
    chunk_list = np.array(chunk_list)[rand_ixs]

    os.makedirs(cset.path_head_folder, exist_ok=True)
    multi_params = []
    # TODO: currently pickles Chunk objects -> job submission might be slow
    for worker_id, chunk_k in enumerate(chunkify(chunk_list, max_n_jobs)):
        multi_params.append([[cset.chunk_dict[k] for k in chunk_k],
                             global_params.config.kd_seg_path, worker_id])

    if not qu.batchjob_enabled():
        results = start_multiprocess_imap(_contact_site_extraction_thread, multi_params,
                                    debug=False, nb_cpus=n_max_co_processes)
    else:

        path_to_out = qu.QSUB_script(multi_params, "contact_site_extraction",
                           n_max_co_processes=n_max_co_processes, log=log)
        out_files = glob.glob(path_to_out + "/*")
        results = []
        for out_file in out_files:
            with open(out_file, 'rb') as f:
                results.append(pkl.load(f))
        shutil.rmtree(os.path.abspath(path_to_out + "/../"), ignore_errors=True)
    # reduce step

    cs_ids_workers = defaultdict(list)
    for worker_id, cs_ids_list in results:
        for cs_id in cs_ids_list:
            cs_ids_workers[cs_id].append(worker_id)

    dict_p = "{}/cs_ids_workers".format(global_params.config.temp_path)
    with open(dict_p, "wb") as f:
        pkl.dump(cs_ids_workers, f)
    del cs_ids_workers

    log.info('Finished cs ({}) and syn ({}) extraction.'.format(
        len(cs_props[0]), len(syn_props[0])))
    if len(syn_props[0]) == 0:
        log.critical('WARNING: Did not find any synapses during extraction step.')
    # TODO: extract syn objects! maybe replace sj_0 Segmentation dataset by the overlapping CS<->
    #  sj objects -> run syn. extraction and sd_generation in parallel and return mi_0, vc_0 and
    #  syn_0 -> use syns as new sjs during rendering!
    #  -> Run CS generation in parallel with mapping to at least get the syn objects before
    #  rendering the neuron views (which need subcellular structures, there one can then use mi,
    #  vc and syn (instead of sj))

    # write cs and syn segmentation to KD and SD
    chunky.save_dataset(cset)
    kd = kd_factory(global_params.config.kd_seg_path)
    # convert Chunkdataset to syn and cs KD
    # TODO: spawn in parallel
    for obj_type in ['cs', 'syn']:
        path = "{}/knossosdatasets/{}_seg/".format(global_params.config.working_dir, obj_type)
        if os.path.isdir(path):
            log.debug('Found existing KD at {}. Removing it now.'.format(path))
            shutil.rmtree(path)
        target_kd = knossosdataset.KnossosDataset()
        target_kd.initialize_without_conf(path, kd.boundary, kd.scale, kd.experiment_name,
                                          mags=[1, ])
        target_kd = knossosdataset.KnossosDataset()
        target_kd.initialize_from_knossos_path(path)
        export_cset_to_kd_batchjob(
            cset, target_kd, obj_type, [obj_type],
            offset=offset, size=size, stride=chunk_size, as_raw=False,
            orig_dtype=np.uint64, unified_labels=False,
            n_max_co_processes=n_max_co_processes, log=log)
        log.debug('Finished conversion of ChunkDataset ({}) into KnossosDataset ({})'.format(
            cset.path_head_folder, target_kd.knossos_path))

    # Write SD
    path = "{}/knossosdatasets/syn_seg/".format(global_params.config.working_dir)
    path_cs = "{}/knossosdatasets/cs_seg/".format(global_params.config.working_dir)
    storage_location_ids = rep_helper.get_unique_subfold_ixs(n_folders_fs)
    # multi_params = [(sv_id_block, n_folders_fs, path, path_cs) for sv_id_block in basics.chunkify(
    #     storage_location_ids, max_n_jobs)]
    multi_params = [(sv_id_block, n_folders_fs, path, path_cs) for sv_id_block in basics.chunkify(
        storage_location_ids, 1)]
    if not qu.batchjob_enabled():
        start_multiprocess_imap(_write_props_to_syn_thread,
                                multi_params, nb_cpus=n_max_co_processes, debug=False)
    else:
        qu.QSUB_script(multi_params, "write_props_to_syn", log=log,
                       n_max_co_processes=n_max_co_processes, remove_jobfolder=True)
    sd = segmentation.SegmentationDataset(working_dir=global_params.config.working_dir,
                                          obj_type='syn', version=0)
    dataset_analysis(sd, recompute=True, compute_meshprops=False)
    sd = segmentation.SegmentationDataset(working_dir=global_params.config.working_dir,
                                          obj_type='cs', version=0)
    dataset_analysis(sd, recompute=True, compute_meshprops=False)

    shutil.rmtree(cd_dir, ignore_errors=True)


def _contact_site_extraction_thread(args):
    chunks = args[0]
    knossos_path = args[1]
    print("\n\n\n args[2]= ", args[2])
    worker_id = args[2]

    kd = kd_factory(knossos_path)
    # TODO: change back to kd.kd_sj_path (proba maps -> get rid of SJ extraction)
    kd_syn = kd_factory(global_params.config.kd_organelle_seg_paths['sj'])
    if global_params.config.syntype_available:
        kd_syntype_sym = kd_factory(global_params.config.kd_sym_path)
        kd_syntype_asym = kd_factory(global_params.config.kd_asym_path)
    else:
        kd_syntype_sym, kd_syntype_asym = None, None
    cs_props = [{}, defaultdict(list), {}]
    syn_props = [{}, defaultdict(list), {}]
    tot_sym_cnt = {}
    tot_asym_cnt = {}
    cum_dt_data = 0
    cum_dt_proc = 0
<<<<<<< HEAD
=======
    cum_dt_proc2 = 0
    cs_filtersize = np.array(global_params.config['cell_objects']['cs_filtersize'])
>>>>>>> f96eb0b3
    for chunk in chunks:
        # additional overlap, e.g. to prevent boundary artifacts by dilation/closing
        # TODO: if this is set to 0, `detect_cs` still returns a black boundary region
        #  although it already incorporates an additional offset (-> stencil_offset)
        overlap = max(cs_filtersize) // 2
        offset = np.array(chunk.coordinates - overlap)  # also used for loading synapse data
        size = 2 * overlap + np.array(chunk.size)  # also used for loading synapse data
        start = time.time()
<<<<<<< HEAD
        data = kd.from_overlaycubes_to_matrix(size, offset, datatype=np.uint64).astype(np.uint32)
        cum_dt_data += time.time() - start
        start = time.time()
        contacts = detect_cs(data)  # contacts has size according to chunk.size!
        contacts = np.asarray(contacts)
        cum_dt_proc += time.time() - start
        # store syn information as: synaptic voxel (1), symmetric type (2) and asymmetric type (3)
        # TODO: adapt in case data format of input changes!
        offset = np.array(chunk.coordinates).astype(np.int)
        size = np.array(chunk.size)
        start = time.time()
        # syn_d = (kd_syn.from_raw_cubes_to_matrix(size, offset) > 255 * global_params.config.entries[
        #     'Probathresholds']['sj']).astype(np.uint8)
        syn_d = (kd_syn.from_overlaycubes_to_matrix(size, offset, datatype=np.uint64) > 0).astype(np.uint8)
        # get binary mask for symmetric and asymmetric syn. type per voxel  # TODO: add
        #  thresholds to global_params
=======

        stencil_offset = (cs_filtersize - 1) // 2

        data = kd.from_overlaycubes_to_matrix(
            size + 2 * stencil_offset, offset - stencil_offset,
            datatype=np.uint64).astype(np.uint32)
        cum_dt_data += time.time() - start
        start = time.time()
        # contacts has size as given with `size`, because it performs valid conv.
        # -> contacts result is cropped by stencil_offset on each side
        contacts = np.asarray(detect_cs(data))
        cum_dt_proc += time.time() - start

        # store syn information as: synaptic voxel (1), symmetric type (2)
        # and asymmetric type (3)
        start = time.time()
        # TODO: use prob maps in kd.kd_sj_path (proba maps -> get rid of SJ extraction)
        # syn_d = (kd_syn.from_raw_cubes_to_matrix(size, offset) > 255 * global_params.config[
        # 'cell_objects']["probathresholds"]['sj']).astype(np.uint8)
        syn_d = (kd_syn.from_overlaycubes_to_matrix(
            size, offset, datatype=np.uint64) > 0).astype(np.uint8)
        # get binary mask for symmetric and asymmetric syn. type per voxel
        # TODO: add thresholds to global_params
>>>>>>> f96eb0b3
        if global_params.config.syntype_available:
            sym_d = (kd_syntype_sym.from_raw_cubes_to_matrix(size, offset) >= 123).astype(
                np.uint8)
            asym_d = (kd_syntype_asym.from_raw_cubes_to_matrix(size, offset) >= 123).astype(
                np.uint8)
        else:
            sym_d = np.zeros_like(syn_d)
            asym_d = np.zeros_like(syn_d)
        cum_dt_data += time.time() - start
<<<<<<< HEAD
        start = time.time()
        # this counts SJ foreground voxels overlapping with the CS objects and the asym and sym voxels
        curr_cs_p, curr_syn_p, asym_cnt, sym_cnt = extract_cs_syntype(contacts, syn_d, asym_d,
                                                                      sym_d)
=======

        # TODO: refactor such that CS are not dilated / closed? This would require an independent
        #  property analysis.
        # close gaps of contact sites prior to overlapping synaptic junction map with contact sites
        start = time.time()
        # returns rep. coords, bounding box and size for every ID in contacts
        # used to get location of every contact site to perform closing operation
        _, bb_dc, _ = rep_helper.find_object_properties(contacts)
        n_closings = min(cs_filtersize)
        for ix in bb_dc.keys():
            obj_start, obj_end = np.array(bb_dc[ix])
            obj_start -= n_closings
            obj_start[obj_start < 0] = 0
            obj_end += n_closings
            # create slice obj
            new_obj_slices = tuple(slice(obj_start[ii], obj_end[ii], None) for
                                   ii in range(3))
            sub_vol = contacts[new_obj_slices]
            binary_mask = (sub_vol == ix).astype(np.int)
            res = scipy.ndimage.binary_closing(
                binary_mask, iterations=n_closings)
            # TODO: add to parameters
            res = scipy.ndimage.binary_dilation(
                res, iterations=2)
            # only update background or the objects itself
            proc_mask = (binary_mask == 1) | (sub_vol == 0)
            contacts[new_obj_slices][proc_mask] = res[proc_mask] * ix
        cum_dt_proc2 += time.time() - start

        start = time.time()
        # this counts SJ foreground voxels overlapping with the CS objects
        # and the asym and sym voxels, do not use overlap here!
        curr_cs_p, curr_syn_p, asym_cnt, sym_cnt = extract_cs_syntype(
            contacts[overlap:-overlap, overlap:-overlap, overlap:-overlap],
            syn_d[overlap:-overlap, overlap:-overlap, overlap:-overlap],
            asym_d[overlap:-overlap, overlap:-overlap, overlap:-overlap],
            sym_d[overlap:-overlap, overlap:-overlap, overlap:-overlap])
>>>>>>> f96eb0b3
        cum_dt_proc += time.time() - start
        os.makedirs(chunk.folder, exist_ok=True)
        compression.save_to_h5py([contacts[overlap:-overlap, overlap:-overlap,
                                  overlap:-overlap]], chunk.folder + "cs.h5",
                                 ['cs'], overwrite=True)
        # syn segmentation only contain the overlap voxels between SJ and CS
        contacts[syn_d == 0] = 0
        compression.save_to_h5py([contacts[overlap:-overlap, overlap:-overlap,
                                  overlap:-overlap]], chunk.folder + "syn.h5",
                                 ['syn'], overwrite=True)
        # overlap was removed for the analysis of the object properties
        merge_prop_dicts([cs_props, curr_cs_p], offset=offset + overlap)
        merge_prop_dicts([syn_props, curr_syn_p], offset=offset + overlap)
        merge_type_dicts([tot_asym_cnt, asym_cnt])
        merge_type_dicts([tot_sym_cnt, sym_cnt])
        del curr_cs_p, curr_syn_p, asym_cnt, sym_cnt
    # log_extraction.debug("Cum. time for loading data: {:.2f} s; for processing: {:.2f} "
    #                      "s. {} cs and {} syn. {}".format(
    #     cum_dt_data, cum_dt_proc, len(cs_props[0]), len(syn_props[0]), syn_d.max()))

    cs_ids_in_worker = cs_props[0].keys()

    dict_p = "{}/cs_prop_dict_worker_{}.pkl".format(global_params.config.temp_path, worker_id)
    with open(dict_p, "wb") as f:
        pkl.dump(cs_props, f)
    del cs_props

    dict_p = "{}/syn_prop_dict_worker_{}.pkl".format(global_params.config.temp_path, worker_id)
    with open(dict_p, "wb") as f:
        pkl.dump(syn_props, f)
    del cs_props

    dict_p = "{}/cs_sym_cnt_worker_{}.pkl".format(global_params.config.temp_path, worker_id)
    with open(dict_p, "wb") as f:
        pkl.dump(tot_sym_cnt, f)
    del tot_sym_cnt

    dict_p = "{}/cs_asym_cnt_worker_{}.pkl".format(global_params.config.temp_path, worker_id)
    with open(dict_p, "wb") as f:
        pkl.dump(tot_asym_cnt, f)
    del tot_asym_cnt

    return worker_id, cs_ids_in_worker


def _write_props_to_syn_thread(args):
    """"""
    # TODO: refactor such that voxel data is stored during extraction
    cs_ids_ch = args[0]
    n_folders_fs = args[1]
    knossos_path = args[2]
    knossos_path_cs = args[3]

    dict_p = "{}/cs_ids_workers".format(global_params.config.temp_path)
    with open(dict_p, "rb") as f:
        cs_ids_workers = pkl.load(f)

    # store destinations for each existing obj
    dest_dc = defaultdict(list)
    for cs_id in cs_ids_workers.keys():
        dest_dc[rep_helper.subfold_from_ix(cs_id, n_folders_fs)].append(cs_id)

    obj_keys = []
    for obj_id_mod in cs_ids_ch:
        obj_keys.append(dest_dc[rep_helper.subfold_from_ix(obj_id_mod, n_folders_fs)])

    necessary_workers = []
    for key in obj_keys:
        necessary_workers.append(cs_ids_workers[key])

    necessary_workers = np.unique(necessary_workers)

    cs_props = [{}, defaultdict(list), {}]
    syn_props = [{}, defaultdict(list), {}]
    cs_sym_cnt = {}
    cs_asym_cnt = {}

    for worker_id in necessary_workers:
        dict_p = "{}/cs_prop_dict_worker_{}.pkl".format(global_params.config.temp_path, worker_id)
        with open(dict_p, "rb") as f:
            curr_cs_props = pkl.load(f)
        merge_prop_dicts([cs_props, curr_cs_props])
        del curr_cs_props

        dict_p = "{}/syn_prop_dict_worker_{}.pkl".format(global_params.config.temp_path, worker_id)
        with open(dict_p, "rb") as f:
            curr_syn_props = pkl.load(f)
        merge_prop_dicts([syn_props, curr_syn_props])
        del curr_syn_props

        dict_p = "{}/cs_sym_cnt_worker_{}.pkl".format(global_params.config.temp_path, worker_id)
        with open(dict_p, "rb") as f:
            sym_cnt = pkl.load(f)
        merge_type_dicts([cs_sym_cnt, sym_cnt])
        del sym_cnt

        dict_p = "{}/cs_asym_cnt_worker_{}.pkl".format(global_params.config.temp_path, worker_id)
        with open(dict_p, "rb") as f:
            asym_cnt = pkl.load(f)
        merge_type_dicts([cs_asym_cnt, asym_cnt])
        del asym_cnt

    # get SegmentationDataset of current subcell.
    sd = segmentation.SegmentationDataset(n_folders_fs=n_folders_fs, obj_type='syn',
                                          working_dir=global_params.config.working_dir, version=0)

    sd_cs = segmentation.SegmentationDataset(n_folders_fs=n_folders_fs, obj_type='cs',
                                          working_dir=global_params.config.working_dir, version=0)
    # iterate over the subcellular SV ID chunks
    for obj_id_mod in cs_ids_ch:
        obj_keys = dest_dc[rep_helper.subfold_from_ix(obj_id_mod, n_folders_fs)]
        if len(obj_keys) == 0:
            continue
        # get dummy segmentation object to fetch attribute dictionary for this batch of object IDs
        dummy_so = sd.get_segmentation_object(obj_id_mod)
        attr_p = dummy_so.attr_dict_path
        vx_p = dummy_so.voxel_path
        this_attr_dc = AttributeDict(attr_p, read_only=False, disable_locking=True)
        # this class is only used to query the voxel data
        voxel_dc = VoxelStorageDyn(vx_p, voxel_mode=False, voxeldata_path=knossos_path,
                                   read_only=False, disable_locking=True)
        voxel_dc_store = VoxelStorage(vx_p, read_only=False, disable_locking=True)

        # get dummy CS segmentation object to fetch attribute dictionary for this batch of object
        # IDs
        dummy_so_cs = sd_cs.get_segmentation_object(obj_id_mod)
        attr_p_cs = dummy_so_cs.attr_dict_path
        vx_p_cs = dummy_so_cs.voxel_path
        this_attr_dc_cs = AttributeDict(attr_p_cs, read_only=False, disable_locking=True)
        voxel_dc_cs = VoxelStorageDyn(vx_p_cs, voxel_mode=False, voxeldata_path=knossos_path_cs,
                                      read_only=False, disable_locking=True)
        for cs_id in obj_keys:
            # write cs to dict
            rp_cs = cs_props[0][cs_id]
            bbs_cs = np.concatenate(cs_props[1][cs_id])
            size_cs = cs_props[2][cs_id]
            this_attr_dc_cs[cs_id]["rep_coord"] = rp_cs
            this_attr_dc_cs[cs_id]["bounding_box"] = np.array(
                [bbs_cs[:, 0].min(axis=0), bbs_cs[:, 1].max(axis=0)])
            this_attr_dc_cs[cs_id]["size"] = size_cs
            voxel_dc_cs[cs_id] = bbs_cs
            voxel_dc_cs.increase_object_size(cs_id, size_cs)
            voxel_dc_cs.set_object_repcoord(cs_id, rp_cs)

            if cs_id not in syn_props[0]:
                continue
            # write syn to dict
            rp = syn_props[0][cs_id]
            bbs = np.concatenate(syn_props[1][cs_id])
            size = syn_props[2][cs_id]
            this_attr_dc[cs_id]["rep_coord"] = rp
            bb = np.array(
                [bbs[:, 0].min(axis=0), bbs[:, 1].max(axis=0)])
            this_attr_dc[cs_id]["bounding_box"] = bb
            this_attr_dc[cs_id]["size"] = size
            try:
                sym_prop = cs_sym_cnt[cs_id] / size
            except KeyError:
                sym_prop = 0
            try:
                asym_prop = cs_asym_cnt[cs_id] / size
            except KeyError:
                asym_prop = 0
            this_attr_dc[cs_id]["sym_prop"] = sym_prop
            this_attr_dc[cs_id]["asym_prop"] = asym_prop

            # syn and cs have the same ID
            # TODO: these should be refactored at some point, currently its not the same
            #  as before because the bounding box of the overlap object is used instead of
            #  the SJ bounding box. ALso the background ratio was adapted
            n_vxs_in_sjbb = np.prod(bb[1] - bb[0]) # number of CS voxels in syn BB
            id_ratio = size_cs / n_vxs_in_sjbb  # this is the fraction of CS voxels within the syn BB
            cs_ratio = size / size_cs  # number of overlap voxels (syn voxels) divided by cs size
            background_overlap_ratio = 1 - id_ratio  # TODO: not the same as before anymore: local
            # inverse 'CS' density: c_cs_ids[u_cs_ids == 0] / n_vxs_in_sjbb  (previous version)
            add_feat_dict = {'sj_id': cs_id, 'cs_id': cs_id,
                            'id_sj_ratio': id_ratio,
                            'sj_size_pseudo': n_vxs_in_sjbb,
                            'id_cs_ratio': cs_ratio,
                            'cs_size': size_cs,
                            'background_overlap_ratio': background_overlap_ratio}
            this_attr_dc[cs_id].update(add_feat_dict)
            voxel_dc[cs_id] = bbs
            voxel_dc.increase_object_size(cs_id, size)
            voxel_dc.set_object_repcoord(cs_id, rp)

            # write voxels explicitely, Assumes, reasonably sized synapses!
            voxel_dc_store[cs_id] = voxel_dc.get_voxeldata(cs_id)
        voxel_dc_store.push()  # write voxel data explicitly
        voxel_dc_cs.push()
        this_attr_dc.push()
        this_attr_dc_cs.push()


def load_h5_spec_dict(obj_keys, file):

    out_dict = [{}, defaultdict(list), {}]
    for obj_key in obj_keys:
        cs_props[0][obj_key] = file['0'][obj_key][:]
        cs_props[1][obj_key] = file['1'][obj_key][:]
        cs_props[2][obj_key] = file['2'][obj_key][()]

    return out_dict


def convert_nvox2ratio_syntype(syn_cnts, sym_cnts, asym_cnts):
    """get ratio of sym. and asym. voxels to the synaptic foreground voxels of each contact site
    object.
    Sym. and asym. ratios do not necessarily sum to 1 if types are predicted independently
    """
    # TODO consider to implement in cython

    sym_ratio = {}
    asym_ratio = {}
    for cs_id, cnt in syn_cnts.items():
        if cs_id in sym_cnts:
            sym_ratio[cs_id] = sym_cnts[cs_id] / cnt
        else:
            sym_ratio[cs_id] = 0
        if cs_id in asym_cnts:
            asym_ratio[cs_id] = asym_cnts[cs_id] / cnt
        else:
            asym_ratio[cs_id] = 0
    return asym_ratio, sym_ratio


def merge_type_dicts(type_dicts):
    """
    Merge map dictionaries in-place. Values will be stored in first dictionary

    Parameters
    ----------
    type_dicts

    Returns
    -------

    """
    tot_map = type_dicts[0]
    for el in type_dicts[1:]:
        # iterate over subcell. ids with dictionaries as values which store
        # the number of overlap voxels to cell SVs
        for cs_id, cnt in el.items():
            if cs_id in tot_map:
                tot_map[cs_id] += cnt
            else:
                tot_map[cs_id] = cnt


def find_contact_sites(cset, knossos_path, filename='cs', n_max_co_processes=None,
                       size=None, offset=None):
    """
    # TODO: add additional chunk-chunking (less number of submitted jobs)

    Parameters
    ----------
    cset :
    knossos_path :
    filename :
    n_max_co_processes :
    qsub_pe :
    qsub_queue :
    size :
    offset :

    Returns
    -------

    """
    log_extraction.warning(DeprecationWarning('"find_contact_sites" was replaced by '
                                              '"extract_contact_sites".'))
    if size is not None and offset is not None:
        chunk_list, _ = \
            calculate_chunk_numbers_for_box(cset, offset, size)
    else:
        chunk_list = [ii for ii in range(len(cset.chunk_dict))]

    os.makedirs(cset.path_head_folder, exist_ok=True)
    multi_params = []
    for chunk_k in chunk_list:
        multi_params.append([cset.chunk_dict[chunk_k], knossos_path, filename])

    if not qu.batchjob_enabled():
        _ = start_multiprocess_imap(_contact_site_detection_thread, multi_params,
                                    debug=False, nb_cpus=n_max_co_processes)
    else:
        _ = qu.QSUB_script(multi_params, "contact_site_detection",
                           n_max_co_processes=n_max_co_processes)
    chunky.save_dataset(cset)


def _contact_site_detection_thread(args):
    chunk = args[0]
    knossos_path = args[1]
    filename = args[2]

    kd = kd_factory(knossos_path)

    overlap = np.array([6, 6, 3], dtype=np.int)
    offset = np.array(chunk.coordinates - overlap)
    size = 2 * overlap + np.array(chunk.size)
    data = kd.from_overlaycubes_to_matrix(size, offset, datatype=np.uint64).astype(np.uint32)
    contacts = detect_cs(data)
    os.makedirs(chunk.folder, exist_ok=True)
    compression.save_to_h5py([contacts],
                             chunk.folder + filename +
                             ".h5", ["cs"])


def detect_cs(arr):
    jac = np.zeros([3, 3, 3], dtype=np.int)
    jac[1, 1, 1] = -6
    jac[1, 1, 0] = 1
    jac[1, 1, 2] = 1
    jac[1, 0, 1] = 1
    jac[1, 2, 1] = 1
    jac[2, 1, 1] = 1
    jac[0, 1, 1] = 1
    edges = scipy.ndimage.convolve(arr.astype(np.int), jac) < 0
    edges = edges.astype(np.uint32)
    arr = arr.astype(np.uint32)
<<<<<<< HEAD
    cs_seg = process_block_nonzero(edges, arr, [13, 13, 7])
=======
    cs_seg = process_block_nonzero(edges, arr, global_params.config['cell_objects'][
        'cs_filtersize'])
>>>>>>> f96eb0b3
    return cs_seg


def extract_agg_contact_sites(cset, working_dir, filename='cs', hdf5name='cs',
                              n_folders_fs=10000, suffix="",
                              n_max_co_processes=None, n_chunk_jobs=2000, size=None,
                              offset=None, log=None):
    """

    Parameters
    ----------
    cset :
    working_dir :
    filename :
    hdf5name :
    n_folders_fs :
    suffix :
    n_max_co_processes :
    n_chunk_jobs :
    size :
    offset :

    Returns
    -------

    """
    if log is None:
        log = log_extraction
    chunky.save_dataset(cset)
    # init CS segmentation KD
    kd = kd_factory(global_params.config.kd_seg_path)
    path = "{}/knossosdatasets/{}_seg/".format(global_params.config.working_dir, filename)
    if os.path.isdir(path):
        log.debug('Found existing KD at {}. Removing it now.'.format(path))
        shutil.rmtree(path)
    target_kd = knossosdataset.KnossosDataset()
    target_kd.initialize_without_conf(path, kd.boundary, kd.scale, kd.experiment_name, mags=[1, ])
    target_kd = knossosdataset.KnossosDataset()
    target_kd.initialize_from_knossos_path(path)

    # convert Chunkdataset to KD
    export_cset_to_kd_batchjob(
        cset, target_kd, '{}'.format(filename), [hdf5name],
        offset=offset, size=size, stride=[4 * 128, 4 * 128, 4 * 128], as_raw=False,
        orig_dtype=np.uint64, unified_labels=False,
        n_max_co_processes=n_max_co_processes)
    log.debug('Finished conversion of ChunkDataset ({}) into KnossosDataset ({})'.format(
        cset.path_head_folder, target_kd.knossos_path))

    # get CS SD
    from_ids_to_objects(cset, filename, overlaydataset_path=target_kd.conf_path,
                        n_chunk_jobs=n_chunk_jobs, hdf5names=[hdf5name],
                        n_max_co_processes=n_max_co_processes, workfolder=working_dir,
                        n_folders_fs=n_folders_fs, use_combined_extraction=True, suffix=suffix,
                        size=size, offset=offset, log=log)<|MERGE_RESOLUTION|>--- conflicted
+++ resolved
@@ -7,17 +7,17 @@
 # Authors: Philipp Schubert, Joergen Kornfeld
 
 from collections import defaultdict
-
 try:
     import cPickle as pkl
 except ImportError:
     import pickle as pkl
+from typing import Optional, Dict, List, Tuple, Union
 import time
 import shutil
+from logging import Logger
 import glob
 import numpy as np
 import scipy.ndimage
-import h5py
 from knossos_utils import knossosdataset
 from knossos_utils import chunky
 knossosdataset._set_noprint(True)
@@ -32,6 +32,8 @@
 from . import log_extraction
 from .object_extraction_wrapper import from_ids_to_objects, calculate_chunk_numbers_for_box
 from ..mp.mp_utils import start_multiprocess_imap
+from ..proc.image import multi_mop_backgroundonly
+import multiprocessing
 try:
     from .block_processing_C import process_block_nonzero, extract_cs_syntype
 except ImportError as e:
@@ -40,40 +42,46 @@
     from .block_processing import process_block_nonzero
 from ..proc.sd_proc import merge_prop_dicts, dataset_analysis
 from .. import global_params
-import sys
-
-
-def extract_contact_sites(n_max_co_processes=None, chunk_size=None,
-                          log=None, max_n_jobs=None, cube_of_interest_bb=None,
-                          n_folders_fs=1000):
-    """
-    # Replaces `find_contact_sites`, `extract_agg_contact_sites`, `syn_gen_via_cset`
-    and `extract_synapse_type`.
-
-    Parameters
-    ----------
-    cset :
-    knossos_path :
-    filename :
-    n_max_co_processes :
-    qsub_pe :
-    qsub_queue :
-    size :
-    offset :
-
-    Returns
-    -------
+
+
+def extract_contact_sites(n_max_co_processes: Optional[int] = None,
+                          chunk_size: Optional[Tuple[int, int, int]] = None,
+                          log: Optional[Logger] = None,
+                          max_n_jobs: Optional[int] = None,
+                          cube_of_interest_bb: Optional[np.ndarray] = None,
+                          n_folders_fs: int = 1000):
+    """
+    Extracts contact sites and their overlap with `sj` objects and stores them in a
+    :class:`~syconn.reps.segmentation.SegmentationDataset` of type ``cs`` and ``syn``
+    respectively. If synapse type is available, this information will be stored
+    as the voxel-ratio per class in the attribute dictionary of the ``syn``
+    objects (keys: ``sym_prop``, ``asym_prop``).
+
+    Notes:
+        Replaced ``find_contact_sites``, ``extract_agg_contact_sites``, `
+        `syn_gen_via_cset`` and ``extract_synapse_type``.
+
+    Args:
+        n_max_co_processes: Number of parallel workers.
+        chunk_size: Sub-cube volume which is processed at a time.
+        log: Logger.
+        max_n_jobs: Maximum number of jobs.
+        cube_of_interest_bb: Sub-volume of the data set which is processed.
+            Default: Entire data set.
+        n_folders_fs: Number of folders used for organizing supervoxel data.
 
     """
     if extract_cs_syntype is None:
-        raise ImportError('`extract_contact_sites` requires the cythonized method '
-                          '`extract_cs_syntype`. Use `find_contact_sites` and others for '
-                          'contact site processing.')
+        msg = '`extract_contact_sites` requires the cythonized method ' \
+              '`extract_cs_syntype`. Use `find_contact_sites` and others ' \
+              'for contact site processing.'
+        log_extraction.error(msg)
+        raise ImportError(msg)
     kd = kd_factory(global_params.config.kd_seg_path)
     if cube_of_interest_bb is None:
         cube_of_interest_bb = [np.zeros(3, dtype=np.int), kd.boundary]
     if chunk_size is None:
-        chunk_size=(512, 512, 512)
+        chunk_size = (512, 512, 512)
     size = cube_of_interest_bb[1] - cube_of_interest_bb[0] + 1
     offset = cube_of_interest_bb[0]
 
@@ -85,7 +93,7 @@
                     box_coords=[0, 0, 0], fit_box_size=True)
 
     if max_n_jobs is None:
-        max_n_jobs = global_params.NCORE_TOTAL * 2
+        max_n_jobs = global_params.config.ncore_total * 2
     if log is None:
         log = log_extraction
     if size is not None and offset is not None:
@@ -101,17 +109,18 @@
     os.makedirs(cset.path_head_folder, exist_ok=True)
     multi_params = []
     # TODO: currently pickles Chunk objects -> job submission might be slow
-    for worker_id, chunk_k in enumerate(chunkify(chunk_list, max_n_jobs)):
+    for chunk_k in chunkify(chunk_list, max_n_jobs):
         multi_params.append([[cset.chunk_dict[k] for k in chunk_k],
-                             global_params.config.kd_seg_path, worker_id])
+                             global_params.config.kd_seg_path])
 
     if not qu.batchjob_enabled():
-        results = start_multiprocess_imap(_contact_site_extraction_thread, multi_params,
-                                    debug=False, nb_cpus=n_max_co_processes)
+        results = start_multiprocess_imap(
+            _contact_site_extraction_thread, multi_params, debug=False,
+            nb_cpus=n_max_co_processes)
     else:
-
         path_to_out = qu.QSUB_script(multi_params, "contact_site_extraction",
-                           n_max_co_processes=n_max_co_processes, log=log)
+                                     n_max_co_processes=n_max_co_processes,
+                                     log=log)
         out_files = glob.glob(path_to_out + "/*")
         results = []
         for out_file in out_files:
@@ -119,19 +128,17 @@
                 results.append(pkl.load(f))
         shutil.rmtree(os.path.abspath(path_to_out + "/../"), ignore_errors=True)
     # reduce step
-
-    cs_ids_workers = defaultdict(list)
-    for worker_id, cs_ids_list in results:
-        for cs_id in cs_ids_list:
-            cs_ids_workers[cs_id].append(worker_id)
-
-    dict_p = "{}/cs_ids_workers".format(global_params.config.temp_path)
-    with open(dict_p, "wb") as f:
-        pkl.dump(cs_ids_workers, f)
-    del cs_ids_workers
-
-    log.info('Finished cs ({}) and syn ({}) extraction.'.format(
-        len(cs_props[0]), len(syn_props[0])))
+    cs_props = [{}, defaultdict(list), {}]
+    syn_props = [{}, defaultdict(list), {}]
+    tot_sym_cnt = {}
+    tot_asym_cnt = {}
+    for curr_props, curr_syn_props, asym_cnt, sym_cnt in results:
+        merge_prop_dicts([cs_props, curr_props])
+        merge_prop_dicts([syn_props, curr_syn_props])
+        merge_type_dicts([tot_asym_cnt, asym_cnt])
+        merge_type_dicts([tot_sym_cnt, sym_cnt])
+    log.info('Finished contact site (#objects: {}) and synapse (#objects: {})'
+             ' extraction.'.format(len(cs_props[0]), len(syn_props[0])))
     if len(syn_props[0]) == 0:
         log.critical('WARNING: Did not find any synapses during extraction step.')
     # TODO: extract syn objects! maybe replace sj_0 Segmentation dataset by the overlapping CS<->
@@ -140,6 +147,33 @@
     #  -> Run CS generation in parallel with mapping to at least get the syn objects before
     #  rendering the neuron views (which need subcellular structures, there one can then use mi,
     #  vc and syn (instead of sj))
+    dict_paths = []
+    # dump intermediate results
+    # TODO: size filter here or during write-out? TODO: use config parameter
+    dict_p = "{}/cs_prop_dict.pkl".format(global_params.config.temp_path)
+    with open(dict_p, "wb") as f:
+        pkl.dump(cs_props, f)
+    del cs_props
+    dict_paths.append(dict_p)
+
+    dict_p = "{}/syn_prop_dict.pkl".format(global_params.config.temp_path)
+    with open(dict_p, "wb") as f:
+        pkl.dump(syn_props, f)
+    del syn_props
+    dict_paths.append(dict_p)
+
+    # convert counting dicts to store ratio of syn. type voxels
+    dict_p = "{}/cs_sym_cnt.pkl".format(global_params.config.temp_path)
+    with open(dict_p, "wb") as f:
+        pkl.dump(tot_sym_cnt, f)
+    del tot_sym_cnt
+    dict_paths.append(dict_p)
+
+    dict_p = "{}/cs_asym_cnt.pkl".format(global_params.config.temp_path)
+    with open(dict_p, "wb") as f:
+        pkl.dump(tot_asym_cnt, f)
+    del tot_asym_cnt
+    dict_paths.append(dict_p)
 
     # write cs and syn segmentation to KD and SD
     chunky.save_dataset(cset)
@@ -147,12 +181,14 @@
     # convert Chunkdataset to syn and cs KD
     # TODO: spawn in parallel
     for obj_type in ['cs', 'syn']:
-        path = "{}/knossosdatasets/{}_seg/".format(global_params.config.working_dir, obj_type)
+        path = "{}/knossosdatasets/{}_seg/".format(
+            global_params.config.working_dir, obj_type)
         if os.path.isdir(path):
             log.debug('Found existing KD at {}. Removing it now.'.format(path))
             shutil.rmtree(path)
         target_kd = knossosdataset.KnossosDataset()
-        target_kd.initialize_without_conf(path, kd.boundary, kd.scale, kd.experiment_name,
+        scale = np.array(global_params.config['scaling'])
+        target_kd.initialize_without_conf(path, kd.boundary, scale, kd.experiment_name,
                                           mags=[1, ])
         target_kd = knossosdataset.KnossosDataset()
         target_kd.initialize_from_knossos_path(path)
@@ -161,23 +197,26 @@
             offset=offset, size=size, stride=chunk_size, as_raw=False,
             orig_dtype=np.uint64, unified_labels=False,
             n_max_co_processes=n_max_co_processes, log=log)
-        log.debug('Finished conversion of ChunkDataset ({}) into KnossosDataset ({})'.format(
-            cset.path_head_folder, target_kd.knossos_path))
+        log.debug('Finished conversion of ChunkDataset ({}) into KnossosDataset'
+                  ' ({})'.format(cset.path_head_folder, target_kd.knossos_path))
 
     # Write SD
+    max_n_jobs = global_params.config['nnodes_total'] * 2
     path = "{}/knossosdatasets/syn_seg/".format(global_params.config.working_dir)
     path_cs = "{}/knossosdatasets/cs_seg/".format(global_params.config.working_dir)
     storage_location_ids = rep_helper.get_unique_subfold_ixs(n_folders_fs)
-    # multi_params = [(sv_id_block, n_folders_fs, path, path_cs) for sv_id_block in basics.chunkify(
-    #     storage_location_ids, max_n_jobs)]
-    multi_params = [(sv_id_block, n_folders_fs, path, path_cs) for sv_id_block in basics.chunkify(
-        storage_location_ids, 1)]
+    multi_params = [(sv_id_block, n_folders_fs, path, path_cs) for sv_id_block in
+                    basics.chunkify(storage_location_ids, max_n_jobs)]
+
     if not qu.batchjob_enabled():
-        start_multiprocess_imap(_write_props_to_syn_thread,
-                                multi_params, nb_cpus=n_max_co_processes, debug=False)
+        start_multiprocess_imap(_write_props_to_syn_singlenode_thread,
+                                multi_params, nb_cpus=1, debug=False)
     else:
-        qu.QSUB_script(multi_params, "write_props_to_syn", log=log,
-                       n_max_co_processes=n_max_co_processes, remove_jobfolder=True)
+        qu.QSUB_script(multi_params, "write_props_to_syn_singlenode", log=log,
+                       n_cores=global_params.config['ncores_per_node'],
+                       n_max_co_processes=global_params.config['nnodes_total'],
+                       remove_jobfolder=True)
+
     sd = segmentation.SegmentationDataset(working_dir=global_params.config.working_dir,
                                           obj_type='syn', version=0)
     dataset_analysis(sd, recompute=True, compute_meshprops=False)
@@ -185,17 +224,37 @@
                                           obj_type='cs', version=0)
     dataset_analysis(sd, recompute=True, compute_meshprops=False)
 
+    for p in dict_paths:
+        os.remove(p)
     shutil.rmtree(cd_dir, ignore_errors=True)
 
 
-def _contact_site_extraction_thread(args):
+def _contact_site_extraction_thread(args: Union[tuple, list]) \
+        -> Tuple[List[dict], List[dict], dict, dict]:
+    """
+    Helper function to extract properties of ``cs`` and ``syn`` objects.
+
+    Args:
+        args:
+            * ``Chunk`` objects
+            * Path to KnossosDataset containing the cell supervoxels.
+
+    Todo:
+        * Get rid of the second argument -> use config parameter instead.
+        * using the prob. maps of the initial synaptic junction prediction
+          the object extraction of ``sj`` objects can be removed.
+
+    Returns:
+        Two lists of dictionaries (representative coordinates, bounding box and
+        voxel count) for ``cs`` and ``syn`` objects, per-synapse counts of
+        symmetric and asymmetric voxels.
+    """
     chunks = args[0]
     knossos_path = args[1]
-    print("\n\n\n args[2]= ", args[2])
-    worker_id = args[2]
 
     kd = kd_factory(knossos_path)
-    # TODO: change back to kd.kd_sj_path (proba maps -> get rid of SJ extraction)
+    # TODO: use prob maps in kd.kd_sj_path (proba maps -> get rid of SJ extraction),
+    #  see below.
     kd_syn = kd_factory(global_params.config.kd_organelle_seg_paths['sj'])
     if global_params.config.syntype_available:
         kd_syntype_sym = kd_factory(global_params.config.kd_sym_path)
@@ -208,11 +267,8 @@
     tot_asym_cnt = {}
     cum_dt_data = 0
     cum_dt_proc = 0
-<<<<<<< HEAD
-=======
     cum_dt_proc2 = 0
     cs_filtersize = np.array(global_params.config['cell_objects']['cs_filtersize'])
->>>>>>> f96eb0b3
     for chunk in chunks:
         # additional overlap, e.g. to prevent boundary artifacts by dilation/closing
         # TODO: if this is set to 0, `detect_cs` still returns a black boundary region
@@ -221,24 +277,6 @@
         offset = np.array(chunk.coordinates - overlap)  # also used for loading synapse data
         size = 2 * overlap + np.array(chunk.size)  # also used for loading synapse data
         start = time.time()
-<<<<<<< HEAD
-        data = kd.from_overlaycubes_to_matrix(size, offset, datatype=np.uint64).astype(np.uint32)
-        cum_dt_data += time.time() - start
-        start = time.time()
-        contacts = detect_cs(data)  # contacts has size according to chunk.size!
-        contacts = np.asarray(contacts)
-        cum_dt_proc += time.time() - start
-        # store syn information as: synaptic voxel (1), symmetric type (2) and asymmetric type (3)
-        # TODO: adapt in case data format of input changes!
-        offset = np.array(chunk.coordinates).astype(np.int)
-        size = np.array(chunk.size)
-        start = time.time()
-        # syn_d = (kd_syn.from_raw_cubes_to_matrix(size, offset) > 255 * global_params.config.entries[
-        #     'Probathresholds']['sj']).astype(np.uint8)
-        syn_d = (kd_syn.from_overlaycubes_to_matrix(size, offset, datatype=np.uint64) > 0).astype(np.uint8)
-        # get binary mask for symmetric and asymmetric syn. type per voxel  # TODO: add
-        #  thresholds to global_params
-=======
 
         stencil_offset = (cs_filtersize - 1) // 2
 
@@ -262,7 +300,6 @@
             size, offset, datatype=np.uint64) > 0).astype(np.uint8)
         # get binary mask for symmetric and asymmetric syn. type per voxel
         # TODO: add thresholds to global_params
->>>>>>> f96eb0b3
         if global_params.config.syntype_available:
             sym_d = (kd_syntype_sym.from_raw_cubes_to_matrix(size, offset) >= 123).astype(
                 np.uint8)
@@ -272,12 +309,6 @@
             sym_d = np.zeros_like(syn_d)
             asym_d = np.zeros_like(syn_d)
         cum_dt_data += time.time() - start
-<<<<<<< HEAD
-        start = time.time()
-        # this counts SJ foreground voxels overlapping with the CS objects and the asym and sym voxels
-        curr_cs_p, curr_syn_p, asym_cnt, sym_cnt = extract_cs_syntype(contacts, syn_d, asym_d,
-                                                                      sym_d)
-=======
 
         # TODO: refactor such that CS are not dilated / closed? This would require an independent
         #  property analysis.
@@ -315,7 +346,6 @@
             syn_d[overlap:-overlap, overlap:-overlap, overlap:-overlap],
             asym_d[overlap:-overlap, overlap:-overlap, overlap:-overlap],
             sym_d[overlap:-overlap, overlap:-overlap, overlap:-overlap])
->>>>>>> f96eb0b3
         cum_dt_proc += time.time() - start
         os.makedirs(chunk.folder, exist_ok=True)
         compression.save_to_h5py([contacts[overlap:-overlap, overlap:-overlap,
@@ -332,121 +362,79 @@
         merge_type_dicts([tot_asym_cnt, asym_cnt])
         merge_type_dicts([tot_sym_cnt, sym_cnt])
         del curr_cs_p, curr_syn_p, asym_cnt, sym_cnt
-    # log_extraction.debug("Cum. time for loading data: {:.2f} s; for processing: {:.2f} "
-    #                      "s. {} cs and {} syn. {}".format(
-    #     cum_dt_data, cum_dt_proc, len(cs_props[0]), len(syn_props[0]), syn_d.max()))
-
-    cs_ids_in_worker = cs_props[0].keys()
-
-    dict_p = "{}/cs_prop_dict_worker_{}.pkl".format(global_params.config.temp_path, worker_id)
-    with open(dict_p, "wb") as f:
-        pkl.dump(cs_props, f)
-    del cs_props
-
-    dict_p = "{}/syn_prop_dict_worker_{}.pkl".format(global_params.config.temp_path, worker_id)
-    with open(dict_p, "wb") as f:
-        pkl.dump(syn_props, f)
-    del cs_props
-
-    dict_p = "{}/cs_sym_cnt_worker_{}.pkl".format(global_params.config.temp_path, worker_id)
-    with open(dict_p, "wb") as f:
-        pkl.dump(tot_sym_cnt, f)
-    del tot_sym_cnt
-
-    dict_p = "{}/cs_asym_cnt_worker_{}.pkl".format(global_params.config.temp_path, worker_id)
-    with open(dict_p, "wb") as f:
-        pkl.dump(tot_asym_cnt, f)
-    del tot_asym_cnt
-
-    return worker_id, cs_ids_in_worker
+    # log_extraction.error("Cum. time for loading data: {:.2f} s; for processing: {:.2f} "
+    #                      "s for processing2: {:.2f} s. {} cs and {} syn.".format(
+    #     cum_dt_data, cum_dt_proc, cum_dt_proc2, len(cs_props[0]), len(syn_props[0])))
+    return cs_props, syn_props, tot_asym_cnt, tot_sym_cnt
 
 
 def _write_props_to_syn_thread(args):
     """"""
+    # TODO: refactor in the same way as object mapping (reduce dictionaries)
     # TODO: refactor such that voxel data is stored during extraction
     cs_ids_ch = args[0]
     n_folders_fs = args[1]
     knossos_path = args[2]
     knossos_path_cs = args[3]
 
-    dict_p = "{}/cs_ids_workers".format(global_params.config.temp_path)
+    # get cached dicts
+    dict_p = "{}/cs_prop_dict.pkl".format(global_params.config.temp_path)
     with open(dict_p, "rb") as f:
-        cs_ids_workers = pkl.load(f)
+        cs_props = pkl.load(f)
+
+    dict_p = "{}/syn_prop_dict.pkl".format(global_params.config.temp_path)
+    with open(dict_p, "rb") as f:
+        syn_props = pkl.load(f)
+
+    dict_p = "{}/cs_sym_cnt.pkl".format(global_params.config.temp_path)
+    with open(dict_p, "rb") as f:
+        cs_sym_cnt = pkl.load(f)
+
+    dict_p = "{}/cs_asym_cnt.pkl".format(global_params.config.temp_path)
+    with open(dict_p, "rb") as f:
+        cs_asym_cnt = pkl.load(f)
 
     # store destinations for each existing obj
     dest_dc = defaultdict(list)
-    for cs_id in cs_ids_workers.keys():
+    for cs_id in cs_props[0]:
         dest_dc[rep_helper.subfold_from_ix(cs_id, n_folders_fs)].append(cs_id)
 
-    obj_keys = []
-    for obj_id_mod in cs_ids_ch:
-        obj_keys.append(dest_dc[rep_helper.subfold_from_ix(obj_id_mod, n_folders_fs)])
-
-    necessary_workers = []
-    for key in obj_keys:
-        necessary_workers.append(cs_ids_workers[key])
-
-    necessary_workers = np.unique(necessary_workers)
-
-    cs_props = [{}, defaultdict(list), {}]
-    syn_props = [{}, defaultdict(list), {}]
-    cs_sym_cnt = {}
-    cs_asym_cnt = {}
-
-    for worker_id in necessary_workers:
-        dict_p = "{}/cs_prop_dict_worker_{}.pkl".format(global_params.config.temp_path, worker_id)
-        with open(dict_p, "rb") as f:
-            curr_cs_props = pkl.load(f)
-        merge_prop_dicts([cs_props, curr_cs_props])
-        del curr_cs_props
-
-        dict_p = "{}/syn_prop_dict_worker_{}.pkl".format(global_params.config.temp_path, worker_id)
-        with open(dict_p, "rb") as f:
-            curr_syn_props = pkl.load(f)
-        merge_prop_dicts([syn_props, curr_syn_props])
-        del curr_syn_props
-
-        dict_p = "{}/cs_sym_cnt_worker_{}.pkl".format(global_params.config.temp_path, worker_id)
-        with open(dict_p, "rb") as f:
-            sym_cnt = pkl.load(f)
-        merge_type_dicts([cs_sym_cnt, sym_cnt])
-        del sym_cnt
-
-        dict_p = "{}/cs_asym_cnt_worker_{}.pkl".format(global_params.config.temp_path, worker_id)
-        with open(dict_p, "rb") as f:
-            asym_cnt = pkl.load(f)
-        merge_type_dicts([cs_asym_cnt, asym_cnt])
-        del asym_cnt
-
     # get SegmentationDataset of current subcell.
-    sd = segmentation.SegmentationDataset(n_folders_fs=n_folders_fs, obj_type='syn',
-                                          working_dir=global_params.config.working_dir, version=0)
-
-    sd_cs = segmentation.SegmentationDataset(n_folders_fs=n_folders_fs, obj_type='cs',
-                                          working_dir=global_params.config.working_dir, version=0)
+    sd = segmentation.SegmentationDataset(
+        n_folders_fs=n_folders_fs, obj_type='syn', version=0,
+        working_dir=global_params.config.working_dir)
+
+    sd_cs = segmentation.SegmentationDataset(
+        n_folders_fs=n_folders_fs, obj_type='cs', version=0,
+        working_dir=global_params.config.working_dir)
     # iterate over the subcellular SV ID chunks
     for obj_id_mod in cs_ids_ch:
         obj_keys = dest_dc[rep_helper.subfold_from_ix(obj_id_mod, n_folders_fs)]
         if len(obj_keys) == 0:
             continue
-        # get dummy segmentation object to fetch attribute dictionary for this batch of object IDs
+        # get dummy segmentation object to fetch attribute dictionary for
+        # this batch of object IDs
         dummy_so = sd.get_segmentation_object(obj_id_mod)
         attr_p = dummy_so.attr_dict_path
         vx_p = dummy_so.voxel_path
-        this_attr_dc = AttributeDict(attr_p, read_only=False, disable_locking=True)
+        this_attr_dc = AttributeDict(attr_p, read_only=False,
+                                     disable_locking=True)
         # this class is only used to query the voxel data
-        voxel_dc = VoxelStorageDyn(vx_p, voxel_mode=False, voxeldata_path=knossos_path,
-                                   read_only=False, disable_locking=True)
+        voxel_dc = VoxelStorageDyn(
+            vx_p, voxel_mode=False, voxeldata_path=knossos_path,
+            read_only=False, disable_locking=True)
         voxel_dc_store = VoxelStorage(vx_p, read_only=False, disable_locking=True)
 
-        # get dummy CS segmentation object to fetch attribute dictionary for this batch of object
-        # IDs
+        # get dummy CS segmentation object to fetch attribute dictionary for
+        # this batch of object IDs
         dummy_so_cs = sd_cs.get_segmentation_object(obj_id_mod)
         attr_p_cs = dummy_so_cs.attr_dict_path
         vx_p_cs = dummy_so_cs.voxel_path
-        this_attr_dc_cs = AttributeDict(attr_p_cs, read_only=False, disable_locking=True)
-        voxel_dc_cs = VoxelStorageDyn(vx_p_cs, voxel_mode=False, voxeldata_path=knossos_path_cs,
-                                      read_only=False, disable_locking=True)
+        this_attr_dc_cs = AttributeDict(attr_p_cs, read_only=False,
+                                        disable_locking=True)
+        voxel_dc_cs = VoxelStorageDyn(
+            vx_p_cs, voxel_mode=False, voxeldata_path=knossos_path_cs,
+            read_only=False, disable_locking=True)
         for cs_id in obj_keys:
             # write cs to dict
             rp_cs = cs_props[0][cs_id]
@@ -485,24 +473,27 @@
             # syn and cs have the same ID
             # TODO: these should be refactored at some point, currently its not the same
             #  as before because the bounding box of the overlap object is used instead of
-            #  the SJ bounding box. ALso the background ratio was adapted
-            n_vxs_in_sjbb = np.prod(bb[1] - bb[0]) # number of CS voxels in syn BB
-            id_ratio = size_cs / n_vxs_in_sjbb  # this is the fraction of CS voxels within the syn BB
-            cs_ratio = size / size_cs  # number of overlap voxels (syn voxels) divided by cs size
-            background_overlap_ratio = 1 - id_ratio  # TODO: not the same as before anymore: local
-            # inverse 'CS' density: c_cs_ids[u_cs_ids == 0] / n_vxs_in_sjbb  (previous version)
+            #  the SJ bounding box. Also the background ratio was adapted
+            # number of CS voxels in syn BB
+            n_vxs_in_sjbb = np.prod(bb[1] - bb[0])
+            # this is the fraction of CS voxels within the syn BB
+            id_ratio = size_cs / n_vxs_in_sjbb
+            # number of overlap voxels (syn voxels) divided by cs size
+            cs_ratio = size / size_cs
+            background_overlap_ratio = 1 - id_ratio
+            # inverse 'CS' density:
+            # c_cs_ids[u_cs_ids == 0] / n_vxs_in_sjbb  (previous version)
             add_feat_dict = {'sj_id': cs_id, 'cs_id': cs_id,
-                            'id_sj_ratio': id_ratio,
-                            'sj_size_pseudo': n_vxs_in_sjbb,
-                            'id_cs_ratio': cs_ratio,
-                            'cs_size': size_cs,
-                            'background_overlap_ratio': background_overlap_ratio}
+                             'id_sj_ratio': id_ratio,
+                             'sj_size_pseudo': n_vxs_in_sjbb,
+                             'id_cs_ratio': cs_ratio,
+                             'cs_size': size_cs,
+                             'background_overlap_ratio': background_overlap_ratio}
             this_attr_dc[cs_id].update(add_feat_dict)
             voxel_dc[cs_id] = bbs
             voxel_dc.increase_object_size(cs_id, size)
             voxel_dc.set_object_repcoord(cs_id, rp)
-
-            # write voxels explicitely, Assumes, reasonably sized synapses!
+            # write voxels explicitly, Assumes, reasonably sized synapses!
             voxel_dc_store[cs_id] = voxel_dc.get_voxeldata(cs_id)
         voxel_dc_store.push()  # write voxel data explicitly
         voxel_dc_cs.push()
@@ -510,15 +501,229 @@
         this_attr_dc_cs.push()
 
 
-def load_h5_spec_dict(obj_keys, file):
-
-    out_dict = [{}, defaultdict(list), {}]
-    for obj_key in obj_keys:
-        cs_props[0][obj_key] = file['0'][obj_key][:]
-        cs_props[1][obj_key] = file['1'][obj_key][:]
-        cs_props[2][obj_key] = file['2'][obj_key][()]
-
-    return out_dict
+def _write_props_to_syn_singlenode_thread(args):
+    """"""
+    # TODO: refactor in the same way as object mapping (reduce dictionaries)
+    # TODO: refactor such that voxel data is stored during extraction
+    cs_ids_ch = args[0]
+    n_folders_fs = args[1]
+    knossos_path = args[2]
+    knossos_path_cs = args[3]
+    nb_cpus = global_params.config['ncores_per_node']
+    # consider use of multiprocessing manager dict
+    # get cached dicts
+    dict_p = "{}/cs_prop_dict.pkl".format(global_params.config.temp_path)
+
+    with open(dict_p, "rb") as f:
+        cs_props_tmp = pkl.load(f)
+
+    # collect destinations of to-be-processed objects
+    dest_dc = defaultdict(list)
+
+    params = [(id_ch, [rep_helper.subfold_from_ix(
+        store_key, n_folders_fs) for store_key in cs_ids_ch],
+               n_folders_fs) for id_ch in chunkify(list(cs_props_tmp[0].keys()), nb_cpus)]
+    res = start_multiprocess_imap(_generate_storage_lookup, params,
+                                  nb_cpus=nb_cpus)
+    for dc in res:
+        for k, v in dc.items():
+            dest_dc[k].extend(v)
+    all_obj_keys = np.concatenate(list(dest_dc.values()))
+    if len(all_obj_keys) == 0:
+        log_extraction.critical('No object keys found during '
+                                '`_write_props_to_syn_singlenode_thread`')
+        return
+    # keep only relevant data
+    cs_props = [{}, {}, {}]
+    for k in all_obj_keys:
+        cs_props[0][k] = cs_props_tmp[0][k]
+        cs_props[1][k] = cs_props_tmp[1][k]
+        cs_props[2][k] = cs_props_tmp[2][k]
+    del cs_props_tmp
+
+    dict_p = "{}/syn_prop_dict.pkl".format(global_params.config.temp_path)
+    with open(dict_p, "rb") as f:
+        syn_props_tmp = pkl.load(f)
+
+    syn_props = [{}, {}, {}]
+    for k in all_obj_keys:
+        try:
+            syn_props[0][k] = syn_props_tmp[0][k]
+        except KeyError:
+            continue
+        # fails if only first property of an object exists -> additional validity check
+        syn_props[1][k] = syn_props_tmp[1][k]
+        syn_props[2][k] = syn_props_tmp[2][k]
+    del syn_props_tmp
+
+    dict_p = "{}/cs_sym_cnt.pkl".format(global_params.config.temp_path)
+    with open(dict_p, "rb") as f:
+        cs_sym_cnt_tmp = pkl.load(f)
+
+    cs_sym_cnt = {}
+    for k in all_obj_keys:
+        try:
+            cs_sym_cnt[k] = cs_sym_cnt_tmp[k]
+        except KeyError:  # no type prediction for this contact site
+            pass
+    del cs_sym_cnt_tmp
+
+    dict_p = "{}/cs_asym_cnt.pkl".format(global_params.config.temp_path)
+    with open(dict_p, "rb") as f:
+        cs_asym_cnt_tmp = pkl.load(f)
+
+    cs_asym_cnt = {}
+    for k in all_obj_keys:
+        try:
+            cs_asym_cnt[k] = cs_asym_cnt_tmp[k]
+        except KeyError:  # no type prediction for this contact site
+            pass
+    del cs_asym_cnt_tmp
+    temp_folder = '{}/write_syn_props/{}_tmp_dcs/'.format(
+        global_params.config.temp_path, cs_ids_ch[0])
+    os.makedirs(temp_folder, exist_ok=True)
+    basics.write_obj2pkl(temp_folder + "dest_dc.pkl", dest_dc)
+    basics.write_obj2pkl(temp_folder + "cs_props.pkl", cs_props)
+    basics.write_obj2pkl(temp_folder + "syn_props.pkl", syn_props)
+    basics.write_obj2pkl(temp_folder + "cs_sym_cnt.pkl", cs_sym_cnt)
+    basics.write_obj2pkl(temp_folder + "cs_asym_cnt.pkl", cs_asym_cnt)
+    m_params = [(obj_id_mod, temp_folder, n_folders_fs, knossos_path, knossos_path_cs) for
+                obj_id_mod in cs_ids_ch]
+
+    start_multiprocess_imap(_helper_func, m_params, nb_cpus=nb_cpus,
+                            verbose=False)
+    shutil.rmtree(temp_folder, ignore_errors=True)
+
+
+def _generate_storage_lookup(args):
+    """
+    Generates a look-up dictionary for given storage destinations to corresponding
+    object IDs in `id_chunk` (used for SegmentationObjects) by calling
+    `rep_helper.subfold_from_ix`
+
+    Parameters
+    ----------
+    args : List or Tuple
+        id_chunk: SegmentationObject IDs
+        req_subfold_keys : keys of requested storages
+        n_folders_fs : number of folders
+
+    Returns
+    -------
+    Dict
+        look-up dictionary: [key -> value] storage destination -> list of IDs
+    """
+    id_chunk, req_subfold_keys, n_folders_fs = args
+    dest_dc_tmp = defaultdict(list)
+    cs_ids_ch_set = set(req_subfold_keys)
+    for obj_id in id_chunk:
+        subfold_key = rep_helper.subfold_from_ix(obj_id, n_folders_fs)
+        if subfold_key in cs_ids_ch_set:
+            dest_dc_tmp[subfold_key].append(obj_id)
+    return dest_dc_tmp
+
+
+# iterate over the subcellular SV ID chunks
+def _helper_func(args):
+    obj_id_mod, temp_folder, n_folders_fs, knossos_path, knossos_path_cs = args
+
+    dest_dc = basics.load_pkl2obj(temp_folder + "dest_dc.pkl")
+    cs_props = basics.load_pkl2obj(temp_folder + "cs_props.pkl")
+    syn_props = basics.load_pkl2obj(temp_folder + "syn_props.pkl")
+    cs_sym_cnt = basics.load_pkl2obj(temp_folder + "cs_sym_cnt.pkl")
+    cs_asym_cnt = basics.load_pkl2obj(temp_folder + "cs_asym_cnt.pkl")
+
+    sd = segmentation.SegmentationDataset(n_folders_fs=n_folders_fs, obj_type='syn',
+                                          working_dir=global_params.config.working_dir,
+                                          version=0)
+
+    sd_cs = segmentation.SegmentationDataset(n_folders_fs=n_folders_fs, obj_type='cs',
+                                             working_dir=global_params.config.working_dir,
+                                             version=0)
+
+    obj_keys = dest_dc[rep_helper.subfold_from_ix(obj_id_mod, n_folders_fs)]
+    if len(obj_keys) == 0:
+        return
+    # get dummy segmentation object to fetch attribute dictionary for this batch of object IDs
+    dummy_so = sd.get_segmentation_object(obj_id_mod)
+    attr_p = dummy_so.attr_dict_path
+    vx_p = dummy_so.voxel_path
+    this_attr_dc = AttributeDict(attr_p, read_only=False, disable_locking=True)
+    # this class is only used to query the voxel data
+    voxel_dc = VoxelStorageDyn(vx_p, voxel_mode=False, voxeldata_path=knossos_path,
+                               read_only=False, disable_locking=True)
+    voxel_dc_store = VoxelStorage(vx_p, read_only=False, disable_locking=True)
+
+    # get dummy CS segmentation object to fetch attribute dictionary for this batch of object
+    # IDs
+    dummy_so_cs = sd_cs.get_segmentation_object(obj_id_mod)
+    attr_p_cs = dummy_so_cs.attr_dict_path
+    vx_p_cs = dummy_so_cs.voxel_path
+    this_attr_dc_cs = AttributeDict(attr_p_cs, read_only=False, disable_locking=True)
+    voxel_dc_cs = VoxelStorageDyn(vx_p_cs, voxel_mode=False, voxeldata_path=knossos_path_cs,
+                                  read_only=False, disable_locking=True)
+
+    for cs_id in obj_keys:
+        # write cs to dict
+        rp_cs = cs_props[0][cs_id]
+        bbs_cs = np.concatenate(cs_props[1][cs_id])
+        size_cs = cs_props[2][cs_id]
+        this_attr_dc_cs[cs_id]["rep_coord"] = rp_cs
+        this_attr_dc_cs[cs_id]["bounding_box"] = np.array(
+            [bbs_cs[:, 0].min(axis=0), bbs_cs[:, 1].max(axis=0)])
+        this_attr_dc_cs[cs_id]["size"] = size_cs
+        voxel_dc_cs[cs_id] = bbs_cs
+        voxel_dc_cs.increase_object_size(cs_id, size_cs)
+        voxel_dc_cs.set_object_repcoord(cs_id, rp_cs)
+
+        if cs_id not in syn_props[0]:
+            continue
+        # write syn to dict
+        rp = syn_props[0][cs_id]
+        bbs = np.concatenate(syn_props[1][cs_id])
+        size = syn_props[2][cs_id]
+        this_attr_dc[cs_id]["rep_coord"] = rp
+        bb = np.array(
+            [bbs[:, 0].min(axis=0), bbs[:, 1].max(axis=0)])
+        this_attr_dc[cs_id]["bounding_box"] = bb
+        this_attr_dc[cs_id]["size"] = size
+        try:
+            sym_prop = cs_sym_cnt[cs_id] / size
+        except KeyError:
+            sym_prop = 0
+        try:
+            asym_prop = cs_asym_cnt[cs_id] / size
+        except KeyError:
+            asym_prop = 0
+        this_attr_dc[cs_id]["sym_prop"] = sym_prop
+        this_attr_dc[cs_id]["asym_prop"] = asym_prop
+
+        # syn and cs have the same ID
+        # TODO: these should be refactored at some point, currently its not the same
+        #  as before because the bounding box of the overlap object is used instead of
+        #  the SJ bounding box. ALso the background ratio was adapted
+        n_vxs_in_sjbb = np.prod(bb[1] - bb[0]) # number of CS voxels in syn BB
+        id_ratio = size_cs / n_vxs_in_sjbb  # this is the fraction of CS voxels within the syn BB
+        cs_ratio = size / size_cs  # number of overlap voxels (syn voxels) divided by cs size
+        background_overlap_ratio = 1 - id_ratio  # TODO: not the same as before anymore: local
+        # inverse 'CS' density: c_cs_ids[u_cs_ids == 0] / n_vxs_in_sjbb  (previous version)
+        add_feat_dict = {'sj_id': cs_id, 'cs_id': cs_id,
+                         'id_sj_ratio': id_ratio,
+                         'sj_size_pseudo': n_vxs_in_sjbb,
+                         'id_cs_ratio': cs_ratio,
+                         'cs_size': size_cs,
+                         'background_overlap_ratio': background_overlap_ratio}
+        this_attr_dc[cs_id].update(add_feat_dict)
+        voxel_dc[cs_id] = bbs
+        voxel_dc.increase_object_size(cs_id, size)
+        voxel_dc.set_object_repcoord(cs_id, rp)
+
+        # write voxels explicitely, Assumes, reasonably sized synapses!
+        voxel_dc_store[cs_id] = voxel_dc.get_voxeldata(cs_id)
+    voxel_dc_store.push()  # write voxel data explicitly
+    voxel_dc_cs.push()
+    this_attr_dc.push()
+    this_attr_dc_cs.push()
 
 
 def convert_nvox2ratio_syntype(syn_cnts, sym_cnts, asym_cnts):
@@ -576,8 +781,6 @@
     knossos_path :
     filename :
     n_max_co_processes :
-    qsub_pe :
-    qsub_queue :
     size :
     offset :
 
@@ -637,12 +840,8 @@
     edges = scipy.ndimage.convolve(arr.astype(np.int), jac) < 0
     edges = edges.astype(np.uint32)
     arr = arr.astype(np.uint32)
-<<<<<<< HEAD
-    cs_seg = process_block_nonzero(edges, arr, [13, 13, 7])
-=======
     cs_seg = process_block_nonzero(edges, arr, global_params.config['cell_objects'][
         'cs_filtersize'])
->>>>>>> f96eb0b3
     return cs_seg
 
 
@@ -679,7 +878,8 @@
         log.debug('Found existing KD at {}. Removing it now.'.format(path))
         shutil.rmtree(path)
     target_kd = knossosdataset.KnossosDataset()
-    target_kd.initialize_without_conf(path, kd.boundary, kd.scale, kd.experiment_name, mags=[1, ])
+    scale = np.array(global_params.config['scaling'])
+    target_kd.initialize_without_conf(path, kd.boundary, scale, kd.experiment_name, mags=[1, ])
     target_kd = knossosdataset.KnossosDataset()
     target_kd.initialize_from_knossos_path(path)
 

--- conflicted
+++ resolved
@@ -7,7 +7,6 @@
 # Authors: Philipp Schubert, Joergen Kornfeld
 
 from collections import defaultdict
-
 try:
     import cPickle as pkl
 except ImportError:
@@ -20,7 +19,6 @@
 import h5py
 from knossos_utils import knossosdataset
 from knossos_utils import chunky
-
 knossosdataset._set_noprint(True)
 import os
 from ..backend.storage import AttributeDict, VoxelStorageDyn, VoxelStorage
@@ -33,11 +31,7 @@
 from . import log_extraction
 from .object_extraction_wrapper import from_ids_to_objects, calculate_chunk_numbers_for_box
 from ..mp.mp_utils import start_multiprocess_imap
-<<<<<<< HEAD
-
-=======
 import multiprocessing
->>>>>>> c86795ff
 try:
     from .block_processing_C import process_block_nonzero, extract_cs_syntype
 except ImportError as e:
@@ -78,7 +72,7 @@
     if cube_of_interest_bb is None:
         cube_of_interest_bb = [np.zeros(3, dtype=np.int), kd.boundary]
     if chunk_size is None:
-        chunk_size = (512, 512, 512)
+        chunk_size=(512, 512, 512)
     size = cube_of_interest_bb[1] - cube_of_interest_bb[0] + 1
     offset = cube_of_interest_bb[0]
 
@@ -112,10 +106,10 @@
 
     if not qu.batchjob_enabled():
         results = start_multiprocess_imap(_contact_site_extraction_thread, multi_params,
-                                          debug=False, nb_cpus=n_max_co_processes)
+                                    debug=False, nb_cpus=n_max_co_processes)
     else:
         path_to_out = qu.QSUB_script(multi_params, "contact_site_extraction",
-                                     n_max_co_processes=n_max_co_processes, log=log)
+                           n_max_co_processes=n_max_co_processes, log=log)
         out_files = glob.glob(path_to_out + "/*")
         results = []
         for out_file in out_files:
@@ -145,7 +139,6 @@
 
     #  dump intermediate results
     dict_paths = []
-<<<<<<< HEAD
     p_h5py = "{}/cs_prop_dict.h5".format(global_params.config.temp_path)
     dict_paths.append(p_h5py)
     f = h5py.File(p_h5py, "w")
@@ -154,13 +147,6 @@
         for key, val in cs_props[ii].items():
             print("\n\n\n key= ", key, " ii= ", ii, "val= ", val)
             grp.create_dataset(str(key), data=val)
-=======
-    # dump intermediate results
-    # TODO: size filter here or during write-out? TODO: use config parameter
-    dict_p = "{}/cs_prop_dict.pkl".format(global_params.config.temp_path)
-    with open(dict_p, "wb") as f:
-        pkl.dump(cs_props, f)
->>>>>>> c86795ff
     del cs_props
     f.close()
 
@@ -214,12 +200,7 @@
     path = "{}/knossosdatasets/syn_seg/".format(global_params.config.working_dir)
     path_cs = "{}/knossosdatasets/cs_seg/".format(global_params.config.working_dir)
     storage_location_ids = rep_helper.get_unique_subfold_ixs(n_folders_fs)
-    # multi_params = [(sv_id_block, n_folders_fs, path, path_cs) for sv_id_block in basics.chunkify(
-    #     storage_location_ids, max_n_jobs)]
     multi_params = [(sv_id_block, n_folders_fs, path, path_cs) for sv_id_block in basics.chunkify(
-<<<<<<< HEAD
-        storage_location_ids, 1)]
-=======
         storage_location_ids, max_n_jobs)]
 
     # if not qu.batchjob_enabled():
@@ -229,7 +210,6 @@
     #     qu.QSUB_script(multi_params, "write_props_to_syn", log=log,
     #                    n_max_co_processes=n_max_co_processes, remove_jobfolder=True)
 
->>>>>>> c86795ff
     if not qu.batchjob_enabled():
         start_multiprocess_imap(_write_props_to_syn_singlenode_thread,
                                 multi_params, nb_cpus=1, debug=False)
@@ -300,7 +280,8 @@
         cum_dt_data += time.time() - start
         start = time.time()
         # this counts SJ foreground voxels overlapping with the CS objects and the asym and sym voxels
-        curr_cs_p, curr_syn_p, asym_cnt, sym_cnt = extract_cs_syntype(contacts, syn_d, asym_d, sym_d)
+        curr_cs_p, curr_syn_p, asym_cnt, sym_cnt = extract_cs_syntype(contacts, syn_d, asym_d,
+                                                                      sym_d)
         cum_dt_proc += time.time() - start
         os.makedirs(chunk.folder, exist_ok=True)
         compression.save_to_h5py([contacts],
@@ -347,11 +328,10 @@
                                           working_dir=global_params.config.working_dir, version=0)
 
     sd_cs = segmentation.SegmentationDataset(n_folders_fs=n_folders_fs, obj_type='cs',
-                                             working_dir=global_params.config.working_dir, version=0)
+                                          working_dir=global_params.config.working_dir, version=0)
     # iterate over the subcellular SV ID chunks
     for obj_id_mod in cs_ids_ch:
         obj_keys = dest_dc[rep_helper.subfold_from_ix(obj_id_mod, n_folders_fs)]
-
         if len(obj_keys) == 0:
             continue
         cs_props = load_h5_spec_dict(obj_keys, f_cs_props)
@@ -436,14 +416,12 @@
 
             # write voxels explicitely, Assumes, reasonably sized synapses!
             voxel_dc_store[cs_id] = voxel_dc.get_voxeldata(cs_id)
-
         voxel_dc_store.push()  # write voxel data explicitly
         voxel_dc_cs.push()
         this_attr_dc.push()
         this_attr_dc_cs.push()
 
 
-<<<<<<< HEAD
 def load_h5_spec_dict(obj_keys, file):
     obj_keys = np.intersect1d(obj_keys, list(file['0'].keys()))
 
@@ -454,7 +432,8 @@
         out_dict[2][int(obj_key)] = file['2'][obj_key][()]
 
     return out_dict
-=======
+
+
 def _write_props_to_syn_singlenode_thread(args):
     """"""
     # TODO: refactor in the same way as object mapping (reduce dictionaries)
@@ -678,7 +657,6 @@
     voxel_dc_cs.push()
     this_attr_dc.push()
     this_attr_dc_cs.push()
->>>>>>> c86795ff
 
 
 def convert_nvox2ratio_syntype(syn_cnts, sym_cnts, asym_cnts):

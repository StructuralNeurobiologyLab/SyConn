--- conflicted
+++ resolved
@@ -26,6 +26,7 @@
 from . import log_extraction
 from .. import global_params
 
+# TODO: stick to one style for cython file names
 try:
     from .collect_properties_from_ssv_partners_2 import collect_properties_from_ssv_partners
 except ImportError:
@@ -1307,118 +1308,17 @@
             this_attr_dc[synssv_id] = synssv_o.attr_dict
 
         this_attr_dc.push()
-<<<<<<< HEAD
-
-
-def collect_properties_from_ssv_partners(wd, obj_version=None, ssd_version=None,
-                                         qsub_pe=None, qsub_queue=None,
-                                         n_max_co_processes=None,
-                                         syn_threshold=None):
-    """
-    Collect axoness, cell types and spiness from synaptic partners and stores
-    them in syn_ssv objects. Also maps syn_type_sym_ratio to the synaptic sign
-    (-1 for asym., 1 for sym. synapses).
-
-    Parameters
-    ----------
-    wd : str
-    obj_version : str
-    ssd_version : int
-    qsub_pe : str
-    qsub_queue : str
-    n_max_co_processes : int
-        Number of parallel jobs
-    syn_threshold : float
-    """
-    if syn_threshold is None:
-        syn_threshold = global_params.thresh_syn_proba
-
-    sd_syn_ssv = segmentation.SegmentationDataset("syn_ssv", working_dir=wd,
-                                                  version=obj_version)
-
-    multi_params = []
-    for so_dir_paths in chunkify(sd_syn_ssv.so_dir_paths, 2000):
-        multi_params.append([so_dir_paths, wd, obj_version,
-                             ssd_version, syn_threshold])
-    if (qsub_pe is None and qsub_queue is None) or not qu.batchjob_enabled():
-        _ = sm.start_multiprocess_imap(
-            _collect_properties_from_ssv_partners_thread, multi_params,
-            nb_cpus=n_max_co_processes)
-    elif qu.batchjob_enabled():
-        _ = qu.QSUB_script(
-            multi_params, "collect_properties_from_ssv_partners", pe=qsub_pe,
-            queue=qsub_queue, script_folder=None,
-            n_max_co_processes=n_max_co_processes)
-    else:
-        raise Exception("QSUB not available")
-
-
-def _collect_properties_from_ssv_partners_thread(args):
-    """
-    TODO: Add property keys to args -> increased control of updates
-    Helper function of 'collect_properties_from_ssv_partners'.
-
-    Parameters
-    ----------
-    args : Tuple
-        see 'collect_properties_from_ssv_partners'
-    """
-    so_dir_paths, wd, obj_version, ssd_version, syn_threshold = args
-
-    ssd = super_segmentation.SuperSegmentationDataset(working_dir=wd,
-                                                      version=ssd_version)
-    sd_syn_ssv = segmentation.SegmentationDataset(obj_type="syn_ssv",
-                                                  working_dir=wd,
-                                                  version=obj_version)
-    for so_dir_path in so_dir_paths:
-        this_attr_dc = AttributeDict(so_dir_path + "/attr_dict.pkl",
-                                     read_only=False)
-
-        for synssv_id in this_attr_dc.keys():
-            synssv_o = sd_syn_ssv.get_segmentation_object(synssv_id)
-            synssv_o.load_attr_dict()
-
-            axoness = []
-            latent_morph = []
-            spiness = []
-            celltypes = []
-            for ssv_partner_id in synssv_o.attr_dict["neuron_partners"]:
-                ssv_o = ssd.get_super_segmentation_object(ssv_partner_id)
-                ssv_o.load_attr_dict()
-                # add pred_type key to global_params?
-                curr_ax, curr_latent = ssv_o.attr_for_coords(
-                    [synssv_o.rep_coord], attr_keys=['axoness_avg10000',
-                                                     'latent_morph'])[0]
-                if np.isscalar(curr_latent) and curr_latent == -1:
-                    curr_latent = np.array([-1] * global_params.ndim_embedding)
-                axoness.append(curr_ax)
-                latent_morph.append(curr_latent)
-                # TODO: maybe use more than only a single rep_coord
-                curr_sp = ssv_o.semseg_for_coords([synssv_o.rep_coord],
-                                                  'spiness')
-                spiness.append(curr_sp)
-                try:
-                    ct_val = ssv_o.attr_dict['celltype_cnn']
-                except KeyError:
-                    ct_val = -1
-                celltypes.append(ct_val)
-            syn_sign = synssv_o.attr_dict['syn_sign']
-            synssv_o.attr_dict.update({'partner_axoness': axoness,
-                                       'partner_spiness': spiness,
-                                       'partner_celltypes': celltypes,
-                                       'syn_sign': syn_sign,
-                                       'latent_morph': latent_morph})
-            this_attr_dc[synssv_id] = synssv_o.attr_dict
-        this_attr_dc.push()
-=======
-#
+
+
 # def collect_properties_from_ssv_partners(wd, obj_version=None, ssd_version=None,
 #                                          qsub_pe=None, qsub_queue=None,
-#                                          n_max_co_processes=None):
+#                                          n_max_co_processes=None,
+#                                          syn_threshold=None):
 #     """
 #     Collect axoness, cell types and spiness from synaptic partners and stores
 #     them in syn_ssv objects. Also maps syn_type_sym_ratio to the synaptic sign
 #     (-1 for asym., 1 for sym. synapses).
+#
 #     Parameters
 #     ----------
 #     wd : str
@@ -1428,14 +1328,18 @@
 #     qsub_queue : str
 #     n_max_co_processes : int
 #         Number of parallel jobs
+#     syn_threshold : float
 #     """
+#     if syn_threshold is None:
+#         syn_threshold = global_params.thresh_syn_proba
+#
 #     sd_syn_ssv = segmentation.SegmentationDataset("syn_ssv", working_dir=wd,
 #                                                   version=obj_version)
 #
 #     multi_params = []
 #     for so_dir_paths in chunkify(sd_syn_ssv.so_dir_paths, 2000):
 #         multi_params.append([so_dir_paths, wd, obj_version,
-#                              ssd_version])
+#                              ssd_version, syn_threshold])
 #     if (qsub_pe is None and qsub_queue is None) or not qu.batchjob_enabled():
 #         _ = sm.start_multiprocess_imap(
 #             _collect_properties_from_ssv_partners_thread, multi_params,
@@ -1453,12 +1357,13 @@
 #     """
 #     TODO: Add property keys to args -> increased control of updates
 #     Helper function of 'collect_properties_from_ssv_partners'.
+#
 #     Parameters
 #     ----------
 #     args : Tuple
 #         see 'collect_properties_from_ssv_partners'
 #     """
-#     so_dir_paths, wd, obj_version, ssd_version = args
+#     so_dir_paths, wd, obj_version, ssd_version, syn_threshold = args
 #
 #     ssd = super_segmentation.SuperSegmentationDataset(working_dir=wd,
 #                                                       version=ssd_version)
@@ -1481,8 +1386,9 @@
 #                 ssv_o = ssd.get_super_segmentation_object(ssv_partner_id)
 #                 ssv_o.load_attr_dict()
 #                 # add pred_type key to global_params?
-#                 curr_ax, curr_latent = ssv_o.attr_for_coords([synssv_o.rep_coord], attr_keys=['axoness_avg10000',
-#                                                                                               'latent_morph'])[0]  # only one coordinate
+#                 curr_ax, curr_latent = ssv_o.attr_for_coords(
+#                     [synssv_o.rep_coord], attr_keys=['axoness_avg10000',
+#                                                      'latent_morph'])[0]
 #                 if np.isscalar(curr_latent) and curr_latent == -1:
 #                     curr_latent = np.array([-1] * global_params.ndim_embedding)
 #                 axoness.append(curr_ax)
@@ -1490,17 +1396,20 @@
 #                 # TODO: maybe use more than only a single rep_coord
 #                 curr_sp = ssv_o.semseg_for_coords([synssv_o.rep_coord],
 #                                                   'spiness')
-#                 print("curr_sp= ", curr_sp)
 #                 spiness.append(curr_sp)
-#                 celltypes.append(ssv_o.attr_dict['celltype_cnn'])
-#             sym_asym_ratio = synssv_o.attr_dict['syn_type_sym_ratio']
-#             syn_sign = -1 if sym_asym_ratio > global_params.sym_thresh else 1
-#             synssv_o.attr_dict.update({'partner_axoness': axoness, 'partner_spiness': spiness,
-#                                        'partner_celltypes': celltypes, 'syn_sign': syn_sign,
+#                 try:
+#                     ct_val = ssv_o.attr_dict['celltype_cnn']
+#                 except KeyError:
+#                     ct_val = -1
+#                 celltypes.append(ct_val)
+#             syn_sign = synssv_o.attr_dict['syn_sign']
+#             synssv_o.attr_dict.update({'partner_axoness': axoness,
+#                                        'partner_spiness': spiness,
+#                                        'partner_celltypes': celltypes,
+#                                        'syn_sign': syn_sign,
 #                                        'latent_morph': latent_morph})
 #             this_attr_dc[synssv_id] = synssv_o.attr_dict
 #         this_attr_dc.push()
->>>>>>> 2388ae3a
 
 
 def export_matrix(obj_version=None, dest_folder=None, threshold_syn=None):

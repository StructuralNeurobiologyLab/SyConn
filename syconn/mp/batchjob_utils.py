# -*- coding: utf-8 -*-
# SyConn - Synaptic connectivity inference toolkit
#
# Copyright (c) 2016 - now
# Max-Planck-Institute of Neurobiology, Munich, Germany
# Authors: Philipp Schubert, Sven Dorkenwald, Jörgen Kornfeld
import dill  # supports pickling of lambda expressions

from . import log_mp
from .mp_utils import start_multiprocess_imap
from .. import global_params
from ..handler.basics import temp_seed, str_delta_sec
from ..handler.config import initialize_logging

import pickle as pkl
import getpass
import glob
import os
import io
import re
import datetime
from typing import Dict, Optional
import shutil
import string
import subprocess
import tqdm
import sys
import time
import numpy as np
from multiprocessing import cpu_count
from logging import Logger


def batchjob_enabled():
    """
    Checks if active batch processing system is actually working.

    Returns:
        True if either SLURM or QSUB is active.
    """
    batch_proc_system = global_params.config['batch_proc_system']
    if batch_proc_system is None or batch_proc_system == 'None':
        return False
    try:
        if batch_proc_system == 'QSUB':
            cmd_check = 'qstat'
        elif batch_proc_system == 'SLURM':
            cmd_check = 'squeue'
        else:
            raise NotImplementedError
        with open(os.devnull, 'w') as devnull:
            subprocess.check_call(cmd_check, shell=True,
                                  stdout=devnull, stderr=devnull)
    except subprocess.CalledProcessError as e:
        print("BatchJobSystem '{}' specified but failed with error '{}' not found,"
              " switching to single node multiprocessing.".format(batch_proc_system, e))
        return False
    return True


path_to_scripts_default = global_params.config.batchjob_script_folder
username = getpass.getuser()
python_path_global = sys.executable


def batchjob_script(params: list, name: str,
                    batchjob_folder: Optional[str] = None,
                    n_cores: int = 1, additional_flags: str = '',
                    suffix: str = "", job_name: str = "default",
                    script_folder: Optional[str] = None,
                    max_iterations: int = 5,
                    python_path: Optional[str] = None,
                    disable_batchjob: bool = False,
                    use_dill: bool = False,
                    remove_jobfolder: bool = False,
                    log: Logger = None, sleep_time: int = 20,
                    show_progress=True,
                    overwrite=False):
    """
    Submits batch jobs to process a list of parameters `params` with a python
    script on the specified environment (either None, SLURM or QSUB; run
    ``global_params.config['batch_proc_system']`` to get the active system).

    Notes:
        * The memory available for each job is coupled to the number of cores
          per job (`n_cores`).

    Todo:
        * Add sbatch array support -> faster submission
        * Make script specification more generic

    Args:
        params: List of all parameter sets to be processed.
        name: Name of batch job submitted via the batch processing system.
        batchjob_folder: Directory which contains all submission relevant files,
            e.g. bash scripts, logs, output files, .. Defaults to
            ``"{}/{}_folder{}/".format(global_params.config.qsub_work_folder, name, suffix)``.
        n_cores: Number of cores used for each job.
        additional_flags: Used to set additional parameters for each job. To
            allocate one GPU for each worker use: ``additional_flags=--gres=gpu:1``.
        suffix: Suffix added to `batchjob_folder`.
        job_name: Name of the jobs submitted via the batch processing system.
            Defaults to a random string of 8 letters.
        script_folder: Directory where to look for the script which is executed.
            Looks for ``QSUB_{name}.py``.
        max_iterations: Maximum number of retries of failed jobs.
        python_path: Path to python binary.
        disable_batchjob: Use single node multiprocessing.
        use_dill: Use dill to enable pickling of lambda expressions.
            remove_jobfolder: Remove `batchjob_folder` after successful termination.
        remove_jobfolder:
        log: Logger.
        sleep_time: Sleep duration before checking batch job states again.
        show_progress: Only used if ``disabled_batchjob=True``.
        overwrite:
    """
    starttime = datetime.datetime.today().strftime("%m.%d")
    # Parameter handling
    if n_cores is None:
        n_cores = 1
    if python_path is None:
        python_path = python_path_global

    if job_name == "default":
        with temp_seed(hash(time.time()) % (2 ** 32 - 1)):
            letters = string.ascii_lowercase
            job_name = "".join([letters[le] for le in np.random.randint(0, len(letters), 8)])

    if batchjob_folder is None:
        batchjob_folder = f"{global_params.config.qsub_work_folder}/{name}_{suffix}_{job_name}/"
    if os.path.exists(batchjob_folder):
        if not overwrite:
            raise FileExistsError(f'Batchjob folder already exists at "{batchjob_folder}". '
                                  f'Please make sure it is safe for deletion, then set overwrite=True')
        shutil.rmtree(batchjob_folder, ignore_errors=True)
    batchjob_folder = batchjob_folder.rstrip('/')
    # Check if fallback is required
    if disable_batchjob or not batchjob_enabled():
        return batchjob_fallback(params, name, n_cores, suffix,
                                 script_folder, python_path, show_progress=show_progress,
                                 remove_jobfolder=remove_jobfolder, log=log, overwrite=True,
                                 job_folder=batchjob_folder)

    if log is None:
        log_batchjob = initialize_logging("{}".format(name + suffix),
                                          log_dir=batchjob_folder)
    else:
        log_batchjob = log
    if script_folder is not None:
        path_to_scripts = script_folder
    else:
        path_to_scripts = path_to_scripts_default
    path_to_script = f'{path_to_scripts}/QSUB_{name}.py'
    if not os.path.exists(path_to_script):
        if os.path.exists(f'{path_to_scripts}/batchjob_{name}.py'):
            path_to_script = f'{path_to_scripts}/batchjob_{name}.py'
        else:
            raise FileNotFoundError(f'Specified script does not exist: {path_to_script}')

    if global_params.config['batch_proc_system'] != 'SLURM':
        msg = ('"batchjob_script" currently does not support any other batch processing '
               'system than SLURM.')
        log_mp.error(msg)
        raise NotImplementedError(msg)
    cpus_per_node = global_params.config['ncores_per_node']
    mem_lim = int(global_params.config['mem_per_node'] /
                  cpus_per_node)
    if '--mem' in additional_flags:
        raise ValueError('"--mem" must not be set via the "additional_flags"'
                         ' kwarg.')
    additional_flags += ' --mem-per-cpu={}M'.format(mem_lim)

    # Start SLURM job
    if len(job_name) > 8:
        msg = "job_name is longer than 8 characters. This is untested."
        log_batchjob.error(msg)
        raise ValueError(msg)
    log_batchjob.info(
        'Started BatchJob script "{}" ({}) (suffix="{}") with {} tasks, each'
        ' using {} core(s).'.format(name, job_name, suffix, len(params), n_cores))

    # Create folder structure
    path_to_storage = "%s/storage/" % batchjob_folder
    path_to_sh = "%s/sh/" % batchjob_folder
    path_to_log = "%s/log/" % batchjob_folder
    path_to_err = "%s/err/" % batchjob_folder
    path_to_out = "%s/out/" % batchjob_folder
    if not os.path.exists(path_to_storage):
        os.makedirs(path_to_storage)
    if not os.path.exists(path_to_sh):
        os.makedirs(path_to_sh)
    if not os.path.exists(path_to_log):
        os.makedirs(path_to_log)
    if not os.path.exists(path_to_err):
        os.makedirs(path_to_err)
    if not os.path.exists(path_to_out):
        os.makedirs(path_to_out)

    # Submit jobs
    log_batchjob.debug("Number of jobs for {}-script: {}".format(name, len(params)))
    pbar = tqdm.tqdm(total=len(params), miniters=1, mininterval=1, leave=False)
    dtime_sub = 0
    start_all = time.time()
    job_exec_dc = {}
    job2slurm_dc = {}  # stores mapping of internal to SLURM job ID
    slurm2job_dc = {}  # stores mapping of SLURM to internal job ID
    for job_id in range(len(params)):
        this_storage_path = path_to_storage + "job_%d.pkl" % job_id
        this_sh_path = path_to_sh + "job_%d.sh" % job_id
        this_out_path = path_to_out + "job_%d.pkl" % job_id
        job_log_path = path_to_log + "job_%d.log" % job_id
        job_err_path = path_to_err + "job_%d.log" % job_id

        with open(this_sh_path, "w") as f:
            f.write("#!/bin/bash -l\n")
            f.write('export syconn_wd="{4}"\n{0} {1} {2} {3}'.format(
                python_path, path_to_script, this_storage_path,
                this_out_path, global_params.config.working_dir))

        with open(this_storage_path, "wb") as f:
            for param in params[job_id]:
                if use_dill:
                    dill.dump(param, f)
                else:
                    pkl.dump(param, f)

        os.chmod(this_sh_path, 0o744)
        cmd_exec = "{0} --output={1} --error={2} --job-name={3} {4}".format(
            additional_flags, job_log_path, job_err_path, job_name, this_sh_path)
        if job_id == 0:
            log_batchjob.debug(f'Starting jobs with command "{cmd_exec}".')
        job_exec_dc[job_id] = cmd_exec
        job_cmd = f'sbatch --cpus-per-task={n_cores} {cmd_exec}'
        start = time.time()
        max_relaunch_cnt = 0
        while True:
            process = subprocess.Popen(job_cmd, shell=True, stdout=subprocess.PIPE)
            out_str, err = process.communicate()
            if process.returncode != 0:
                if max_relaunch_cnt == 5:
                    raise RuntimeError(f'Could not launch job with ID {job_id} and command '
                                       f'"{job_cmd}".')
                log_mp.warning(f'Could not launch job with ID {job_id} with command "{job_cmd}"'
                               f'for the {max_relaunch_cnt}. time.'
                               f'Attempting again in 5s. Error raised: {err}')
                max_relaunch_cnt += 1
                time.sleep(5)
            else:
                break

        slurm_id = int(re.findall(r'(\d+)', out_str.decode())[0])
        job2slurm_dc[job_id] = slurm_id
        slurm2job_dc[slurm_id] = job_id
        dtime_sub += time.time() - start
        time.sleep(0.1)

    # wait for jobs to be in SLURM memory
    time.sleep(sleep_time)
    # requeue failed jobs for `max_iterations`-times
    js_dc = jobstates_slurm(job_name, starttime)
    requeue_dc = {k: 0 for k in job2slurm_dc}  # use internal job IDs!
    nb_completed_compare = 0
    while True:
        nb_failed = 0
        # get internal job ids from current job dict
        job_ids = np.array(list(slurm2job_dc.values()))
        # get states of slurm jobs with the same ordering as 'job_ids'
        try:
            job_states = np.array([js_dc[k] for k in slurm2job_dc.keys()])
        except KeyError as e:  # sometimes new SLURM job is not yet in the SLURM cache.
            log_batchjob.warning(f'Did not find state of worker {e}\nFetching worker states '
                                 f'again, SLURM cache might have been delayed.')
            time.sleep(1.5 * sleep_time)
            js_dc = jobstates_slurm(job_name, starttime)
            job_states = np.array([js_dc[k] for k in slurm2job_dc.keys()])
        # all jobs which are not running, completed or pending have failed for
        # some reason (states: failed, out_out_memory, ..).
        for j in job_ids[(job_states != 'COMPLETED') & (job_states != 'PENDING')
                         & (job_states != 'RUNNING')]:
            if requeue_dc[j] == max_iterations:
                nb_failed += 1
                continue
            # restart job
            if requeue_dc[j] == 20:
                log_batchjob.warning(f'About to re-submit job {j} ({job2slurm_dc[j]}) '
                                     f'which already was assigned the maximum number '
                                     f'of available CPUs.')
            requeue_dc[j] = min(requeue_dc[j] + 1, cpus_per_node - n_cores)  # n_cores is the base number of cores
            new_core_init = requeue_dc[j] - 1  # do not increase if failed first time
            # increment number of cores by one.
            job_cmd = f'sbatch --cpus-per-task={new_core_init + n_cores} {job_exec_dc[j]}'
            max_relaunch_cnt = 0
            while True:
                process = subprocess.Popen(job_cmd, shell=True, stdout=subprocess.PIPE)
                out_str, err = process.communicate()
                if process.returncode != 0:
                    if max_relaunch_cnt == 5:
                        raise RuntimeError(f'Could not launch job with ID {j} ({job2slurm_dc[j]}) and '
                                           f'command "{job_cmd}".')
                    log_mp.warning(f'Could not re-launch job with ID {j} ({job2slurm_dc[j]}) with command "{job_cmd}"'
                                   f'for the {max_relaunch_cnt}. time.'
                                   f'Attempting again in 5s. Error raised: {err}')
                    max_relaunch_cnt += 1
                    time.sleep(5)
                else:
                    break
            slurm_id = int(re.findall(r'(\d+)', out_str.decode())[0])
            slurm_id_orig = job2slurm_dc[j]
            del slurm2job_dc[slurm_id_orig]
            job2slurm_dc[j] = slurm_id
            slurm2job_dc[slurm_id] = j
            log_batchjob.info(f'Requeued job {j}. SLURM IDs: {slurm_id} (new), '
                              f'{slurm_id_orig} (old).')
        nb_completed = np.sum(job_states == 'COMPLETED')
        pbar.update(nb_completed - nb_completed_compare)
        nb_completed_compare = nb_completed
        nb_finished = nb_completed + nb_failed
        # check actually running files
        if nb_finished == len(params):
            break
        time.sleep(sleep_time)
        js_dc = jobstates_slurm(job_name, starttime)
    pbar.close()

    dtime_all = time.time() - start_all
    dtime_all = str_delta_sec(dtime_all)
    log_batchjob.info(f"All jobs ({name}, {job_name}) have finished after "
                      f"{dtime_all} ({dtime_sub:.1f}s submission): "
                      f"{nb_completed} completed, {nb_failed} failed.")
    out_files = glob.glob(path_to_out + "*.pkl")
    if len(out_files) < len(params):
        msg = f'Batch processing error during execution of {name} in job ' \
              f'\"{job_name}\": Found {len(out_files)}, expected {len(params)}.'
        log_batchjob.error(msg)
        raise ValueError(msg)
    if remove_jobfolder:
        # nfs might be slow and leaves .nfs files behind (possibly from the slurm worker)
        try:
            shutil.rmtree(batchjob_folder)
        except OSError:
            batchjob_folder_old = f"{os.path.dirname(batchjob_folder)}/DEL/{os.path.basename(batchjob_folder)}_DEL"
            log_batchjob.warning(f'Deletion of job folder "{batchjob_folder}" was not complete. Moving to '
                                 f'{batchjob_folder_old}')
<<<<<<< HEAD
=======
            if os.path.exists(os.path.dirname(batchjob_folder_old)):
                shutil.rmtree(os.path.dirname(batchjob_folder_old), ignore_errors=True)
            os.makedirs(os.path.dirname(batchjob_folder_old), exist_ok=True)
>>>>>>> 30e706ff
            if os.path.exists(batchjob_folder_old):
                shutil.rmtree(batchjob_folder_old, ignore_errors=True)
            shutil.move(batchjob_folder, batchjob_folder_old)
    return path_to_out


def jobstates_slurm(job_name: str, start_time: str,
                    max_retry: int = 10) -> Dict[int, str]:
    """
    Generates a dictionary which stores the state of every job belonging to
    `job_name`.

    Args:
        job_name:
        start_time: The following formats are allowed: MMDD[YY] or MM/DD[/YY]
            or MM.DD[.YY], e.g. ``datetime.datetime.today().strftime("%m.%d")``.
        max_retry: Number of retries for ``sacct`` SLURM query if failing (5s
            sleep in-between).

    Returns:
        Dictionary with the job states. (key: job ID, value: state)
    """
    # TODO: test!
    cmd_stat = f"sacct -b --name {job_name} -u {username} -S {start_time}"
    job_states = dict()
    cnt_retry = 0
    while True:
        process = subprocess.Popen(cmd_stat, shell=True,
                                   stdout=subprocess.PIPE)
        out, err = process.communicate()
        if process.returncode != 0:
            log_mp.warning(f'Delaying SLURM job state queries due to an error. '
                           f'Attempting again in 5s. {err}')
            time.sleep(5)
            cnt_retry += 1
            if cnt_retry == max_retry:
                log_mp.error(f'Could not query job states from SLURM: {err}\n'
                             f'Aborting due to maximum number of retries.')
                break
            continue
        for line in out.decode().split('\n'):
            str_parsed = re.findall(r"(\d+)[\s,\t]+([A-Z]+)", line)
            if len(str_parsed) == 1:
                str_parsed = str_parsed[0]
                job_states[int(str_parsed[0])] = str_parsed[1]
        break
    return job_states


def batchjob_fallback(params, name, n_cores=1, suffix="", script_folder=None, python_path=None, remove_jobfolder=False,
                      show_progress=True, log=None, overwrite=False, job_folder=None):
    """
    # TODO: utilize log and error files ('path_to_err', path_to_log')
    Fallback method in case no batchjob submission system is available.

    Parameters
    ----------
    params : List[Any]
    name : str
    n_cores : int
        CPUs per job.
    suffix : str
    script_folder : str
    python_path : str
    remove_jobfolder : bool
    show_progress : bool
    log: Logger
        Logger.
    overwrite:
    job_folder:

    Returns
    -------
    str
        Path to output.
    """
    if python_path is None:
        python_path = python_path_global
    if job_folder is None:
        job_folder = "{}/{}_folder{}/".format(global_params.config.qsub_work_folder,
                                              name, suffix)
    if os.path.exists(job_folder):
        if not overwrite:
            raise FileExistsError(f'Batchjob folder already exists at "{job_folder}". '
                                  f'Please make sure it is safe for deletion, then set overwrite=True')
        shutil.rmtree(job_folder, ignore_errors=True)
    job_folder = job_folder.rstrip('/')
    if log is None:
        log_batchjob = initialize_logging("{}".format(name + suffix),
                                          log_dir=job_folder)
    else:
        log_batchjob = log
    n_max_co_processes = cpu_count()
    n_max_co_processes = np.min([cpu_count() // n_cores, n_max_co_processes])
    n_max_co_processes = np.min([n_max_co_processes, len(params)])
    n_max_co_processes = np.max([n_max_co_processes, 1])
    log_batchjob.info(f'Started BatchJobFallback script "{name}" with {len(params)} tasks'
                      f' using {n_max_co_processes} parallel jobs, each using {n_cores} core(s).')
    start = time.time()

    if script_folder is not None:
        path_to_scripts = script_folder
    else:
        path_to_scripts = path_to_scripts_default
    path_to_script = f'{path_to_scripts}/QSUB_{name}.py'
    if not os.path.exists(path_to_script):
        if os.path.exists(f'{path_to_scripts}/batchjob_{name}.py'):
            path_to_script = f'{path_to_scripts}/batchjob_{name}.py'
        else:
            raise FileNotFoundError(f'Specified script does not exist: {path_to_script}')

    path_to_storage = "%s/storage/" % job_folder
    path_to_sh = "%s/sh/" % job_folder
    path_to_log = "%s/log/" % job_folder
    path_to_err = "%s/err/" % job_folder
    path_to_out = "%s/out/" % job_folder

    if not os.path.exists(path_to_storage):
        os.makedirs(path_to_storage)
    if not os.path.exists(path_to_sh):
        os.makedirs(path_to_sh)
    if not os.path.exists(path_to_log):
        os.makedirs(path_to_log)
    if not os.path.exists(path_to_err):
        os.makedirs(path_to_err)
    if not os.path.exists(path_to_out):
        os.makedirs(path_to_out)

    multi_params = []
    for i_job in range(len(params)):
        job_id = i_job
        this_storage_path = path_to_storage + "job_%d.pkl" % job_id
        this_sh_path = path_to_sh + "job_%d.sh" % job_id
        this_out_path = path_to_out + "job_%d.pkl" % job_id
        with open(this_sh_path, "w") as f:
            f.write('#!/bin/bash -l\n')
            f.write('export syconn_wd="{4}"\n{0} {1} {2} {3}'.format(
                python_path, path_to_script, this_storage_path,
                this_out_path, global_params.config.working_dir))
        with open(this_storage_path, "wb") as f:
            for param in params[i_job]:
                pkl.dump(param, f)
        os.chmod(this_sh_path, 0o744)

        cmd_exec = "sh {}".format(this_sh_path)
        multi_params.append(cmd_exec)
    out_str = start_multiprocess_imap(fallback_exec, multi_params, debug=False,
                                      show_progress=show_progress, nb_cpus=n_max_co_processes)
    out_files = glob.glob(path_to_out + "*.pkl")
    if len(out_files) < len(params):
        # report errors
        msg = 'Critical errors occurred during "{}". {}/{} Batchjob fallback worker ' \
              'failed.\n{}'.format(name, len(params) - len(out_files),
                                   len(params), out_str)
        log_mp.error(msg)
        log_batchjob.error(msg)
        raise ValueError(msg)
    elif len("".join(out_str)) != 0:
        msg = 'Warnings/errors occurred during ' \
              '"{}".:\n{} See logs at {} for details.'.format(name, out_str, job_folder)
        log_mp.warning(msg)
        log_batchjob.warning(msg)
    if remove_jobfolder:
        # nfs might be slow and leaves .nfs files behind (possibly from the slurm worker)
        try:
            shutil.rmtree(job_folder)
        except OSError:
            job_folder_old = f"{os.path.dirname(job_folder)}/DEL/{os.path.basename(job_folder)}_DEL"
            log_batchjob.warning(f'Deletion of job folder "{job_folder}" was not complete. Moving to '
                                 f'{job_folder_old}')
<<<<<<< HEAD
=======
            if os.path.exists(os.path.dirname(job_folder_old)):
                shutil.rmtree(os.path.dirname(job_folder_old), ignore_errors=True)
            os.makedirs(os.path.dirname(job_folder_old), exist_ok=True)
>>>>>>> 30e706ff
            if os.path.exists(job_folder_old):
                shutil.rmtree(job_folder_old, ignore_errors=True)
            shutil.move(job_folder, job_folder_old)
    log_batchjob.debug('Finished "{}" after {:.2f}s.'.format(name, time.time() - start))
    return path_to_out


def fallback_exec(cmd_exec):
    """
    Helper function to execute commands via ``subprocess.Popen``.
    """
    ps = subprocess.Popen(cmd_exec, shell=True, stdout=subprocess.PIPE, stderr=subprocess.PIPE)
    out, err = ps.communicate()
    out_str = ""
    reported = False
    if 'error' in out.decode().lower() or 'error' in err.decode().lower() \
            or 'killed' in out.decode().lower() or 'killed' in err.decode().lower() \
            or 'segmentation fault' in out.decode().lower() \
            or 'segmentation fault' in err.decode().lower():
        reported = True
        out_str = out.decode() + err.decode()
    if not reported and ('warning' in out.decode().lower() or
                         'warning' in err.decode().lower()):
        out_str = out.decode() + err.decode()
    return out_str


def number_of_running_processes(job_name):
    """
    Calculates the number of running jobs using qstat

    Parameters
    ----------
    job_name: str
        job_name as shown in qstats

    Returns
    -------
    nb_jobs: int
        number of running jobs

    """
    if global_params.config['batch_proc_system'] == 'QSUB':
        cmd_stat = "qstat -u %s" % username
    elif global_params.config['batch_proc_system'] == 'SLURM':
        cmd_stat = "squeue -u %s" % username
    else:
        raise NotImplementedError
    process = subprocess.Popen(cmd_stat, shell=True,
                               stdout=subprocess.PIPE)
    nb_lines = 0
    for line in io.TextIOWrapper(process.stdout, encoding="utf-8"):
        if job_name[:10 if global_params.config['batch_proc_system'] == 'QSUB'
        else 8] in line:
            nb_lines += 1
    return nb_lines


def delete_jobs_by_name(job_name):
    """
    Deletes a group of jobs that have the same name

    Parameters
    ----------
    job_name: str
        job_name as shown in qstats

    Returns
    -------

    """
    if global_params.config['batch_proc_system'] == 'QSUB':
        cmd_stat = "qstat -u %s" % username
    elif global_params.config['batch_proc_system'] == 'SLURM':
        cmd_stat = "squeue -u %s" % username
    else:
        raise NotImplementedError
    process = subprocess.Popen(cmd_stat, shell=True,
                               stdout=subprocess.PIPE)
    job_ids = []
    for line in iter(process.stdout.readline, ''):
        curr_line = str(line)
        if job_name[:10] in curr_line:
            job_ids.append(re.findall(r"[\d]+", curr_line)[0])

    if global_params.config['batch_proc_system'] == 'QSUB':
        cmd_del = "qdel "
        for job_id in job_ids:
            cmd_del += job_id + ", "
        command = cmd_del[:-2]

        subprocess.Popen(command, shell=True,
                         stdout=subprocess.PIPE)
    elif global_params.config['batch_proc_system'] == 'SLURM':
        cmd_del = "scancel -n {}".format(job_name)
        subprocess.Popen(cmd_del, shell=True,
                         stdout=subprocess.PIPE)
    else:
        raise NotImplementedError<|MERGE_RESOLUTION|>--- conflicted
+++ resolved
@@ -341,12 +341,9 @@
             batchjob_folder_old = f"{os.path.dirname(batchjob_folder)}/DEL/{os.path.basename(batchjob_folder)}_DEL"
             log_batchjob.warning(f'Deletion of job folder "{batchjob_folder}" was not complete. Moving to '
                                  f'{batchjob_folder_old}')
-<<<<<<< HEAD
-=======
             if os.path.exists(os.path.dirname(batchjob_folder_old)):
                 shutil.rmtree(os.path.dirname(batchjob_folder_old), ignore_errors=True)
             os.makedirs(os.path.dirname(batchjob_folder_old), exist_ok=True)
->>>>>>> 30e706ff
             if os.path.exists(batchjob_folder_old):
                 shutil.rmtree(batchjob_folder_old, ignore_errors=True)
             shutil.move(batchjob_folder, batchjob_folder_old)
@@ -517,12 +514,9 @@
             job_folder_old = f"{os.path.dirname(job_folder)}/DEL/{os.path.basename(job_folder)}_DEL"
             log_batchjob.warning(f'Deletion of job folder "{job_folder}" was not complete. Moving to '
                                  f'{job_folder_old}')
-<<<<<<< HEAD
-=======
             if os.path.exists(os.path.dirname(job_folder_old)):
                 shutil.rmtree(os.path.dirname(job_folder_old), ignore_errors=True)
             os.makedirs(os.path.dirname(job_folder_old), exist_ok=True)
->>>>>>> 30e706ff
             if os.path.exists(job_folder_old):
                 shutil.rmtree(job_folder_old, ignore_errors=True)
             shutil.move(job_folder, job_folder_old)

# -*- coding: utf-8 -*-
# SyConn - Synaptic connectivity inference toolkit
#
# Copyright (c) 2016 - now
# Max-Planck-Institute of Neurobiology, Munich, Germany
# Authors: Philipp Schubert, Sven Dorkenwald, Jörgen Kornfeld
import dill  # supports pickling of lambda expressions
try:
    import cPickle as pkl
except ImportError:
    import pickle as pkl
import getpass
import glob
import numpy as np
import os
import io
import re
import datetime
from typing import Dict, Optional
import shutil
import string
import subprocess
import tqdm
import sys
import time
from multiprocessing import cpu_count
from logging import Logger

from ..handler.basics import temp_seed
from ..handler.config import initialize_logging
from .. import global_params
from .mp_utils import start_multiprocess_imap
from . import log_mp


def batchjob_enabled():
    """
    Checks if active batch processing system is actually working.

    Returns:
        True if either SLURM or QSUB is active.
    """
    batch_proc_system = global_params.config['batch_proc_system']
    if batch_proc_system is None or batch_proc_system == 'None':
        return False
    try:
        if batch_proc_system == 'QSUB':
            cmd_check = 'qstat'
        elif batch_proc_system == 'SLURM':
            cmd_check = 'squeue'
        else:
            raise NotImplementedError
        with open(os.devnull, 'w') as devnull:
            subprocess.check_call(cmd_check, shell=True,
                                  stdout=devnull, stderr=devnull)
    except subprocess.CalledProcessError as e:
        print("BatchJobSystem '{}' specified but failed with error '{}' not found,"
              " switching to single node multiprocessing.".format(batch_proc_system, e))
        return False
    return True


path_to_scripts_default = global_params.config.batchjob_script_folder
username = getpass.getuser()
python_path_global = sys.executable


def batchjob_script(params: list, name: str,
<<<<<<< HEAD
                    batchjob_folder: Optional[str] = None,
                    n_cores: int = 1, additional_flags: str = '',
                    suffix: str = "", job_name: str = "default",
                    script_folder: Optional[str] = None,
                    n_max_co_processes: Optional[int] = None,
                    max_iterations: int = 5,
                    python_path: Optional[str] = None,
                    disable_batchjob: bool = False,
                    use_dill: bool = False,
                    remove_jobfolder: bool = False,
                    log: Logger = None, sleep_time: int = 20,
                    show_progress=True):
=======
                           batchjob_folder: Optional[str] = None,
                           n_cores: int = 1, additional_flags: str = '',
                           suffix: str = "", job_name: str = "default",
                           script_folder: Optional[str] = None,
                           n_max_co_processes: Optional[int] = None,
                           max_iterations: int = 5,
                           python_path: Optional[str] = None,
                           disable_batchjob: bool = False,
                           use_dill: bool = False,
                           remove_jobfolder: bool = False,
                           log: Logger = None, sleep_time: int = 20):
>>>>>>> 5be20bfd
    """
    Submits batch jobs to process a list of parameters `params` with a python
    script on the specified environment (either None, SLURM or QSUB; run
    ``global_params.config['batch_proc_system']`` to get the active system).

    Notes:
        * The memory available for each job is coupled to the number of cores
          per job (`n_cores`).

    Todo:
        * Add sbatch array support -> faster submission
        * Make script specification more generic

    Args:
        params: List of all parameter sets to be processed.
        name: Name of batch job submitted via the batch processing system.
        batchjob_folder: Directory which contains all submission relevant files,
            e.g. bash scripts, logs, output files, .. Defaults to
            ``"{}/{}_folder{}/".format(global_params.config.qsub_work_folder, name, suffix)``.
        n_cores: Number of cores used for each job.
        additional_flags: Used to set additional parameters for each job. To
            allocate one GPU for each worker use: ``additional_flags=--gres=gpu:1``.
        suffix: Suffix added to `batchjob_folder`.
        job_name: Name of the jobs submitted via the batch processing system.
            Defaults to a random string of 8 letters.
        script_folder: Directory where to look for the script which is executed.
            Looks for ``QSUB_{name}.py``.
        n_max_co_processes: Not needed / not monitored anymore.
        max_iterations: Maximum number of retries of failed jobs.
        python_path: Path to python binary.
        disable_batchjob: Use single node multiprocessing.
        use_dill: Use dill to enable pickling of lambda expressions.
        remove_jobfolder: Remove `batchjob_folder` after successful termination.
        log: Logger.
        sleep_time: Sleep duration before checking batch job states again.
        show_progress: Only used if ``disabled_batchjob=True``.
    """
    starttime = datetime.datetime.today().strftime("%m.%d")
    # Parameter handling
    if n_cores is None:
        n_cores = 1
    if python_path is None:
        python_path = python_path_global
    if batchjob_folder is None:
        batchjob_folder = "{}/{}_folder{}/".format(
            global_params.config.qsub_work_folder, name, suffix)
    if os.path.exists(batchjob_folder):
        shutil.rmtree(batchjob_folder, ignore_errors=True)
    if log is None:
        log_batchjob = initialize_logging("{}".format(name + suffix),
                                          log_dir=batchjob_folder)
    else:
        log_batchjob = log
    if n_max_co_processes is None:
        n_max_co_processes = np.min([global_params.config.ncore_total // n_cores,
                                     len(params)])
    n_max_co_processes = np.max([n_max_co_processes, 1])
    if script_folder is not None:
        path_to_scripts = script_folder
    else:
        path_to_scripts = path_to_scripts_default

    # Check if any fallback is required
    if disable_batchjob or not batchjob_enabled():
        return batchjob_fallback(params, name, n_cores, suffix,
                                 script_folder, python_path, show_progress=show_progress,
                                 remove_jobfolder=remove_jobfolder, log=log)
    if global_params.config['batch_proc_system'] != 'SLURM':
        log_mp.warn('"batchjob_script" currently does not support any other '
                    'batch processing system than SLURM. Falling back to '
                    'deprecated "QSUB_script".')
        return QSUB_script(params, name, n_cores=n_cores,
                           additional_flags=additional_flags, suffix=suffix,
                           job_name=job_name, script_folder=script_folder,
                           n_max_co_processes=n_max_co_processes,
                           max_iterations=max_iterations,
                           python_path=python_path,
                           disable_batchjob=disable_batchjob, use_dill=use_dill,
                           remove_jobfolder=remove_jobfolder, log=log)

    mem_lim = int(global_params.config['mem_per_node'] /
                  global_params.config['ncores_per_node'])
    if '--mem' in additional_flags:
        raise ValueError('"--mem" must not be set via the "additional_flags"'
                         ' kwarg.')
    additional_flags += ' --mem-per-cpu={}M'.format(mem_lim)

    # Start SLURM job
    log_batchjob.info(
        'Started BatchJob script "{}" with {} tasks using {} parallel jobs, each'
        ' using {} core(s).'.format(name, len(params), n_max_co_processes, n_cores))
    if job_name == "default":
        with temp_seed(hash(time.time()) % (2 ** 32 - 1)):
            letters = string.ascii_lowercase
            job_name = "".join([letters[l] for l in
                                np.random.randint(0, len(letters), 8)])
            log_batchjob.info("Random job_name created: %s" % job_name)
    if len(job_name) > 8:
        msg = "job_name is longer than 8 characters. This is untested."
        log_batchjob.error(msg)
        raise ValueError(msg)

    # Create folder structure
    path_to_script = path_to_scripts + "/QSUB_%s.py" % name
    path_to_storage = "%s/storage/" % batchjob_folder
    path_to_sh = "%s/sh/" % batchjob_folder
    path_to_log = "%s/log/" % batchjob_folder
    path_to_err = "%s/err/" % batchjob_folder
    path_to_out = "%s/out/" % batchjob_folder
    if not os.path.exists(path_to_storage):
        os.makedirs(path_to_storage)
    if not os.path.exists(path_to_sh):
        os.makedirs(path_to_sh)
    if not os.path.exists(path_to_log):
        os.makedirs(path_to_log)
    if not os.path.exists(path_to_err):
        os.makedirs(path_to_err)
    if not os.path.exists(path_to_out):
        os.makedirs(path_to_out)

    # Submit jobs
    log_batchjob.info("Number of jobs for {}-script: {}".format(name, len(params)))
    pbar = tqdm.tqdm(total=len(params), miniters=1, mininterval=1, leave=False)
    dtime_sub = 0
    start_all = time.time()
    job_exec_dc = {}
    job2slurm_dc = {}  # stores mapping of internal to SLURM job ID
    slurm2job_dc = {}  # stores mapping of SLURM to internal job ID
    for job_id in range(len(params)):
        this_storage_path = path_to_storage + "job_%d.pkl" % job_id
        this_sh_path = path_to_sh + "job_%d.sh" % job_id
        this_out_path = path_to_out + "job_%d.pkl" % job_id
        job_log_path = path_to_log + "job_%d.log" % job_id
        job_err_path = path_to_err + "job_%d.log" % job_id

        with open(this_sh_path, "w") as f:
            f.write("#!/bin/bash -l\n")
            f.write('export syconn_wd="{4}"\n{0} {1} {2} {3}'.format(
                python_path, path_to_script, this_storage_path,
                this_out_path, global_params.config.working_dir))

        with open(this_storage_path, "wb") as f:
            for param in params[job_id]:
                if use_dill:
                    dill.dump(param, f)
                else:
                    pkl.dump(param, f)

        os.chmod(this_sh_path, 0o744)
        cmd_exec = "{0} --output={1} --error={2} --job-name={3} {4}".format(
            additional_flags, job_log_path, job_err_path, job_name, this_sh_path)
        if job_id == 0:
            log_batchjob.info(f'Starting jobs with command "{cmd_exec}".')
        job_exec_dc[job_id] = cmd_exec
        start = time.time()
        process = subprocess.Popen(f'sbatch --cpus-per-task={n_cores} {cmd_exec}',
                                   shell=True, stdout=subprocess.PIPE)
        out_str = io.TextIOWrapper(process.stdout, encoding="utf-8").read()
        slurm_id = int(re.findall(r'(\d+)', out_str)[0])
        job2slurm_dc[job_id] = slurm_id
        slurm2job_dc[slurm_id] = job_id
        dtime_sub += time.time() - start
        time.sleep(0.1)

    # wait for jobs to be in SLURM memory
    time.sleep(sleep_time)
    # requeue failed jobs for `max_iterations`-times
    js_dc = jobstates_slurm(job_name, starttime)
    requeue_dc = {k: 0 for k in job2slurm_dc}  # use internal job IDs!
    nb_completed_compare = 0
    while True:
        nb_failed = 0
        # get internal job ids from current job dict
        job_ids = np.array(list(slurm2job_dc.values()))
        # get states of slurm jobs with the same ordering as 'job_ids'
        try:
            job_states = np.array([js_dc[k] for k in slurm2job_dc.keys()])
        except KeyError as e:  # sometimes new SLURM job is not yet in the SLURM cache.
            log_batchjob.warning(f'Did not find state of worker {e}\nFetching worker states '
                                 f'again, SLURM cache might have been delayed.')
            time.sleep(1.5*sleep_time)
            js_dc = jobstates_slurm(job_name, starttime)
            job_states = np.array([js_dc[k] for k in slurm2job_dc.keys()])
        # all jobs which are not running, completed or pending have failed for
        # some reason (states: failed, out_out_memory, ..).
        for j in job_ids[(job_states != 'COMPLETED') & (job_states != 'PENDING')
                         & (job_states != 'RUNNING')]:
            if requeue_dc[j] == max_iterations:
                nb_failed += 1
                continue
            # restart job
            requeue_dc[j] += 1
            # increment number of cores by one.
            job_cmd = f'sbatch --cpus-per-task={requeue_dc[j] + n_cores} {job_exec_dc[j]}'
            process = subprocess.Popen(job_cmd, shell=True,
                                       stdout=subprocess.PIPE)
            out_str = io.TextIOWrapper(process.stdout, encoding="utf-8").read()
            slurm_id = int(re.findall(r'(\d+)', out_str)[0])
            slurm_id_orig = job2slurm_dc[j]
            del slurm2job_dc[slurm_id_orig]
            job2slurm_dc[j] = slurm_id
            slurm2job_dc[slurm_id] = j
            log_batchjob.info(f'Requeued job {j}. SLURM IDs: {slurm_id} (new), '
                              f'{slurm_id_orig} (old).')
        nb_completed = np.sum(job_states == 'COMPLETED')
        pbar.update(nb_completed - nb_completed_compare)
        nb_completed_compare = nb_completed
        nb_finished = nb_completed + nb_failed
        # check actually running files
        if nb_finished == len(params):
            break
        time.sleep(sleep_time)
        js_dc = jobstates_slurm(job_name, starttime)
    pbar.close()

    dtime_all = time.time() - start_all
    dtime_all = time.strftime("%Hh:%Mmin:%Ss", time.gmtime(dtime_all))
    log_batchjob.info(f"All jobs ({name}, {job_name}) have finished after "
                      f"{dtime_all} ({dtime_sub:.1f} s submission): "
                      f"{nb_completed} completed, {nb_failed} failed.")
    out_files = glob.glob(path_to_out + "*.pkl")
    if len(out_files) < len(params):
        msg = f'Batch processing error during execution of {name} in job ' \
              f'\"{job_name}\": Found {len(out_files)}, expected {len(params)}.'
        log_batchjob.error(msg)
        raise ValueError(msg)
    if remove_jobfolder:
        shutil.rmtree(batchjob_folder)
    return path_to_out


def jobstates_slurm(job_name: str, start_time: str,
                    max_retry: int = 10) -> Dict[int, str]:
    """
    Generates a dictionary which stores the state of every job belonging to
    `job_name`.

    Args:
        job_name:
        start_time: The following formats are allowed: MMDD[YY] or MM/DD[/YY]
            or MM.DD[.YY], e.g. ``datetime.datetime.today().strftime("%m.%d")``.
        max_retry: Number of retries for ``sacct`` SLURM query if failing (5s
            sleep in-between).

    Returns:
        Dictionary with the job states. (key: job ID, value: state)
    """
    # TODO: test!
    cmd_stat = f"sacct -b --name {job_name} -u {username} -S {start_time}"
    job_states = dict()
    cnt_retry = 0
    while True:
        process = subprocess.Popen(cmd_stat, shell=True,
                                   stdout=subprocess.PIPE)
        out, err = process.communicate()
        if process.returncode != 0:
            log_mp.warning(f'Delaying SLURM job state queries due to an error. '
                           f'Attempting again in 5s. {err}')
            time.sleep(5)
            cnt_retry += 1
            if cnt_retry == max_retry:
                log_mp.error(f'Could not query job states from SLURM: {err}\n'
                             f'Aborting due to maximum number of retries.')
                break
            continue
        for line in out.decode().split('\n'):
            str_parsed = re.findall(r"(\d+)[\s,\t]+([A-Z]+)", line)
            if len(str_parsed) == 1:
                str_parsed = str_parsed[0]
                job_states[int(str_parsed[0])] = str_parsed[1]
        break
    return job_states


def QSUB_script(params, name, queue=None, pe=None, n_cores=1, priority=0,
                additional_flags='', suffix="", job_name="default",
                script_folder=None, n_max_co_processes=None, resume_job=False,
                sge_additional_flags=None, iteration=1, max_iterations=5,
                params_orig_id=None, python_path=None, disable_mem_flag=False,
                disable_batchjob=False, send_notification=False, use_dill=False,
                remove_jobfolder=False, log=None, show_progress=True,
                allow_resubm_all_fail=False):
    """

    Todo:
        * Remove folders of failed job submission attempts in case the last one
          is successful.
        * Use JobArrays

    QSUB handler - takes parameter list like normal multiprocessing job and
    runs them on the specified cluster

    IMPORTANT NOTE: the user has to make sure that queues exist and work; we
    suggest to generate multiple queues handling different workloads

    Parameters
    ----------
    params: List
        list of all parameter sets to be processed
    name: str
        name of job - specifies script with QSUB_%s % name
    queue: str or None
        queue name
    pe: str
        parallel environment name
    n_cores: int
        number of cores per job submission
    priority: int
        -1024 .. 1023, job priority, higher is more important
    additional_flags: str
        additional command line flags to be passed to QSUB/SLURM. Changes to
        "--cpus-per-task=X" will be overwritten by "--cpus-per-task={n_cores}"
    suffix: str
        suffix for folder names - enables the execution of multiple qsub jobs
        for the same function
    job_name: str
        unique name for job - or just 'default' which gets changed into a
        random name automatically
    script_folder: str or None
        directory in which the QSUB_* file is located
    n_max_co_processes: int or None
        limits the number of processes that are executed on the cluster at the 
        same time; None: use global_params.config.ncore_total // number of cores per job (n_cores)
    iteration : int
        This counter stores how often QSUB_script was called for the same job
         submission. E.g. if jobs fail during a submission, it will be repeated
         max_iterations times. Starts at 1!
    sge_additional_flags : str
    max_iterations : int
    resume_job : bool
        If True, will only process jobs without an output pkl file.
    params_orig_id : np.array or None
        If given, has to have same length as params, and specifies the previous
        job ID for each parameter. Only required if resuming a job.
    python_path : str
        Default is sys.executable
    disable_mem_flag : bool
        If True, memory flag will not be set, otherwise it will be set to the
         fraction of the cores per job to the total number of cores per node
    disable_batchjob : bool
        Overwrites global batchjob settings and will run multiple, independent bash jobs
        on multiple CPUs instead.
    send_notification : bool
        Sends an notification email after completion. Currently does not contain any
        information about the job name, required time or CPU/MEM usage.
        TODO: use SLURM JobArrays to enable detailed notification emails
    remove_jobfolder: bool
        Remove the created folder after successfully processing.
    use_dill : bool
    show_progress : bool
        Currently only applies for `batchjob_fallback`
    allow_resubm_all_fail : bool
        Will resubmit failed jobs even if all failed. Useful for e.g. unexpected memory
        requirements.
    log: Logger
        Logger.

    Returns
    -------
    path_to_out: str
        path to the output directory

    """
    if n_cores is None:
        n_cores = 1
    if disable_batchjob or not batchjob_enabled():
        return batchjob_fallback(params, name, n_cores, suffix,
                                 script_folder, python_path, 
                                 remove_jobfolder=remove_jobfolder,
                                 show_progress=show_progress, log=log)
    if queue is None:
        queue = global_params.config['batch_queue']
    if pe is None:
        pe = global_params.config['batch_pe']
    if resume_job:
        raise NotImplementedError('Resume jobs requires refactoring.')
        return resume_QSUB_script(
            params, name, queue=queue, pe=pe, max_iterations=max_iterations,
            priority=priority, additional_flags=additional_flags, script_folder=None,
            job_name=job_name, suffix=suffix,
            sge_additional_flags=sge_additional_flags, iteration=iteration,
            n_max_co_processes=n_max_co_processes,  n_cores=n_cores, use_dill=use_dill)
    if python_path is None:
        python_path = python_path_global
    job_folder = "{}/{}_folder{}/".format(global_params.config.qsub_work_folder,
                                          name, suffix)

    # TODO: replace QSUB_script by batchjob_script package-wide
<<<<<<< HEAD
    return batchjob_script(params, name, job_folder, n_cores, additional_flags,
                    suffix, job_name, script_folder,
                    n_max_co_processes, max_iterations,
                    python_path, disable_batchjob, use_dill,
                    remove_jobfolder, log, 20, show_progress)
=======
    return batchjob_script(
        params, name, job_folder, n_cores, additional_flags, suffix, job_name,
        script_folder, n_max_co_processes, max_iterations, python_path,
        disable_batchjob, use_dill, remove_jobfolder, log, 20)
>>>>>>> 5be20bfd

    if iteration == 1 and os.path.exists(job_folder):
        shutil.rmtree(job_folder, ignore_errors=True)
    if log is None:
        log_batchjob = initialize_logging("{}".format(name + suffix),
                                          log_dir=job_folder)
    else:
        log_batchjob = log
    if n_max_co_processes is None:
        n_max_co_processes = np.min([global_params.config.ncore_total // n_cores,
                                     len(params)])
    n_max_co_processes = np.max([n_max_co_processes, 1])
    log_batchjob.info('Started BatchJob script "{}" with {} tasks using {}'
                      ' parallel jobs, each using {} core(s).'.format(
        name, len(params), n_max_co_processes, n_cores))
    if sge_additional_flags is not None:
        log_batchjob.info('"sge_additional_flags" kwarg will soon be replaced'
                          ' with "additional_flags". Please adapt method'
                          ' calls accordingly.')
        if additional_flags is not '':
            message = 'Multiple flags set. Please use only' \
                      ' "additional_flags" kwarg.'
            log_batchjob.error(message)
            raise ValueError(message)
        else:
            additional_flags = sge_additional_flags
    if job_name == "default":
        with temp_seed(hash(time.time()) % (2 ** 32 - 1)):
            letters = string.ascii_lowercase
            job_name = "".join([letters[l] for l in
                                np.random.randint(0, len(letters), 10 if
                                global_params.config['batch_proc_system'] == 'QSUB' else 8)])
            log_batchjob.info("Random job_name created: %s" % job_name)
    else:
        log_batchjob.warning("WARNING: running multiple jobs via qsub is only supported "
                             "with non-default job_names")

    if len(job_name) > 10:
        log_batchjob.warning("WARNING: Your job_name is longer than 10. job_names have "
                             "to be distinguishable with only using their first 10 characters.")

    if script_folder is not None:
        path_to_scripts = script_folder
    else:
        path_to_scripts = path_to_scripts_default

    path_to_script = path_to_scripts + "/QSUB_%s.py" % name
    path_to_storage = "%s/storage/" % job_folder
    path_to_sh = "%s/sh/" % job_folder
    path_to_log = "%s/log/" % job_folder
    path_to_err = "%s/err/" % job_folder
    path_to_out = "%s/out/" % job_folder

    if not os.path.exists(path_to_storage):
        os.makedirs(path_to_storage)
    if not os.path.exists(path_to_sh):
        os.makedirs(path_to_sh)
    if not os.path.exists(path_to_log):
        os.makedirs(path_to_log)
    if not os.path.exists(path_to_err):
        os.makedirs(path_to_err)
    if not os.path.exists(path_to_out):
        os.makedirs(path_to_out)

    if global_params.config['batch_proc_system'] == 'SLURM':
        if '-V ' in additional_flags:
            log_batchjob.warning(
                '"additional_flags" contained "-V" which is a QSUB/SGE specific flag,'
                ' but SLURM was set as batch system. Converting "-V" to "--export=ALL".')
            additional_flags = additional_flags.replace('-V ', '--export=ALL ')
        if not '--mem=' in additional_flags and not disable_mem_flag:
            # Node memory limit is 250,000M and not 250G! ->
            # max memory per core is 250000M/20, leave safety margin
            mem_lim = int(
                global_params.config['mem_per_node'] * n_cores /
                global_params.config['ncores_per_node'])
            additional_flags += ' --mem={}M'.format(mem_lim)
            log_batchjob.info(
                'Memory requirements were not set explicitly. Setting to 250,000 MB'
                ' * n_cores / {} = {} MB'.format(global_params.config['ncores_per_node'],
                                                 mem_lim))
        if n_cores > 1:
            # remove existing cpus per task
            if '--cpus-per-task' in additional_flags:
                m = re.search(r'(?<=--cpus-per-task=)\w+', additional_flags)
                additional_flags = additional_flags.replace('--cpus-per-task=' + m.group(0), '')
            additional_flags += f" --cpus-per-task={n_cores}"

    log_batchjob.info("Number of jobs for {}-script: {}".format(name, len(params)))
    pbar = tqdm.tqdm(total=len(params), miniters=1, mininterval=1)

    dtime_sub = 0
    start_all = time.time()
    # memory of finished jobs to calculate increments
    n_jobs_finished = 0
    last_diff_rp = 0
    sleep_time = 5
    for i_job in range(len(params)):
        if params_orig_id is not None:
            job_id = params_orig_id[i_job]
        else:
            job_id = i_job
        this_storage_path = path_to_storage + "job_%d.pkl" % job_id
        this_sh_path = path_to_sh + "job_%d.sh" % job_id
        this_out_path = path_to_out + "job_%d.pkl" % job_id
        job_log_path = path_to_log + "job_%d.log" % job_id
        job_err_path = path_to_err + "job_%d.log" % job_id

        with open(this_sh_path, "w") as f:
            f.write("#!/bin/bash -l\n")
            f.write('export syconn_wd="{4}"\n{0} {1} {2} {3}'.format(
                python_path, path_to_script, this_storage_path,
                this_out_path, global_params.config.working_dir))

        with open(this_storage_path, "wb") as f:
            for param in params[i_job]:
                if use_dill:
                    dill.dump(param, f)
                else:
                    pkl.dump(param, f)

        os.chmod(this_sh_path, 0o744)
        if global_params.config['batch_proc_system'] == 'QSUB':
            if pe is not None:
                sge_queue_option = "-pe %s %d" % (pe, n_cores)
            elif queue is not None:
                sge_queue_option = "-q %s" % queue
            else:
                raise Exception("No queue or parallel environment defined")
            cmd_exec = "qsub {0} -o {1} -e {2} -N {3} -p {4} {5} {6}".format(
                sge_queue_option, job_log_path, job_err_path, job_name,
                priority, additional_flags, this_sh_path)
            subprocess.call(cmd_exec, shell=True)
        elif global_params.config['batch_proc_system'] == 'SLURM':
            cmd_exec = "sbatch {0} --output={1} --error={2}" \
                       " --job-name={3} {4}".format(
                additional_flags, job_log_path, job_err_path,
                job_name, this_sh_path)
            if priority is not None and priority != 0:
                log_batchjob.warning('Priorities are not supported with SLURM.')
            start = time.time()
            subprocess.call(cmd_exec, shell=True)
            dtime_sub += time.time() - start
        else:
            raise NotImplementedError
        time.sleep(0.05)

    log_batchjob.info("All jobs are submitted: %s" % name)
    while True:
        nb_rp = number_of_running_processes(job_name)
        # check actually running files
        if nb_rp == 0:
            break
        fname_ids = set([int(re.findall(r"[\d]+", p)[-1]) for p in
                     glob.glob(path_to_out + "*.pkl")])
        n_jobs_done = len(fname_ids)
        if iteration > 1:
            n_jobs_done = len(set(params_orig_id).intersection(fname_ids))
        diff = n_jobs_done - n_jobs_finished
        pbar.update(diff)
        n_jobs_finished = n_jobs_done
        time.sleep(sleep_time)
    pbar.close()
    log_batchjob.info("All batch jobs have finished after {:.2f} s ({:.2f} "
                      "s submission): {}".format(time.time()-start_all, dtime_sub, name))

    # Submit singleton job to send status email after jobs have been completed
    if send_notification:
        this_sh_path = path_to_sh + "singleton.sh"
        with open(this_sh_path, "w") as f:
            f.write("#!/bin/bash -l\n")
            f.write("")
        job_log_path = path_to_log + "singleton.log"
        job_err_path = path_to_err + "singleton.log"
        cmd_exec = "sbatch {0} --output={1} --error={2} \
         --quiet --job-name={3} --mail-type=END {4} ".format(
            '--ntasks-per-node 1',
            job_log_path,
            job_err_path,
            job_name,  # has to be the same as the above job name
            this_sh_path)
        subprocess.call(cmd_exec, shell=True)

    out_files = glob.glob(path_to_out + "*.pkl")
    # only stop if first iteration and script was not resumed (params_orig_id is None)
    if len(out_files) == 0 and iteration == 1 and params_orig_id is None and not \
            allow_resubm_all_fail:
        # check if out-of-memory event occurred.
        err_files = glob.glob(path_to_err + "*.log")
        found_oom_event = False
        for fname in err_files:
            strng = "".join(open(fname).readlines()).lower()
            if 'killed' in strng or 'oom' in strng or 'out-of-memory' in strng:
                found_oom_event = True
        if not found_oom_event:
            msg = 'All submitted jobs have failed. Re-submission will not be ' \
                  'initiated. Please check your submitted code.'
            log_batchjob.error(msg)
            raise RuntimeError(msg)
    if len(out_files) < len(params):
        log_batchjob.error("%d jobs appear to have failed." % (len(params) - len(out_files)))
        checklist = np.zeros(len(params), dtype=np.bool)
        if iteration == 1:
            params_orig_id = np.arange(len(params))
        for p in out_files:
            job_id = int(re.findall(r"[\d]+", p)[-1])
            if job_id not in params_orig_id:
                continue
            index = np.nonzero(params_orig_id == job_id)[0]  # still an array, "[0]" only gives
            # us the first dimension
            checklist[index[0]] = True

        missed_params = [params[ii] for ii in range(len(params)) if not checklist[ii]]
        orig_job_ids = params_orig_id[~checklist]
        assert len(missed_params) == len(orig_job_ids)
        msg = "Missing: {}".format(orig_job_ids)
        log_batchjob.error(msg)
        if iteration >= max_iterations:
            raise RuntimeError(msg)

        # set number cores per job higher which will at the same time increase
        # the available amount of memory per job, ONLY VALID IF '--mem' was not specified explicitly!
        n_cores += 1  # increase number of cores per job by at least 2
        # TODO: activate again
        # n_cores = np.max([np.min([global_params.config['ncores_per_node'], float(n_max_co_processes) //
        #                           len(missed_params)]), n_cores])
        n_cores = np.min([n_cores, global_params.config['ncores_per_node']])
        n_cores = int(n_cores)
        # remove existing memory and cpus-per-task flags:
        if '--mem=' in additional_flags:
            m = re.search('(?<=--mem=)\w+', additional_flags)
            additional_flags = additional_flags.replace('--mem=' + m.group(0), '')
        if '--cpus-per-task' in additional_flags:
            m = re.search('(?<=--cpus-per-task=)\w+', additional_flags)
            additional_flags = additional_flags.replace('--cpus-per-task=' + m.group(0), '')
        if n_cores == global_params.config['ncores_per_node']:
            if not '--mem=' in additional_flags:
                additional_flags += ' --mem=0'
            else:
                m = re.search('(?<=--mem=)\w+', additional_flags)
                additional_flags = additional_flags.replace('--mem=' + m.group(0), '--mem=0')
        return QSUB_script(
            missed_params, name, queue=queue, pe=pe, max_iterations=max_iterations,
            priority=priority, additional_flags=additional_flags, script_folder=None,
            job_name="default", suffix=suffix, remove_jobfolder=remove_jobfolder,
            sge_additional_flags=sge_additional_flags, iteration=iteration+1,
            n_max_co_processes=n_max_co_processes,  n_cores=n_cores,
            params_orig_id=orig_job_ids, use_dill=use_dill)
    if remove_jobfolder:
        shutil.rmtree(job_folder)
    return path_to_out


def resume_QSUB_script(params, name, queue=None, pe=None, n_cores=1, priority=0,
                       additional_flags='', suffix="", job_name="default",
                       script_folder=None, n_max_co_processes=None, use_dill=False,
                       sge_additional_flags=None, iteration=0, max_iterations=3):
    """
    QSUB handler - takes parameter list like normal multiprocessing job and
    runs them on the specified cluster

    IMPORTANT NOTE: the user has to make sure that queues exist and work; we
    suggest to generate multiple queues handling different workloads

    Parameters
    ----------
    params: List
        list of all parameter sets to be processed
    name: str
        name of job - specifies script with QSUB_%s % name
    queue: str or None
        queue name
    pe: str
        parallel environment name
    n_cores: int
        number of cores per job submission
    priority: int
        -1024 .. 1023, job priority, higher is more important
    additional_flags: str
        additional command line flags to be passed to qsub
    suffix: str
        suffix for folder names - enables the execution of multiple qsub jobs
        for the same function
    job_name: str
        unique name for job - or just 'default' which gets changed into a
        random name automatically
    script_folder: str or None
        directory in which the QSUB_* file is located
    n_max_co_processes: int or None
        limits the number of processes that are executed on the cluster at the
        same time; None: no limit
    iteration : int
        This counter stores how often QSUB_script was called for the same job
         submission. E.g. if jobs fail during a submission, it will be repeated
         max_iterations times.
    sge_additional_flags : str
    max_iterations : int

    Returns
    -------
    path_to_out: str
        path to the output directory

    """
    job_folder = "{}/{}_folder{}/".format(global_params.config.qsub_work_folder,
                                          name, suffix)
    if not os.path.exists(job_folder):
        raise RuntimeError('Job folder has to exist, in order to '
                           'resume unfinished job.')
    log_batchjob = initialize_logging("{}_resumed".format(name + suffix),
                                      log_dir=job_folder)
    log_batchjob.info('RESUMING BatchJob script {} with {} tasks.'
                      .format(name, len(params)))
    path_to_out = "%s/out/" % job_folder

    out_files = glob.glob(path_to_out + "*.pkl")
    if len(out_files) < len(params):
        log_batchjob.error("%d jobs appear to have failed. Restarting."
                           "" % (len(params) - len(out_files)))
        checklist = np.zeros(len(params), dtype=np.bool)

        for p in out_files:
            checklist[int(re.findall(r"[\d]+", p)[-1])] = True

        missed_params = [params[ii] for ii in range(len(params)) if not checklist[ii]]
        orig_job_ids = np.arange(len(params))[~checklist]
        return QSUB_script(
            missed_params, name, queue=queue, pe=pe, max_iterations=max_iterations,
            priority=priority, script_folder=None, job_name=job_name,
            suffix=suffix + "_resumed", additional_flags=additional_flags,
            sge_additional_flags=sge_additional_flags, iteration=iteration,
            n_max_co_processes=n_max_co_processes, n_cores=n_cores,
            params_orig_id=orig_job_ids, use_dill=use_dill)
    else:
        log_batchjob.info('All jobs had already been finished successfully.')

    return path_to_out


def batchjob_fallback(params, name, n_cores=1, suffix="",
                      script_folder=None, python_path=None,
                      remove_jobfolder=False, show_progress=True, log=None):
    """
    # TODO: utilize log and error files ('path_to_err', path_to_log')
    Fallback method in case no batchjob submission system is available. Always uses
    ``n_max_co_processes = cpu_count()``.

    Parameters
    ----------
    params : List[Any]
    name : str
    n_cores : int
        CPUs per job.
    suffix : str
    script_folder : str
    python_path : str
    remove_jobfolder : bool
    show_progress : bool
    log: Logger
        Logger.

    Returns
    -------
    str
        Path to output.
    """
    if python_path is None:
        python_path = python_path_global
    job_folder = "{}/{}_folder{}/".format(global_params.config.qsub_work_folder,
                                          name, suffix)
    if os.path.exists(job_folder):
        shutil.rmtree(job_folder, ignore_errors=True)
    if log is None:
        log_batchjob = initialize_logging("{}".format(name + suffix),
                                          log_dir=job_folder)
    else:
        log_batchjob = log
    n_max_co_processes = cpu_count()
    n_max_co_processes = np.min([cpu_count() // n_cores, n_max_co_processes])
    n_max_co_processes = np.min([n_max_co_processes, len(params)])
    n_max_co_processes = np.max([n_max_co_processes, 1])
    log_batchjob.debug('Started BatchJobFallback script "{}" with {} tasks using {}'
                       ' parallel jobs, each using {} core(s).'.format(
        name, len(params), n_max_co_processes, n_cores))
    start = time.time()

    if script_folder is not None:
        path_to_scripts = script_folder
    else:
        path_to_scripts = path_to_scripts_default

    path_to_script = path_to_scripts + "/QSUB_%s.py" % name
    path_to_storage = "%s/storage/" % job_folder
    path_to_sh = "%s/sh/" % job_folder
    path_to_log = "%s/log/" % job_folder
    path_to_err = "%s/err/" % job_folder
    path_to_out = "%s/out/" % job_folder

    if not os.path.exists(path_to_storage):
        os.makedirs(path_to_storage)
    if not os.path.exists(path_to_sh):
        os.makedirs(path_to_sh)
    if not os.path.exists(path_to_log):
        os.makedirs(path_to_log)
    if not os.path.exists(path_to_err):
        os.makedirs(path_to_err)
    if not os.path.exists(path_to_out):
        os.makedirs(path_to_out)

    multi_params = []
    for i_job in range(len(params)):
        job_id = i_job
        this_storage_path = path_to_storage + "job_%d.pkl" % job_id
        this_sh_path = path_to_sh + "job_%d.sh" % job_id
        this_out_path = path_to_out + "job_%d.pkl" % job_id
        with open(this_sh_path, "w") as f:
            f.write('#!/bin/bash -l\n')
            f.write('export syconn_wd="{4}"\n{0} {1} {2} {3}'.format(
                python_path, path_to_script, this_storage_path,
                this_out_path, global_params.config.working_dir))
        with open(this_storage_path, "wb") as f:
            for param in params[i_job]:
                pkl.dump(param, f)
        os.chmod(this_sh_path, 0o744)

        cmd_exec = "sh {}".format(this_sh_path)
        multi_params.append(cmd_exec)
    out_str = start_multiprocess_imap(fallback_exec, multi_params, debug=False,
                                      nb_cpus=n_max_co_processes,
                                      show_progress=show_progress)
    out_files = glob.glob(path_to_out + "*.pkl")
    if len(out_files) < len(params):
        # report errors
        msg = 'Critical errors occurred during "{}". {}/{} Batchjob fallback worker ' \
              'failed.\n{}'.format(name, len(params) - len(out_files),
                                   len(params), out_str)
        log_mp.error(msg)
        log_batchjob.error(msg)
        raise ValueError(msg)
    elif len("".join(out_str)) == 0:
        if remove_jobfolder:
            shutil.rmtree(job_folder, ignore_errors=True)
    else:
        msg = 'Warnings/errors occurred during ' \
              '"{}".:\n{} See logs at {} for details.'.format(name, out_str,
                                                              job_folder)
        log_mp.warning(msg)
        log_batchjob.warning(msg)
    log_batchjob.debug('Finished "{}" after {:.2f}s.'.format(
        name, time.time() - start))
    return path_to_out


def fallback_exec(cmd_exec):
    """
    Helper function to execute commands via ``subprocess.Popen``.
    """
    ps = subprocess.Popen(cmd_exec, shell=True, stdout=subprocess.PIPE,
                          stderr=subprocess.PIPE)
    out, err = ps.communicate()
    out_str = ""
    reported = False
    if 'error' in out.decode().lower() or 'error' in err.decode().lower() \
    or 'killed' in out.decode().lower() or 'killed' in err.decode().lower() \
    or 'segmentation fault' in out.decode().lower() \
    or 'segmentation fault' in err.decode().lower():
        reported = True
        out_str = out.decode() + err.decode()
    if not reported and ('warning' in out.decode().lower() or
                         'warning' in err.decode().lower()):
        out_str = out.decode() + err.decode()
    return out_str


def number_of_running_processes(job_name):
    """
    Calculates the number of running jobs using qstat

    Parameters
    ----------
    job_name: str
        job_name as shown in qstats

    Returns
    -------
    nb_jobs: int
        number of running jobs

    """
    if global_params.config['batch_proc_system'] == 'QSUB':
        cmd_stat = "qstat -u %s" % username
    elif global_params.config['batch_proc_system'] == 'SLURM':
        cmd_stat = "squeue -u %s" % username
    else:
        raise NotImplementedError
    process = subprocess.Popen(cmd_stat, shell=True,
                               stdout=subprocess.PIPE)
    nb_lines = 0
    for line in io.TextIOWrapper(process.stdout, encoding="utf-8"):
        if job_name[:10 if global_params.config['batch_proc_system'] == 'QSUB'
        else 8] in line:
            nb_lines += 1
    return nb_lines


def delete_jobs_by_name(job_name):
    """
    Deletes a group of jobs that have the same name

    Parameters
    ----------
    job_name: str
        job_name as shown in qstats

    Returns
    -------

    """
    if global_params.config['batch_proc_system'] == 'QSUB':
        cmd_stat = "qstat -u %s" % username
    elif global_params.config['batch_proc_system'] == 'SLURM':
        cmd_stat = "squeue -u %s" % username
    else:
        raise NotImplementedError
    process = subprocess.Popen(cmd_stat, shell=True,
                               stdout=subprocess.PIPE)
    job_ids = []
    for line in iter(process.stdout.readline, ''):
        curr_line = str(line)
        if job_name[:10] in curr_line:
            job_ids.append(re.findall(r"[\d]+", curr_line)[0])

    if global_params.config['batch_proc_system'] == 'QSUB':
        cmd_del = "qdel "
        for job_id in job_ids:
            cmd_del += job_id + ", "
        command = cmd_del[:-2]

        subprocess.Popen(command, shell=True,
                         stdout=subprocess.PIPE)
    elif global_params.config['batch_proc_system'] == 'SLURM':
        cmd_del = "scancel -n {}".format(job_name)
        subprocess.Popen(cmd_del, shell=True,
                         stdout=subprocess.PIPE)
    else:
        raise NotImplementedError<|MERGE_RESOLUTION|>--- conflicted
+++ resolved
@@ -66,7 +66,6 @@
 
 
 def batchjob_script(params: list, name: str,
-<<<<<<< HEAD
                     batchjob_folder: Optional[str] = None,
                     n_cores: int = 1, additional_flags: str = '',
                     suffix: str = "", job_name: str = "default",
@@ -79,19 +78,6 @@
                     remove_jobfolder: bool = False,
                     log: Logger = None, sleep_time: int = 20,
                     show_progress=True):
-=======
-                           batchjob_folder: Optional[str] = None,
-                           n_cores: int = 1, additional_flags: str = '',
-                           suffix: str = "", job_name: str = "default",
-                           script_folder: Optional[str] = None,
-                           n_max_co_processes: Optional[int] = None,
-                           max_iterations: int = 5,
-                           python_path: Optional[str] = None,
-                           disable_batchjob: bool = False,
-                           use_dill: bool = False,
-                           remove_jobfolder: bool = False,
-                           log: Logger = None, sleep_time: int = 20):
->>>>>>> 5be20bfd
     """
     Submits batch jobs to process a list of parameters `params` with a python
     script on the specified environment (either None, SLURM or QSUB; run
@@ -480,18 +466,11 @@
                                           name, suffix)
 
     # TODO: replace QSUB_script by batchjob_script package-wide
-<<<<<<< HEAD
     return batchjob_script(params, name, job_folder, n_cores, additional_flags,
                     suffix, job_name, script_folder,
                     n_max_co_processes, max_iterations,
                     python_path, disable_batchjob, use_dill,
                     remove_jobfolder, log, 20, show_progress)
-=======
-    return batchjob_script(
-        params, name, job_folder, n_cores, additional_flags, suffix, job_name,
-        script_folder, n_max_co_processes, max_iterations, python_path,
-        disable_batchjob, use_dill, remove_jobfolder, log, 20)
->>>>>>> 5be20bfd
 
     if iteration == 1 and os.path.exists(job_folder):
         shutil.rmtree(job_folder, ignore_errors=True)

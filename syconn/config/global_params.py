--- conflicted
+++ resolved
@@ -6,11 +6,7 @@
 # Authors: Sven Dorkenwald, Philipp Schubert, Joergen Kornfeld
 
 # # define global working directory
-<<<<<<< HEAD
-wd = "/wholebrain/songbird/j026/areaxfs_v5"
-=======
 wd = "/wholebrain/songbird/j0126/areaxfs_v5"
->>>>>>> 519c9398
 
 # --------------------------------------------------------------- GLIA PARAMETER
 # min. connected component size of glia nodes/SV after thresholding glia proba

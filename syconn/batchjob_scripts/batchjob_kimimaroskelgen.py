<<<<<<< HEAD
# -*- coding: utf-8 -*-
# SyConn - Synaptic connectivity inference toolkit
#
# Copyright (c) 2016 - now
# Max Planck Institute of Neurobiology, Martinsried, Germany
# Authors: Philipp Schubert, Alexandra Rother
=======
import time
>>>>>>> 9c064cd1
import sys
import os
import pickle as pkl
from collections import defaultdict
import tqdm
import itertools
import numpy as np

from syconn import global_params
from syconn.proc.skeleton import kimimaro_skelgen
from syconn.reps.super_segmentation import SuperSegmentationDataset

path_storage_file = sys.argv[1]
path_out_file = sys.argv[2]

with open(path_storage_file, 'rb') as f:
    args = []
    while True:
        try:
            args.append(pkl.load(f))
        except EOFError:
            break
cube_size, cube_offsets, ds = args
skel_params = global_params.config["skeleton"]['kimimaro_skelgen']
nb_cpus = os.environ.get('SLURM_CPUS_PER_TASK')
if nb_cpus is not None:
    nb_cpus = int(nb_cpus)

res = defaultdict(list)
ssd = SuperSegmentationDataset(working_dir=global_params.config.working_dir)
for cube_offset in tqdm.tqdm(cube_offsets, total=len(cube_offsets), disable=True):
    skels = kimimaro_skelgen(cube_size, cube_offset, ds=ds, nb_cpus=nb_cpus, ssd=ssd,
                             **skel_params)
    for k, v in skels.items():
        res[k].append(v)

with open(path_out_file[:-4] + '_ids.pkl', "wb") as f:
    pkl.dump(list(res.keys()), f)

with open(path_out_file, "wb") as f:
    pkl.dump(res, f)
<|MERGE_RESOLUTION|>--- conflicted
+++ resolved
@@ -1,13 +1,4 @@
-<<<<<<< HEAD
-# -*- coding: utf-8 -*-
-# SyConn - Synaptic connectivity inference toolkit
-#
-# Copyright (c) 2016 - now
-# Max Planck Institute of Neurobiology, Martinsried, Germany
-# Authors: Philipp Schubert, Alexandra Rother
-=======
 import time
->>>>>>> 9c064cd1
 import sys
 import os
 import pickle as pkl

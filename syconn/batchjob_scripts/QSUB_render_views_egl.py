# -*- coding: utf-8 -*-
# SyConn - Synaptic connectivity inference toolkit
#
# Copyright (c) 2016 - now
# Max-Planck-Institute for Medical Research, Heidelberg, Germany
# Authors: Sven Dorkenwald, Philipp Schubert, Jörgen Kornfeld

import sys
import numpy as np
import os
import shutil
import numpy as np
import shutil
try:
    import cPickle as pkl
except ImportError:
    import pickle as pkl
from syconn.reps.super_segmentation import SuperSegmentationObject, SuperSegmentationDataset
from syconn.proc.rendering import render_sso_coords_multiprocessing
from syconn.handler.basics import chunkify
from syconn.mp.batchjob_utils import batchjob_script
from syconn import global_params
path_storage_file = sys.argv[1]
path_out_file = sys.argv[2]

with open(path_storage_file, 'rb') as f:
    args = []
    while True:
        try:
            args.append(pkl.load(f))
        except EOFError:
            break
ch = args[0]
wd = args[1]
if len(args) != 2:
    raise NotImplementedError(f'Expected arguments length 2, but got '
                              f'{len(args)}: {args}')
else:
    render_kwargs = dict(add_cellobjects=True, woglia=True, overwrite=True)

# render huge SSVs in parallel, multiple jobs per SSV
<<<<<<< HEAD
n_parallel_jobs = global_params.config['ncores_per_node']  # // global_params.config['ngpus_per_node']

=======
n_parallel_jobs = global_params.config['ncores_per_node'] #// global_params.config['ngpus_per_node']
>>>>>>> 5be20bfd
ssvs_large = []
ssvs_small = []
ssd = SuperSegmentationDataset(working_dir=wd)
for sso in ssd.get_super_segmentation_object(ch):
    # locking is explicitly enabled when saving SV views, no need to enable it for reading data
    sso.enable_locking_so = False

    # TODO: use another quantity, this is slow for large cells
    if len(sso.sample_locations()) > 1e3:  # TODO: add as parameter to global_params.py
        ssvs_large.append(sso)
    else:
        ssvs_small.append(sso)

print(f'Started rendering of {len(ssvs_large)} large SSVs and '
      f'{len(ssvs_small)} small SSVs.')
# this job is always started using half of the node and with one GPU
for ssv in ssvs_large:

    render_sso_coords_multiprocessing(ssv, wd, n_parallel_jobs,
                                      render_indexviews=False, return_views=False,
                                      render_kwargs=render_kwargs)

    render_sso_coords_multiprocessing(ssv, wd, n_parallel_jobs,
                                      render_indexviews=True, return_views=False,
                                      render_kwargs=render_kwargs)
<<<<<<< HEAD
=======
print(f'Finished rendering of {len(ssvs_large)} large SSVs.')

>>>>>>> 5be20bfd
# render small SSVs in parallel, one job per SSV
if len(ssvs_small) != 0:
    multi_params = [ssv.id for ssv in ssvs_small]
    multi_params = chunkify(multi_params, n_parallel_jobs)
    # list of SSV IDs and SSD parameters need to be given to a single QSUB job
    multi_params = [(ixs, wd, render_kwargs) for ixs in multi_params]
    path_out = batchjob_script(
        multi_params, "render_views", suffix="_SSV{}".format(ssvs_small[0].id),
        n_cores=1, disable_batchjob=True,
        n_max_co_processes=n_parallel_jobs)
    folder_del = os.path.abspath(path_out + "/../")
    shutil.rmtree(folder_del, ignore_errors=True)
print(f'Finished rendering of {len(ssvs_small)} small SSVs.')
with open(path_out_file, "wb") as f:
    pkl.dump("0", f)<|MERGE_RESOLUTION|>--- conflicted
+++ resolved
@@ -39,12 +39,7 @@
     render_kwargs = dict(add_cellobjects=True, woglia=True, overwrite=True)
 
 # render huge SSVs in parallel, multiple jobs per SSV
-<<<<<<< HEAD
-n_parallel_jobs = global_params.config['ncores_per_node']  # // global_params.config['ngpus_per_node']
-
-=======
 n_parallel_jobs = global_params.config['ncores_per_node'] #// global_params.config['ngpus_per_node']
->>>>>>> 5be20bfd
 ssvs_large = []
 ssvs_small = []
 ssd = SuperSegmentationDataset(working_dir=wd)
@@ -70,11 +65,8 @@
     render_sso_coords_multiprocessing(ssv, wd, n_parallel_jobs,
                                       render_indexviews=True, return_views=False,
                                       render_kwargs=render_kwargs)
-<<<<<<< HEAD
-=======
 print(f'Finished rendering of {len(ssvs_large)} large SSVs.')
 
->>>>>>> 5be20bfd
 # render small SSVs in parallel, one job per SSV
 if len(ssvs_small) != 0:
     multi_params = [ssv.id for ssv in ssvs_small]

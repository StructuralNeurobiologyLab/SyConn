--- conflicted
+++ resolved
@@ -41,14 +41,6 @@
 file = 'file'
 file = file + str(file_store_number)
 if render_indexviews:
-<<<<<<< HEAD
-    #print("In Render_index")
-    del kwargs['add_cellobjects']
-    del kwargs['clahe']
-    del kwargs['wire_frame']
-    del kwargs['cellobjects_only']
-    del kwargs['return_rot_mat']
-=======
     if 'add_cellobjects' in kwargs:
         del kwargs['add_cellobjects']
     if 'clahe' in kwargs:
@@ -61,7 +53,6 @@
         del kwargs['return_rot_mat']
     if 'wo_glia' in kwargs:
         del kwargs['wo_glia']
->>>>>>> 0e33796d
     views = render_sso_coords_index_views(sso, coords, **kwargs)
 else:
     views = render_sso_coords(sso, coords, **kwargs)

--- conflicted
+++ resolved
@@ -801,13 +801,6 @@
 def temp_seed(seed):
     """
     From https://stackoverflow.com/questions/49555991/can-i-create-a-local-numpy-random-seed
-<<<<<<< HEAD
-=======
-
-    Parameters
-    ----------
-    seed :
->>>>>>> 2258bedd
 
     Args:
         seed:

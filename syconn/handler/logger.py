--- conflicted
+++ resolved
@@ -6,32 +6,23 @@
 # Authors: Philipp Schubert, Joergen Kornfeld
 import logging
 import coloredlogs
-from ..config.global_params import wd
 import os
 __all__ = ['log_main', 'initialize_logging']
 
 
-def get_main_log(working_dir=None):
-    if working_dir is None:
-        working_dir = wd
+def get_main_log():
     logger = logging.getLogger('syconn')
     coloredlogs.install(level='DEBUG', logger=logger)
     logger.setLevel(logging.INFO)
     # create file handler which logs even debug messages
-<<<<<<< HEAD
     log_dir = os.path.expanduser('~') + "/SyConn/logs/"
-    os.makedirs(log_dir, exist_ok=True)
-    fh = logging.FileHandler(log_dir + 'syconn.log')
-=======
-    log_dir = working_dir + "/logging/"
     # Python2 compat.
     try:
         os.makedirs(log_dir, exist_ok=True)
     except TypeError:
         if not os.path.isdir(log_dir):
             os.makedirs(log_dir)
-    fh = logging.FileHandler(log_dir + 'syconn')
->>>>>>> 6d6eb692
+    fh = logging.FileHandler(log_dir + 'syconn.log')
     fh.setLevel(logging.INFO)
 
     # add the handlers to logger
@@ -43,7 +34,7 @@
     return logger
 
 
-def initialize_logging(log_name, working_dir=None):
+def initialize_logging(log_name):
     """
     Logger for each package module. For import processing steps individual
     logger can be defined (e.g. multiviews, skeleton)
@@ -56,40 +47,24 @@
     -------
 
     """
-<<<<<<< HEAD
     predefined_lognames = ['mp', 'gate', 'proc', 'ui', 'skeleton', 'multiview',
-                           'handler', 'cnn', 'extraction', 'reps']
-
-    if log_name not in predefined_lognames:
-        log_main.warn("Please use logger names as specified"
-=======
-    if working_dir is None:
-        working_dir = wd
-    predefined_lognames = ['mp', 'gate', 'proc', 'ui', 'skeleton', 'multiview',
+                           'handler', 'cnn', 'extraction', 'reps',
                            'object_extraction']
     if log_name not in predefined_lognames:
-        main_log = get_main_log(working_dir=working_dir)
-        main_log.warn("Please use logger names as specified"
->>>>>>> 6d6eb692
+        log_main.warning("Please use logger names as specified"
                       " here: {}".format(predefined_lognames))
     logger = logging.getLogger(log_name)
     coloredlogs.install(level='DEBUG', logger=logger)
     logger.setLevel(logging.INFO)
     # create file handler which logs even debug messages
-<<<<<<< HEAD
     log_dir = os.path.expanduser('~') + "/SyConn/logs/"
-    os.makedirs(log_dir, exist_ok=True)
-    fh = logging.FileHandler(log_dir + log_name + ".log")
-=======
-    log_dir = working_dir + "/logging/"
     # Python2 compat.
     try:
         os.makedirs(log_dir, exist_ok=True)
     except TypeError:
         if not os.path.isdir(log_dir):
             os.makedirs(log_dir)
-    fh = logging.FileHandler(log_dir + log_name)
->>>>>>> 6d6eb692
+    fh = logging.FileHandler(log_dir + log_name + ".log")
     fh.setLevel(logging.INFO)
 
     # add the handlers to logger

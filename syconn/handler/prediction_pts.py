--- conflicted
+++ resolved
@@ -1468,9 +1468,6 @@
         raise ValueError('Invalid output during glia prediction.')
 
 
-<<<<<<< HEAD
-# -------------------------------------------- COMPARTMENT PREDICTION ---------------------------------------------#
-=======
 def predict_celltype_ssd(ssd_kwargs, mpath: Optional[str] = None, ssv_ids: Optional[Iterable[int]] = None,
                          **add_kwargs):
     """
@@ -1502,16 +1499,8 @@
         raise ValueError('Invalid output during cell type prediction.')
 
 
-# -------------------------------------------- SSO TO MORPHX CONVERSION ---------------------------------------------#
-
-def sso2ce(sso: SuperSegmentationObject, mi: bool = True, vc: bool = True,
-           sy: bool = True, my: bool = False, my_avg: bool = True, mesh: bool = False) -> CloudEnsemble:
-    """ Converts a SuperSegmentationObject into a CloudEnsemble (ce). Cell organelles are saved
-        as additional cloud in the ce, named as in the function parameters (e.g. 'mi' for
-        mitochondria). The no_pred (no prediction) flags of the ce are set for all additional
-        clouds. Myelin is added in form of the types array of the HybridCloud, where myelinated
-        vertices have type 1 and 0 otherwise.
->>>>>>> 0a27a07d
+# -------------------------------------------- COMPARTMENT PREDICTION ---------------------------------------------#
+
 
 def get_cpmt_model_pts(mpath: Optional[str] = None, device='cuda') -> 'InferenceModel':
     """

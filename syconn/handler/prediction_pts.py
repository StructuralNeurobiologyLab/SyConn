--- conflicted
+++ resolved
@@ -197,26 +197,18 @@
             break
         else:
             kwargs = q_loader.get()
-<<<<<<< HEAD
-        # try:
-        res = loader_func(**kwargs)
-=======
         try:
             res = loader_func(**kwargs)
+            for el in res:
+                while True:
+                    if q_out.full():
+                        time.sleep(1)
+                    else:
+                        break
+                q_out.put(el)
         except Exception as e:
             log_handler.error(f'Error during loader_func {str(loader_func)}: {str(e)}')
             break
->>>>>>> bd7ce490
-        for el in res:
-            while True:
-                if q_out.full():
-                    time.sleep(1)
-                else:
-                    break
-            q_out.put(el)
-        # except Exception as e:
-        #     log_handler.error(f'Error during loader_func {str(loader_func)}: {str(e)}')
-        #     break
 
     time.sleep(1)
     for _ in range(n_worker_pred):
@@ -244,6 +236,7 @@
         else:
             res = q_progress.get()
             if res is None:  # final stop
+                assert cnt_loder_done == nloader
                 if show_progress:
                     pbar.close()
                 if cnt_loder_done != nloader:

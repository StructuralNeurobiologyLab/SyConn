# SyConn-dev
# Copyright (c) 2016 Philipp J. Schubert
# All rights reserved

# import here, otherwise it might fail if it is imported after importing torch
# see https://github.com/pytorch/pytorch/issues/19739
try:
    import open3d as o3d
except ImportError:
    pass  # for sphinx build
import re
import time
import tqdm
import collections
from typing import Iterable, Union, Optional, Any, Tuple, Callable, List
from multiprocessing import Process, Queue, Manager
import numpy as np
from scipy import spatial
import morphx.processing.clouds as clouds
import functools
from morphx.classes.hybridcloud import HybridCloud
import networkx as nx
from scipy.spatial import cKDTree
from sklearn.preprocessing import label_binarize
from morphx.processing.hybrids import extract_subset
from morphx.processing.objects import bfs_vertices, context_splitting, context_splitting_v2
<<<<<<< HEAD
from syconn.reps.super_segmentation import SuperSegmentationDataset, SuperSegmentationObject
from syconn.handler.basics import chunkify_successive
from syconn.reps.super_segmentation_helper import sparsify_skeleton_fast
from syconn import global_params
from syconn.handler import log_handler
=======
from syconn.reps.super_segmentation import SuperSegmentationDataset
from morphx.classes.hybridmesh import HybridMesh
from morphx.classes.pointcloud import PointCloud
from morphx.classes.cloudensemble import CloudEnsemble
from syconn.reps.super_segmentation import SuperSegmentationObject
from syconn.reps.super_segmentation_helper import map_myelin2coords, majorityvote_skeleton_property
>>>>>>> 2abb3748
# for readthedocs build
try:
    import torch
except ImportError:
    pass
# TODO: specify further, add to config
pts_feat_dict = dict(sv=0, mi=1, syn_ssv=3, syn_ssv_sym=3, syn_ssv_asym=4, vc=2)
# in nm, should be replaced by Poisson disk sampling
pts_feat_ds_dict = dict(celltype=dict(sv=70, mi=100, syn_ssv=70, syn_ssv_sym=70, syn_ssv_asym=70, vc=100),
                        glia=dict(sv=50, mi=100, syn_ssv=100, syn_ssv_sym=100, syn_ssv_asym=100, vc=100),
                        compartment=dict(sv=80, mi=100, syn_ssv=100, syn_ssv_sym=100, syn_ssv_asym=100, vc=100))
log_handler.level = 10


# TODO: move to handler.basics
def write_ply(fn, verts, colors):
    ply_header = '''ply
    format ascii 1.0
    element vertex %(vert_num)d
    property float x
    property float y
    property float z
    property uchar red
    property uchar green
    property uchar blue
    end_header

    '''
    verts = np.hstack([verts, colors])
    with open(fn, 'wb') as f:
        f.write((ply_header % dict(vert_num=len(verts))).encode('utf-8'))
        np.savetxt(f, verts, fmt='%f %f %f %d %d %d ')


def write_pts_ply(fname: str, pts: np.ndarray, feats: np.ndarray, binarized=False):
    assert pts.ndim == 2
    assert feats.ndim == 2
    pts = np.asarray(pts)
    feats = np.asarray(feats)
    col_dc = {0: [[200, 200, 200]], 1: [[100, 100, 200]], 3: [[200, 100, 200]],
              4: [[250, 100, 100]], 2: [[100, 200, 100]], 5: [[100, 200, 200]],
              6: [0, 0, 0]}
    if not binarized:
        feats = label_binarize(feats, np.arange(np.max(feats)+1))
    cols = np.zeros(pts.shape, dtype=np.uint8)
    for k in range(feats.shape[1]):
        mask = feats[:, k] == 1
        cols[mask] = col_dc[k]
    write_ply(fname, pts, cols)


def worker_postproc(q_out: Queue, q_postproc: Queue, d_postproc: dict,
                    postproc_func: Callable, postproc_kwargs: dict,
                    n_worker_pred):
    """

    Args:
        q_out:
        q_postproc:
        d_postproc:
        postproc_func:
        postproc_kwargs:
        n_worker_pred:
    """
    stops_received = set()
    while True:
        if not q_postproc.empty():
            inp = q_postproc.get()
            if 'STOP' in inp:
                if inp in stops_received:
                    # already got STOP signal, put back in queue for other worker.
                    q_postproc.put(inp)
                    log_handler.debug('Postproc worker got duplicate STOP signal:', inp)
                else:
                    log_handler.debug('Postproc worker received STOP signal:', inp)
                    stops_received.add(inp)
                if len(stops_received) == n_worker_pred:
                    log_handler.debug('Worker postproc done.')
                    break
                continue
        else:
            if len(stops_received) == n_worker_pred:
                log_handler.debug('Worker postproc done.')
                break
            time.sleep(0.5)
            continue
        q_out.put(postproc_func(inp, d_postproc, **postproc_kwargs))
    q_out.put('END')


def worker_pred(worker_cnt: int, q_out: Queue, d_out: dict, q_progress: Queue, q_in: Queue,
                model_loader: Callable, pred_func: Callable,
                device: str, mpath: Optional[str] = None,
                bs: Optional[int] = None, max_idle_dt: float = 60):
    """

    Args:
        worker_cnt: Index of this worker.
        q_out: Queue which contains SSV IDs.
        d_out: Dict (key: SSV ID, value: list of prediction outputs).
        q_progress: Progress queue.
        q_in: Queue with the output of the loaders.
        model_loader: Factory method for the pytorch model.
        pred_func: Method used to perform the prediction. Must have the syntax
            (model, input, q_out, d_out, q_progress, device, batchsize). The return needs to be placed in the dict.
             Only put the SSV ID in `q_out` for the first batch of an SSV! Otherwise multiple postproc worker might
             be assigned to the same object!
        mpath: Path to the pytorch model.
        device: Device
        bs: Batch size.
        max_idle_dt: Maximum time a worker is allowed to be idle.
    """
    m = model_loader(mpath, device)
    stop_received = False
    while True:
        if not q_in.empty():
            inp = q_in.get()
            if 'STOP' in inp:
                if inp == f'STOP{worker_cnt}':
                    log_handler.debug(f'Pred worker received STOP signal: {inp}')
                    stop_received = True
                    stop_received_at = time.time()
                    if q_in.empty():
                        break
                else:  # put it back to queue
                    q_in.put(inp)
                    time.sleep(0.1)
                    if stop_received and (time.time() - stop_received_at > max_idle_dt):
                        break
                continue
        else:
            if stop_received:
                break
            time.sleep(0.5)
            continue
        pred_func(m, inp, q_out, d_out, q_progress, device, bs)
    log_handler.debug(f'Pred worker {worker_cnt} stopped.')
    q_out.put(f'STOP{worker_cnt}')


def worker_load(q_loader: Queue, q_out: Queue, q_loader_sync: Queue, loader_func: Callable):
    """

    Args:
        q_loader:
        q_out:
        q_loader_sync:
        loader_func:
    """
    while True:
        if q_loader.empty():
            break
        else:
            kwargs = q_loader.get()
        res = loader_func(**kwargs)
        for el in res:
            while True:
                if q_out.full():
                    time.sleep(1)
                else:
                    break
            q_out.put(el)
    time.sleep(1)
    q_loader_sync.put('DONE')


def listener(q_progress: Queue, q_in: Queue, q_loader_sync: Queue,
             npredictor: int, nloader: int, total: int):
    """

    Args:
        q_progress:
        q_in:
        q_loader_sync:
        npredictor:
        nloader:
        total:
    """
    pbar = tqdm.tqdm(total=total, leave=False)
    cnt_loder_done = 0
    while True:
        if q_progress.empty():
            time.sleep(0.2)
        else:
            res = q_progress.get()
            if res is None:  # final stop
                assert cnt_loder_done == nloader
                pbar.close()
                break
            pbar.update(res)
        if q_loader_sync.empty() or cnt_loder_done == nloader:
            pass
        else:
            _ = q_loader_sync.get()
            cnt_loder_done += 1
            if cnt_loder_done == nloader:
                for ii in range(npredictor):
                    time.sleep(0.2)
                    q_in.put(f'STOP{ii}')


def predict_pts_plain(ssd_kwargs: Union[dict, Iterable], model_loader: Callable,
                      loader_func: Callable, pred_func: Callable,
                      npoints: int, scale_fact: float, ctx_size: int,
                      postproc_func: Optional[Callable] = None,
                      postproc_kwargs: Optional[dict] = None,
                      output_func: Optional[Callable] = None,
                      mpath: Optional[str] = None,
                      nloader: int = 4, npredictor: int = 2, npostptroc: int = 1,
                      ssv_ids: Optional[Union[list, np.ndarray]] = None,
                      use_test_aug: bool = False,
                      seeded: bool = False,
                      device: str = 'cuda', bs: int = 40,
                      loader_kwargs: Optional[dict] = None,
                      redundancy: Union[int, tuple] = (25, 100)) -> dict:
    """
    # TODO: Use 'mode' kwarg to switch between point2scalar, point2points for skel and surface classifaction.
    # TODO: remove quick-fix with ssd_kwargs vs. ssv_ids kwargs

    Perform cell type predictions of cell reconstructions on sampled point sets from the
    cell's vertices. The number of predictions `npreds` per cell is calculated based on the
    fraction of the total number of vertices over `npoints` times two, but at least 5.
    Every point set is constructed by collecting the vertices associated with skeleton within a
    breadth-first search up to a maximum of `npoints`.

    Overview:
        * loader (load_func) -> input queue
        * input queue -> prediction worker
        * prediction worker (pred_func) -> postprocessing queue (default: identity)
        * postprocessing worker (postproc_func) -> output queue
        * output queue -> result dictionary (return)

    Args:
        ssd_kwargs: Keyword arguments to specify the underlying ``SuperSegmentationDataset``. If type dict,
            `redundancy` kwarg will be used to process each cell at minimum `redundancy` times and at most as many
            times as `npoints` fits into the number of cell vertices (times three). The `loader_func` needs to handle
            ``ssd_kwargs`` and ``ssv_ids`` as kwargs (see :py:func:`~pts_loader_scalar`). If type iterable, then the
            `loader_func` needs to handle `ssv_params` which is a tuple of SSV ID and working directory
            (see :py:func:`~pts_loader_glia`).
        model_loader: Function which returns the pytorch model object.
        mpath: Path to model.
        loader_func: Loader function, used by `nloader` workers retrieving samples.
        pred_func: Predict function, used by `npredictor` workers performing the inference.
        npoints: Number of points used to generate a sample.
        ctx_size: .
        scale_fact: Scale factor; used to normalize point clouds prior to model inference.
        postproc_kwargs: Keyword arguments for post-processing.
        postproc_func: Optional post-processing layer for the output of pred_func.
        output_func: Transforms the elements in the output queue and stores it in the final dictionary.
            If None, elements as returned by `pred_func` are assumed to be of form ``(ssv_ids, results)``:

                def output_func(res_dc, (ssv_ids, predictions)):
                    for ssv_id, ssv_pred in zip(*(ssv_ids, predictions)):
                        res_dc[ssv_id].append(ssv_pred)

        nloader: Number of workers loading samples from the given cell IDs via `load_func`.
        npredictor: Number of workers which will call `model_loader` and process (via `pred_func`) the output of
            the "loaders", i.e. workers which retrieve samples via `loader_func`.
        npostptroc: Optional worker for post processing, see `postproc_func`.
        ssv_ids: IDs of cells to predict.
        use_test_aug: Use test-time augmentations. Currently this adds the following transformation
            to the basic transforms:

                transform = [clouds.Normalization(scale_fact), clouds.Center()]
                [clouds.RandomVariation((-5, 5), distr='normal')] + transform + [clouds.RandomRotate()]

        device: pytorch device.
        bs: Batch size.
        loader_kwargs: Optional keyword arguments for loader func.
        redundancy: Only used if redundancy is a dict, e.g. as for cell type prediction. If int it is used as minimum
            redundancy, if tuple it is (min redundancy and max redundancy).
        seeded:

    Examples:

        from syconn.handler.prediction_pts import pts_loader_scalar, pts_pred_scalar


        def load_model(mkwargs, device):
            from elektronn3.models.convpoint import ModelNet40
            import torch
            m = ModelNet40(5, 8, **mkwargs).to(device)
            m.load_state_dict(torch.load(mpath)['model_state_dict'])
            m = torch.nn.DataParallel(m)
            m.eval()
            return m

        ssd_kwargs = dict(working_dir='', version='ctgt')
        mdir = ''
        ssv_ids = []
        npoints = 25000
        scale_fact = 30000
        mkwargs = dict(use_bn=False, track_running_stats=False)
        dict_out = predict_pts_plain(ssd_kwargs, load_model, pts_loader_scalar, pts_pred_scalar,
                                     npoints, scale_fact, ssv_ids=ssv_ids,
                                     nloader=2, npredictor=1, use_test_aug=True)

    Returns:
        Dictionary with the prediction result. Key: SSV ID, value: output of `pred_func` to output queue.

    """
    # TODO: make this work
    assert npostptroc == 1
    if loader_kwargs is None:
        loader_kwargs = dict()
    if output_func is None:
        def output_func(res_dc, ret):
            for ix, out in zip(*ret):
                res_dc[ix].append(out)
    if postproc_func is None:
        def postproc_func(x, *args, **kwargs): return x
    if postproc_kwargs is None:
        postproc_kwargs = dict()

    transform = [clouds.Normalization(scale_fact), clouds.Center()]
    if use_test_aug:
        transform = [clouds.RandomVariation((-5, 5), distr='normal')] + transform + [clouds.RandomRotate()]
    transform = clouds.Compose(transform)

    if type(ssd_kwargs) is dict:
        params_kwargs = dict(batchsize=bs, npoints=npoints, ssd_kwargs=ssd_kwargs,
                             transform=transform, ctx_size=ctx_size, seeded=seeded, **loader_kwargs)
        ssd = SuperSegmentationDataset(**ssd_kwargs)
        if ssv_ids is None:
            ssv_ids = ssd.ssv_ids
        # redundancy, default: 3 * npoints / #vertices
        if type(redundancy) is tuple:
            ssv_redundancy = [min(max(len(ssv.mesh[1]) // npoints, redundancy[0]), redundancy[1]) for ssv in
                              ssd.get_super_segmentation_object(ssv_ids)]
        else:
            ssv_redundancy = [max(len(ssv.mesh[1]) // npoints, redundancy) for ssv in
                              ssd.get_super_segmentation_object(ssv_ids)]
        ssv_ids = np.concatenate([np.array([ssv_ids[ii]] * ssv_redundancy[ii], dtype=np.uint)
                                  for ii in range(len(ssv_ids))])
        params_in = [{**params_kwargs, **dict(ssv_ids=ch)} for ch in chunkify_successive(
            ssv_ids, int(np.ceil(len(ssv_ids) / nloader)))]
    else:
        params_kwargs = dict(batchsize=bs, npoints=npoints,
                             transform=transform, ctx_size=ctx_size, **loader_kwargs)
        params_in = [{**params_kwargs, **dict(ssv_params=[ch])} for ch in ssd_kwargs]
        ssv_ids = [el['ssv_id'] for el in ssd_kwargs]

    nsamples_tot = len(ssv_ids)

    q_loader = Queue()
    for el in params_in:
        q_loader.put(el)
    q_load = Queue(maxsize=20*npredictor)
    q_progress = Queue()
    m_postproc = Manager()
    d_postproc = m_postproc.dict()
    for k in ssv_ids:
        d_postproc[k] = []
    q_postproc = m_postproc.Queue()
    q_out = Queue()
    q_loader_sync = Queue()
    producers = [Process(target=worker_load, args=(q_loader, q_load, q_loader_sync, loader_func)) for _ in range(nloader)]
    for p in producers:
        p.start()
    consumers = [Process(target=worker_pred, args=(ii, q_postproc, d_postproc, q_progress, q_load, model_loader, pred_func,
                                                   device, mpath, bs)) for ii in range(npredictor)]
    for c in consumers:
        c.start()
    postprocs = [Process(target=worker_postproc, args=(q_out, q_postproc, d_postproc, postproc_func, postproc_kwargs,
                                                       npredictor)) for _ in range(npostptroc)]
    for c in postprocs:
        c.start()
    dict_out = collections.defaultdict(list)
    cnt_end = 0
    lsnr = Process(target=listener, args=(q_progress, q_load, q_loader_sync, npredictor,
                                          nloader, nsamples_tot))
    lsnr.start()
    while True:
        if q_out.empty():
            if cnt_end == npostptroc:
                break
            time.sleep(0.5)
            continue
        res = q_out.get()
        if res == 'END':
            cnt_end += 1
            continue
        output_func(dict_out, res)

    q_progress.put(None)
    lsnr.join()
    for p in producers:
        p.join()
        p.close()
    for c in consumers:
        c.join()
        c.close()
    for c in postprocs:
        c.join()
        c.close()
    return dict_out


@functools.lru_cache(256)
def _load_ssv_hc(args):
    ssv, feats, feat_labels, pt_type, radius = args
    vert_dc = dict()
    # TODO: replace by poisson disk sampling
    for k in feats:
        pcd = o3d.geometry.PointCloud()
        verts = ssv.load_mesh(k)[1].reshape(-1, 3)
        pcd.points = o3d.utility.Vector3dVector(verts)
        pcd = pcd.voxel_down_sample(voxel_size=pts_feat_ds_dict[pt_type][k])
        vert_dc[k] = np.asarray(pcd.points)
    sample_feats = np.concatenate([[feat_labels[ii]] * len(vert_dc[k])
                                   for ii, k in enumerate(feats)])
    sample_pts = np.concatenate([vert_dc[k] for k in feats])
    if not ssv.load_skeleton():
        raise ValueError(f'Couldnt find skeleton of {ssv}')
    nodes, edges = ssv.skeleton['nodes'] * ssv.scaling, ssv.skeleton['edges']
    hc = HybridCloud(nodes, edges, vertices=sample_pts, features=sample_feats)
    # cache verts2node
    _ = hc.verts2node
    if radius is not None:
        # add edges within radius
        kdt = spatial.cKDTree(hc.nodes)
        pairs = list(kdt.query_pairs(radius))
        # remap to subset of indices
        hc._edges = np.concatenate([hc._edges, pairs])
    return hc


def pts_loader_scalar(ssd_kwargs: dict, ssv_ids: Union[list, np.ndarray],
                      batchsize: int, npoints: int, ctx_size: float,
                      transform: Optional[Callable] = None,
                      train: bool = False, draw_local: bool = False,
                      draw_local_dist: int = 1000, seeded: bool = False,
                      ) -> Tuple[np.ndarray, Tuple[np.ndarray, np.ndarray]]:
    """
    Generator for SSV point cloud samples of size `npoints`. Currently used for
    per-cell point-to-scalar tasks, e.g. cell type prediction.

    Args:
        ssd_kwargs: SuperSegmentationDataset keyword arguments specifying e.g.
            working directory, version, etc.
        ssv_ids: SuperSegmentationObject IDs for which samples are generated.
        batchsize: Only used during training.
        npoints: Number of points used to generate sample context.
        ctx_size: Euclidean distance between the two most distant nodes in nm.
            1/4 samples will fluctuate around factor 0.7+-0.2 (mean, s.d.) during training.
        transform: Transformation/agumentation applied to every sample.
        train: If false, eval mode -> batch size won't be used.
        draw_local: Will draw similar contexts from approx.
            the same location, requires a single unique element in ssv_ids
        draw_local_dist: Maximum distance to similar source node in nm.
        seeded: If True, will set the seed to ``hash(frozenset(ssv_id, n_samples, curr_batch_count))``.

    Yields: SSV IDs [M, ], (point feature [N, C], point location [N, 3])

    """
    np.random.shuffle(ssv_ids)
    ssd = SuperSegmentationDataset(**ssd_kwargs)
    # TODO: add `use_syntype kwarg and cellshape only
    feat_dc = dict(pts_feat_dict)
    if 'syn_ssv' in feat_dc:
        del feat_dc['syn_ssv']
    if not train:
        if draw_local:
            raise NotImplementedError()
        for ssv_id, occ in zip(*np.unique(ssv_ids, return_counts=True)):
            n_batches = int(np.ceil(occ / batchsize))
            for ii in range(n_batches):
                n_samples = min(occ, batchsize)
                occ -= batchsize
                if seeded:
                    np.random.seed(np.uint32(hash(frozenset((ssv_id, n_samples, ii)))))
                ssv = ssd.get_super_segmentation_object(ssv_id)
                hc = _load_ssv_hc((ssv, tuple(feat_dc.keys()), tuple(
                    feat_dc.values()), 'celltype', None))
                ssv.clear_cache()
                npoints_ssv = min(len(hc.vertices), npoints)
                batch = np.zeros((n_samples, npoints_ssv, 3))
                batch_f = np.zeros((n_samples, npoints_ssv, len(feat_dc)))
                ixs = np.ones((n_samples,), dtype=np.uint) * ssv_id
                cnt = 0
                pcd = o3d.geometry.PointCloud()
                pcd.points = o3d.utility.Vector3dVector(hc.nodes)
                pcd, idcs = pcd.voxel_down_sample_and_trace(2500, pcd.get_min_bound(), pcd.get_max_bound())
                nodes = np.max(idcs, axis=1)
                # nodes = hc.base_points(threshold=2500, source=len(hc.nodes) // 2)
                # nodes = sparsify_skeleton_fast(hc.graph(), scal=np.array([1, 1, 1]), min_dist_thresh=2500,
                #                                max_dist_thresh=2500, dot_prod_thresh=0).nodes()
                source_nodes = np.random.choice(nodes, n_samples, replace=len(nodes) < n_samples)
                for source_node in source_nodes:
                    # local_bfs = bfs_vertices(hc, source_node, npoints_ssv)
                    while True:
                        node_ids = context_splitting_v2(hc, source_node, ctx_size)
                        hc_sub = extract_subset(hc, node_ids)[0]  # only pass HybridCloud
                        sample_feats = hc_sub.features
                        if len(sample_feats) > 0:
                            break
                        print(f'FOUND SOURCE NODE WITH ZERO VERTICES AT {hc.nodes[source_node]} IN "{ssv}".')
                        source_node = np.random.choice(source_nodes)
                    local_bfs = context_splitting_v2(hc, source_node, ctx_size)
                    pc = extract_subset(hc, local_bfs)[0]  # only pass PointCloud
                    sample_feats = pc.features
                    sample_pts = pc.vertices
                    # make sure there is always the same number of points within a batch
                    sample_ixs = np.arange(len(sample_pts))
                    sample_pts = sample_pts[sample_ixs][:npoints_ssv]
                    sample_feats = sample_feats[sample_ixs][:npoints_ssv]
                    npoints_add = npoints_ssv - len(sample_pts)
                    idx = np.random.choice(np.arange(len(sample_pts)), npoints_add)
                    sample_pts = np.concatenate([sample_pts, sample_pts[idx]])
                    sample_feats = np.concatenate([sample_feats, sample_feats[idx]])
                    # one hot encoding
                    sample_feats = label_binarize(sample_feats, classes=np.arange(len(feat_dc)))
                    pc._vertices = sample_pts
                    pc._features = sample_feats
                    if transform is not None:
                        transform(pc)
                    batch[cnt] = pc.vertices
                    batch_f[cnt] = pc.features
                    cnt += 1
                assert cnt == n_samples
                yield ixs, (batch_f, batch)
    else:
        ssv_ids = np.unique(ssv_ids)
        # fluctuate context size in 1/4 samples
        if np.random.randint(0, 4) == 0:
            ctx_size_fluct = max((np.random.randn(1)[0] * 0.1 + 0.7), 0.33) * ctx_size
        else:
            ctx_size_fluct = ctx_size
        for curr_ssvid in ssv_ids:
            ssv = ssd.get_super_segmentation_object(curr_ssvid)
            hc = _load_ssv_hc((ssv, tuple(feat_dc.keys()), tuple(
                feat_dc.values()), 'celltype', None))
            ssv.clear_cache()
            npoints_ssv = min(len(hc.vertices), npoints)
            # add a +-10% fluctuation in the number of input points
            npoints_add = np.random.randint(-int(npoints_ssv * 0.1), int(npoints_ssv * 0.1))
            npoints_ssv += npoints_add
            batch = np.zeros((batchsize, npoints_ssv, 3))
            batch_f = np.zeros((batchsize, npoints_ssv, len(feat_dc)))
            ixs = np.ones((batchsize,), dtype=np.uint) * ssv.id
            cnt = 0
            source_nodes = np.random.choice(np.arange(len(hc.nodes)), batchsize,
                                            replace=len(hc.nodes) < batchsize)
            if draw_local:
                # only use half of the nodes and choose a close-by node as root for similar context retrieval
                source_nodes = source_nodes[::2]
                sn_new = []
                g = hc.graph(simple=False)
                for n in source_nodes:
                    sn_new.append(n)
                    paths = nx.single_source_dijkstra_path(g, n, draw_local_dist)
                    neighs = np.array(list(paths.keys()), dtype=np.int)
                    sn_new.append(np.random.choice(neighs, 1)[0])
                source_nodes = sn_new
            for source_node in source_nodes:
                # local_bfs = bfs_vertices(hc, source_node, npoints_ssv)
                while True:
                    node_ids = context_splitting_v2(hc, source_node, ctx_size_fluct)
                    hc_sub = extract_subset(hc, node_ids)[0]  # only pass HybridCloud
                    sample_feats = hc_sub.features
                    if len(sample_feats) > 0:
                        break
                    print(f'FOUND SOURCE NODE WITH ZERO VERTICES AT {hc.nodes[source_node]} IN "{ssv}".')
                    source_node = np.random.choice(source_nodes)
                local_bfs = context_splitting_v2(hc, source_node, ctx_size_fluct)
                pc = extract_subset(hc, local_bfs)[0]  # only pass PointCloud
                sample_feats = pc.features
                sample_pts = pc.vertices
                # shuffling
                sample_ixs = np.arange(len(sample_pts))
                np.random.shuffle(sample_ixs)
                sample_pts = sample_pts[sample_ixs][:npoints_ssv]
                sample_feats = sample_feats[sample_ixs][:npoints_ssv]
                # add duplicated points before applying the transform if sample_pts
                # has less points than npoints_ssv
                npoints_add = npoints_ssv - len(sample_pts)
                idx = np.random.choice(np.arange(len(sample_pts)), npoints_add)
                sample_pts = np.concatenate([sample_pts, sample_pts[idx]])
                sample_feats = np.concatenate([sample_feats, sample_feats[idx]])
                # one hot encoding
                sample_feats = label_binarize(sample_feats, classes=np.arange(len(feat_dc)))
                pc._vertices = sample_pts
                pc._features = sample_feats
                if transform is not None:
                    transform(pc)
                batch[cnt] = pc.vertices
                batch_f[cnt] = pc.features
                cnt += 1
            assert cnt == batchsize
            yield ixs, (batch_f, batch)


def pts_pred_scalar(m, inp, q_out, d_out, q_cnt, device, bs):
    """

    Args:
        m: Model instance.
        inp: Input as given by the loader_func.
        q_out:
        d_out:
        q_cnt:
        device:
        bs:

    Returns:

    """
    # TODO: is it possible to get 'device' directly from model 'm'?
    ssv_ids, inp = inp
    res = []
    n_samples = len(inp[0])
    for ii in range(0, int(np.ceil(n_samples / bs))):
        low = bs * ii
        high = bs * (ii + 1)
        with torch.no_grad():
            g_inp = [torch.from_numpy(i[low:high]).to(device).float() for i in inp]
            out = m(*g_inp).cpu().numpy()
        res.append(out)

    del inp
    q_cnt.put(len(ssv_ids))
    q_out.put((ssv_ids, res))


def pts_loader_glia(ssv_params: List[dict],
                    out_point_label: Optional[List[Union[str, int]]] = None,
                    batchsize: Optional[int] = None, npoints: Optional[int] = None,
                    ctx_size: Optional[float] = None,  transform: Optional[Callable] = None,
                    n_out_pts: int = 100, train=False, base_node_dst: float = 10000,
                    use_subcell: bool = False) -> Tuple[np.ndarray, Tuple[np.ndarray, np.ndarray]]:
    """
    Generator for SSV point cloud samples of size `npoints`. Currently used for
    local point-to-scalar tasks, e.g. morphology embeddings or glia detection.

    Args:
        ssv_params: SuperSegmentationObject kwargs for which samples are generated.
        out_point_label: Either key for sso.skeleton attribute or int (used for all out locations).
        batchsize: Only used during training.
        ctx_size:
        npoints: Number of points used to generate sample context.
        transform: Transformation/agumentation applied to every sample.
        n_out_pts: Maximum number of out points.
        use_subcell: Use points of subcellular structure.
        train: True, train; False, eval mode:
            * train: choose `batchsize` random nodes from the SSV skeleton
              as base points for the context retrieval.
            * eval: return as many batches (size `batchsize`) as there are base nodes in the SSV
              skeleton (distance between nodes see `base_node_dst`).
        base_node_dst: Distance between base nodes for context retrieval during eval mode.
        ssd_kwargs:

    Yields: SSV IDs [M, ], (point location [N, 3], point feature [N, C]), (out_pts [N, 3], out_labels [N, 1])
        If train is False, outpub_labels will be a scalar indicating the current SSV progress, i.e.
        the last batch will have output_label=1.

    """
    if ctx_size is None:
        ctx_size = 20000
    # TODO: support node attributes in hybrid cloud graph also
    if type(out_point_label) == str:
        raise NotImplementedError
    feat_dc = dict(pts_feat_dict)
    # TODO: add use_syntype
    del feat_dc['syn_ssv_asym']
    del feat_dc['syn_ssv_sym']
    if not use_subcell:
        del feat_dc['mi']
        del feat_dc['vc']
        del feat_dc['syn_ssv']
    if train and np.random.randint(0, 4) == 0:
        ctx_size_fluct = (np.random.randn(1)[0] * 0.1 + 0.7) * ctx_size
    else:
        ctx_size_fluct = ctx_size
    mandatory_kwargs = dict(mesh_caching=False, create=False, version='tmp')
    for curr_ssv_params in ssv_params:
        curr_ssv_params.update(mandatory_kwargs)
        # do not write SSV mesh in case it does not exist (will be build from SV meshes)
        ssv = SuperSegmentationObject(**curr_ssv_params)
        hc = _load_ssv_hc((ssv, tuple(feat_dc.keys()), tuple(feat_dc.values()), 'glia', None))
        ssv.clear_cache()
        npoints_ssv = min(len(hc.vertices), npoints)
        # add a +-10% fluctuation in the number of input and output points
        npoints_add = np.random.randint(-int(n_out_pts * 0.1), int(n_out_pts * 0.1))
        n_out_pts_curr = n_out_pts + npoints_add
        npoints_add = np.random.randint(-int(npoints_ssv * 0.1), int(npoints_ssv * 0.1))
        npoints_ssv += npoints_add
        if train:
            source_nodes = np.random.choice(np.arange(len(hc.nodes)), batchsize, replace=len(hc.nodes) < batchsize)
        else:
            # source_nodes = hc.base_points(threshold=base_node_dst, source=len(hc.nodes) // 2)
            pcd = o3d.geometry.PointCloud()
            pcd.points = o3d.utility.Vector3dVector(hc.nodes)
            pcd, idcs = pcd.voxel_down_sample_and_trace(
                base_node_dst, pcd.get_min_bound(), pcd.get_max_bound())
            source_nodes = np.max(idcs, axis=1)
            # source_nodes = np.array(list(sparsify_skeleton_fast(hc.graph(), scal=np.array([1, 1, 1]), min_dist_thresh=base_node_dst,
            #                                       max_dist_thresh=base_node_dst, dot_prod_thresh=0).nodes()))
            batchsize = min(len(source_nodes), batchsize)
        n_batches = int(np.ceil(len(source_nodes) / batchsize))
        if len(source_nodes) % batchsize != 0:
            source_nodes = np.concatenate([np.random.choice(source_nodes, batchsize - len(source_nodes) % batchsize), source_nodes])
        for ii in range(n_batches):
            batch = np.zeros((batchsize, npoints_ssv, 3))
            batch_f = np.zeros((batchsize, npoints_ssv, len(feat_dc)))
            batch_out = np.zeros((batchsize, n_out_pts_curr, 3))
            if not train:
                batch_out_orig = np.zeros((batchsize, n_out_pts_curr, 3))
            batch_out_l = np.zeros((batchsize, n_out_pts_curr, 1))
            cnt = 0
            for source_node in source_nodes[ii::n_batches]:
                # create local context
                # node_ids = bfs_vertices(hc, source_node, npoints_ssv)
                node_ids = context_splitting_v2(hc, source_node, ctx_size_fluct)
                hc_sub = extract_subset(hc, node_ids)[0]  # only pass HybridCloud
                sample_feats = hc_sub.features
                sample_pts = hc_sub.vertices
                # get target locations
                # ~1um apart
                # base_points = sparsify_skeleton_fast(hc_sub.graph(), scal=np.array([1, 1, 1]), min_dist_thresh=1000,
                #                                      max_dist_thresh=1000, dot_prod_thresh=0, verbose=False).nodes()
                pcd = o3d.geometry.PointCloud()
                pcd.points = o3d.utility.Vector3dVector(hc_sub.nodes)
                pcd, idcs = pcd.voxel_down_sample_and_trace(
                    1000, pcd.get_min_bound(), pcd.get_max_bound())
                base_points = np.max(idcs, axis=1)
                base_points = np.random.choice(base_points, n_out_pts_curr,
                                               replace=len(base_points) < n_out_pts_curr)
                out_coords = hc_sub.nodes[base_points]
                # sub-sample vertices
                sample_ixs = np.arange(len(sample_pts))
                np.random.shuffle(sample_ixs)
                sample_pts = sample_pts[sample_ixs][:npoints_ssv]
                sample_feats = sample_feats[sample_ixs][:npoints_ssv]
                # add duplicate points before applying the transform if sample_pts
                # has less points than npoints_ssv
                npoints_add = npoints_ssv - len(sample_pts)
                idx = np.random.choice(np.arange(len(sample_pts)), npoints_add)
                sample_pts = np.concatenate([sample_pts, sample_pts[idx]])
                sample_feats = np.concatenate([sample_feats, sample_feats[idx]])
                # one hot encoding
                sample_feats = label_binarize(sample_feats, classes=np.arange(len(feat_dc)))
                hc_sub._vertices = sample_pts
                hc_sub._features = sample_feats
                hc_sub._nodes = out_coords
                # apply augmentations
                if transform is not None:
                    transform(hc_sub)
                batch[cnt] = hc_sub.vertices
                batch_f[cnt] = hc_sub.features
                batch_out[cnt] = hc_sub.nodes
                if not train:
                    batch_out_orig[cnt] = out_coords
                # TODO: currently only supports type(out_point_label) = int
                batch_out_l[cnt] = out_point_label
                cnt += 1
            assert cnt == batchsize
            if not train:
                batch_progress = ii+1
                yield curr_ssv_params, (batch_f, batch, batch_out), batch_out_orig, batch_progress, n_batches
            else:
                yield curr_ssv_params, (batch_f, batch), (batch_out, batch_out_l)


def pts_pred_glia(m, inp, q_out, d_out, q_cnt, device, bs):
    """

    Args:
        m: Model instance.
        inp: Input as given by the loader_func.
        q_out:
        d_out:
        q_cnt:
        device:
        bs:

    Returns:

    """
    # TODO: is it possible to get 'device' directly from model 'm'?
    ssv_params, model_inp,  out_pts_orig, batch_progress, n_batches = inp
    res = []
    with torch.no_grad():
        for ii in range(0, int(np.ceil(len(model_inp[0]) / bs))):
            low = bs * ii
            high = bs * (ii + 1)
            with torch.no_grad():
                g_inp = [torch.from_numpy(i[low:high]).to(device).float() for i in model_inp]
                out = m(*g_inp).cpu().numpy()
            res.append(out)
    res = dict(t_pts=out_pts_orig, t_l=np.concatenate(res), batch_progress=(batch_progress, n_batches))

    q_cnt.put(1./n_batches)
    if batch_progress == 1:
        q_out.put(ssv_params)
    d_out[ssv_params['ssv_id']].append(res)


def pts_postproc_glia(ssv_params: dict, d_in: dict, pred_key: str, lo_first_n: Optional[int] = None,
                      partitioned: Optional[bool] = False) -> Tuple[List[dict], List[bool]]:
    curr_ix = 0
    sso = SuperSegmentationObject(**ssv_params)
    node_probas = []
    node_coords = []
    while True:
        if len(d_in[sso.id]) < curr_ix + 1:
            time.sleep(0.5)
            continue
        # res: [(dict(t_pts=.., t_label, batch_process)]
        res = d_in[sso.id][curr_ix]
        # el['t_l'] has shape (b, num_points, n_classes) -> (n_nodes, 1)
        node_probas.append(res['t_l'].reshape(-1, 2))
        # el['t_pts'] has shape (b, num_points, 3) -> (n_nodes, 3)
        node_coords.append(res['t_pts'].reshape(-1, 3))
        curr_ix += 1
        if res['batch_progress'][0] == res['batch_progress'][1]:
            break
    node_probas = np.concatenate(node_probas)
    node_coords = np.concatenate(node_coords)
    kdt = cKDTree(node_coords)
    max_sv = len(sso.svs)
    # only write results for the first N supervoxels (as it was flagged "partitioned", meaning the rest of the
    # supervoxels were added to generate additional context
    if partitioned is not None and lo_first_n is not None and partitioned[sso.id]:
        max_sv = lo_first_n
    for sv in sso.svs[:max_sv]:
        skel = sv.load_skeleton()
        dists, ixs = kdt.query(skel['nodes'] * sso.scaling, k=10, distance_upper_bound=2000)
        skel_pred = np.ones(len(skel['nodes'])) * -1
        skel_probas = np.ones(len(skel['nodes'])) * -1
        for ii, nn_dists, nn_ixs in zip(np.arange(len(skel['nodes'])), dists, ixs):
            nn_ixs = nn_ixs[nn_dists != np.inf]
            probas = node_probas[nn_ixs].squeeze()
            # get mean probability per node
            skel_probas[ii] = np.mean(probas, axis=0)
        # every node has at least one prediction
        skel[pred_key] = skel_probas
        sv.save_skeleton(overwrite=True)
        # get mean proba for this super voxel
        sv.save_attributes([pred_key], skel_probas.mean(axis=0))

        assert np.sum(skel_pred == -1) == 0, "Unpredicted skeleton node."
    d_in[sso.id][curr_ix] = None
    return [ssv_params], [True]


def pts_loader_semseg_train(fnames_pkl: Iterable[str], batchsize: int,
                            npoints: int, ctx_size: float,
                            transform: Optional[Callable] = None,
                            use_subcell: bool = False,
                            ) -> Tuple[np.ndarray, Tuple[np.ndarray, np.ndarray]]:
    """
    Generator for SSV point cloud samples of size `npoints`. Currently used for
    semantic segmentation tasks, e.g. spine, bouton and functional compartment
    prediction.

    Args:
        fnames_pkl:
        batchsize:
        npoints:
        ctx_size:
        transform:
        use_subcell:

    Yields: SSV IDs [M, ], (point feature [N, C], point location [N, 3])

    """
    feat_dc = dict(pts_feat_dict)
    # TODO: add use_syntype
    del feat_dc['syn_ssv_asym']
    del feat_dc['syn_ssv_sym']
    if not use_subcell:
        del feat_dc['mi']
        del feat_dc['vc']
        del feat_dc['syn_ssv']

    if np.random.randint(0, 4) == 0:
        ctx_size_fluct = max((np.random.randn(1)[0] * 0.1 + 0.7), 0.33) * ctx_size
    else:
        ctx_size_fluct = ctx_size

    for pkl_f in fnames_pkl:
        hc = load_hc_pkl(pkl_f, 'compartment')
        npoints_ssv = min(len(hc.vertices), npoints)
        # cell/sv vertices proportional to total npoints
        n_out_pts = int(np.sum(hc.features == 0) / len(hc.vertices) * npoints_ssv)
        # add a +-10% fluctuation in the number of input and output points
        npoints_add = np.random.randint(-int(n_out_pts * 0.1), int(n_out_pts * 0.1))
        n_out_pts_curr = n_out_pts + npoints_add
        npoints_add = np.random.randint(-int(npoints_ssv * 0.1), int(npoints_ssv * 0.1))
        npoints_ssv += npoints_add
        source_nodes = np.where(hc.node_labels == 1)[0]
        source_nodes = np.random.choice(len(source_nodes), batchsize,
                                        replace=len(source_nodes) < batchsize)
        n_batches = int(np.ceil(len(source_nodes) / batchsize))
        if len(source_nodes) % batchsize != 0:
            source_nodes = np.random.choice(source_nodes, batchsize * n_batches)
        for ii in range(n_batches):
            batch = np.zeros((batchsize, npoints_ssv, 3))
            batch_f = np.zeros((batchsize, npoints_ssv, len(feat_dc)))
            batch_out = np.zeros((batchsize, n_out_pts_curr, 3))
            batch_out_l = np.zeros((batchsize, n_out_pts_curr, 1))
            cnt = 0
            for source_node in source_nodes[ii::n_batches]:
                # create local context
                # node_ids = bfs_vertices(hc, source_node, npoints_ssv)
                while True:
                    node_ids = context_splitting_v2(hc, source_node, ctx_size_fluct)
                    hc_sub = extract_subset(hc, node_ids)[0]  # only pass HybridCloud
                    sample_feats = hc_sub.features
                    if len(sample_feats) > 0:
                        break
                    print(f'FOUND SOURCE NODE WITH ZERO VERTICES AT {hc.nodes[source_node]} IN "{pkl_f}".')
                    source_node = np.random.choice(source_nodes)
                sample_pts = hc_sub.vertices
                sample_labels = hc_sub.labels

                # sub-sample vertices
                sample_ixs = np.arange(len(sample_pts))
                np.random.shuffle(sample_ixs)
                sample_pts = sample_pts[sample_ixs][:npoints_ssv]
                sample_feats = sample_feats[sample_ixs][:npoints_ssv]
                sample_labels = sample_labels[sample_ixs][:npoints_ssv]
                # add duplicate points before applying the transform if sample_pts
                # has less points than npoints_ssv
                npoints_add = npoints_ssv - len(sample_pts)
                idx = np.random.choice(np.arange(len(sample_pts)), npoints_add)
                sample_pts = np.concatenate([sample_pts, sample_pts[idx]])
                sample_feats = np.concatenate([sample_feats, sample_feats[idx]])
                sample_labels = np.concatenate([sample_labels, sample_labels[idx]])

                hc_sub._vertices = sample_pts
                hc_sub._features = sample_feats
                hc_sub._labels = sample_labels
                # apply augmentations
                if transform is not None:
                    transform(hc_sub)
                batch[cnt] = hc_sub.vertices
                # one hot encoding
                batch_f[cnt] = label_binarize(hc_sub.features, classes=np.arange(len(feat_dc)))
                # get target locations
                out_pts_mask = (hc_sub.features == 0).squeeze()
                n_out_pts_actual = np.sum(out_pts_mask)
                idx = np.random.choice(n_out_pts_actual, n_out_pts_curr,
                                       replace=n_out_pts_actual < n_out_pts_curr)
                batch_out[cnt] = hc_sub.vertices[out_pts_mask][idx]
                # TODO: currently only supports type(out_point_label) = int
                batch_out_l[cnt] = hc_sub.labels[out_pts_mask][idx]
                assert -1 not in batch_out_l[cnt]
                cnt += 1
            assert cnt == batchsize
            yield (batch_f, batch), (batch_out, batch_out_l)


def pts_loader_semseg(ssv_params: Optional[List[Tuple[int, dict]]] = None,
                      out_point_label: Optional[List[Union[str, int]]] = None,
                      batchsize: Optional[int] = None, npoints: Optional[int] = None,
                      ctx_size: Optional[float] = None,  transform: Optional[Callable] = None,
                      n_out_pts: int = 100, train=False, base_node_dst: float = 10000, use_subcell: bool = True,
                      ssd_kwargs: Optional[dict] = None) -> Tuple[np.ndarray, Tuple[np.ndarray, np.ndarray]]:
    """
    Generator for SSV point cloud samples of size `npoints`. Currently used for
    local point-to-scalar tasks, e.g. morphology embeddings or glia detection.

    Args:
        ssv_params: SuperSegmentationObject IDs and SSD kwargs for which samples are generated.
        out_point_label: Either key for sso.skeleton attribute or int (used for all out locations).
        batchsize: Only used during training.
        ctx_size:
        npoints: Number of points used to generate sample context.
        transform: Transformation/agumentation applied to every sample.
        n_out_pts: Maximum number of out points.
        use_subcell: Use points of subcellular structure.
        train: True, train; False, eval mode:
            * train: choose `batchsize` random nodes from the SSV skeleton
              as base points for the context retrieval.
            * eval: return as many batches (size `batchsize`) as there are base nodes in the SSV
              skeleton (distance between nodes see `base_node_dst`).
        base_node_dst: Distance between base nodes for context retrieval during eval mode.
        ssd_kwargs:

    Yields: SSV IDs [M, ], (point location [N, 3], point feature [N, C]), (out_pts [N, 3], out_labels [N, 1])
        If train is False, outpub_labels will be a scalar indicating the current SSV progress, i.e.
        the last batch will have output_label=1.

    """
    if ctx_size is None:
        ctx_size = 20000
    # TODO: support node attributes in hybrid cloud graph also
    if type(out_point_label) == str:
        raise NotImplementedError
    feat_dc = dict(pts_feat_dict)
    # TODO: add use_syntype
    del feat_dc['syn_ssv_asym']
    del feat_dc['syn_ssv_sym']
    if not use_subcell:
        del feat_dc['mi']
        del feat_dc['vc']
        del feat_dc['syn_ssv']
    if ssv_params is None:
        if ssd_kwargs is None:
            raise ValueError
        ssv_params = ssd_kwargs
    if train and np.random.randint(0, 4) == 0:
        ctx_size_fluct = (np.random.randn(1)[0] * 0.1 + 0.7) * ctx_size
    else:
        ctx_size_fluct = ctx_size
    for curr_ssv_params in ssv_params:
        # do not write SSV mesh in case it does not exist (will be build from SV meshes)
        ssv = SuperSegmentationObject(mesh_caching=False, **curr_ssv_params)
        hc = _load_ssv_hc((ssv, tuple(feat_dc.keys()), tuple(feat_dc.values()), 'glia', None))
        ssv.clear_cache()
        npoints_ssv = min(len(hc.vertices), npoints)
        # add a +-10% fluctuation in the number of input and output points
        npoints_add = np.random.randint(-int(n_out_pts * 0.1), int(n_out_pts * 0.1))
        n_out_pts_curr = n_out_pts + npoints_add
        npoints_add = np.random.randint(-int(npoints_ssv * 0.1), int(npoints_ssv * 0.1))
        npoints_ssv += npoints_add
        if train:
            source_nodes = np.random.choice(np.arange(len(hc.nodes)), batchsize, replace=len(hc.nodes) < batchsize)
        else:
            # source_nodes = hc.base_points(threshold=base_node_dst, source=len(hc.nodes) // 2)
            pcd = o3d.geometry.PointCloud()
            pcd.points = o3d.utility.Vector3dVector(hc.nodes)
            pcd, idcs = pcd.voxel_down_sample_and_trace(
                base_node_dst, pcd.get_min_bound(), pcd.get_max_bound())
            source_nodes = np.max(idcs, axis=1)
            # source_nodes = np.array(list(sparsify_skeleton_fast(hc.graph(), scal=np.array([1, 1, 1]), min_dist_thresh=base_node_dst,
            #                                       max_dist_thresh=base_node_dst, dot_prod_thresh=0).nodes()))
            batchsize = min(len(source_nodes), batchsize)
        n_batches = int(np.ceil(len(source_nodes) / batchsize))
        if len(source_nodes) % batchsize != 0:
            source_nodes = np.concatenate([np.random.choice(source_nodes, batchsize - len(source_nodes) % batchsize), source_nodes])
        for ii in range(n_batches):
            batch = np.zeros((batchsize, npoints_ssv, 3))
            batch_f = np.zeros((batchsize, npoints_ssv, len(feat_dc)))
            batch_out = np.zeros((batchsize, n_out_pts_curr, 3))
            # TODO: add vertex indices for quick merge at the end
            if not train:
                batch_out_orig = np.zeros((batchsize, n_out_pts_curr, 3))
            batch_out_l = np.zeros((batchsize, n_out_pts_curr, 1))
            cnt = 0
            for source_node in source_nodes[ii::n_batches]:
                # create local context
                # node_ids = bfs_vertices(hc, source_node, npoints_ssv)
                node_ids = context_splitting_v2(hc, source_node, ctx_size_fluct)
                hc_sub = extract_subset(hc, node_ids)[0]  # only pass HybridCloud
                sample_feats = hc_sub.features
                sample_pts = hc_sub.vertices
                # get target locations
                # ~1um apart
                # base_points = sparsify_skeleton_fast(hc_sub.graph(), scal=np.array([1, 1, 1]), min_dist_thresh=1000,
                #                                      max_dist_thresh=1000, dot_prod_thresh=0, verbose=False).nodes()
                pcd = o3d.geometry.PointCloud()
                pcd.points = o3d.utility.Vector3dVector(hc_sub.nodes)
                pcd, idcs = pcd.voxel_down_sample_and_trace(
                    1000, pcd.get_min_bound(), pcd.get_max_bound())
                base_points = np.max(idcs, axis=1)
                base_points = np.random.choice(base_points, n_out_pts_curr,
                                               replace=len(base_points) < n_out_pts_curr)
                out_coords = hc_sub.nodes[base_points]
                # sub-sample vertices
                sample_ixs = np.arange(len(sample_pts))
                np.random.shuffle(sample_ixs)
                sample_pts = sample_pts[sample_ixs][:npoints_ssv]
                sample_feats = sample_feats[sample_ixs][:npoints_ssv]
                # add duplicate points before applying the transform if sample_pts
                # has less points than npoints_ssv
                npoints_add = npoints_ssv - len(sample_pts)
                idx = np.random.choice(np.arange(len(sample_pts)), npoints_add)
                sample_pts = np.concatenate([sample_pts, sample_pts[idx]])
                sample_feats = np.concatenate([sample_feats, sample_feats[idx]])
                # TODO: batch_out needs to be adapted, also add batch_out_ixs to store the vertex indices for quick
                #  merge at the end
                # one hot encoding
                sample_feats = label_binarize(sample_feats, classes=np.arange(len(feat_dc)))
                hc_sub._vertices = sample_pts
                hc_sub._features = sample_feats
                # apply augmentations
                if transform is not None:
                    transform(hc_sub)
                batch[cnt] = hc_sub.vertices
                batch_f[cnt] = hc_sub.features
                batch_out[cnt] = hc_sub.nodes
                if not train:
                    batch_out_orig[cnt] = out_coords
                # TODO: currently only supports type(out_point_label) = int
                batch_out_l[cnt] = out_point_label
                cnt += 1
            assert cnt == batchsize
            if not train:
                batch_progress = ii+1
                yield curr_ssv_params, (batch_f, batch, batch_out), batch_out_orig, batch_progress, n_batches
            else:
                yield curr_ssv_params, (batch_f, batch), (batch_out, batch_out_l)


def pts_pred_semseg(m, inp, q_out, d_out, q_cnt, device, bs):
    """

    Args:
        m: Model instance.
        inp: Input as given by the loader_func.
        q_out:
        d_out:
        q_cnt:
        device:
        bs:

    Returns:

    """
    # TODO: is it possible to get 'device' directly from model 'm'?
    ssv_params, model_inp,  out_pts_orig, batch_progress, n_batches = inp
    res = []
    with torch.no_grad():
        for ii in range(0, int(np.ceil(len(model_inp[0]) / bs))):
            low = bs * ii
            high = bs * (ii + 1)
            with torch.no_grad():
                g_inp = [torch.from_numpy(i[low:high]).to(device).float() for i in model_inp]
                out = m(*g_inp).cpu().numpy()
            res.append(out)
    res = dict(t_pts=out_pts_orig, t_l=np.concatenate(res), batch_progress=(batch_progress, n_batches))

    q_cnt.put(1./n_batches)
    if batch_progress == 1:
        q_out.put(ssv_params)
    d_out[ssv_params['ssv_id']].append(res)


def pts_postproc_semseg(ssv_id: int, d_in: dict, working_dir: Optional[str] = None,
                        version: Optional[str] = None) -> Tuple[List[int], List[bool]]:
    """
    Framework is very similar to what will be needed for semantic segmentation of surface points.
    Requires adaptions in pts_loader_semseg and correct merge of vertex indices instead of skeleton node cKDTree.

    Args:
        ssv_id:
        d_in:
        working_dir:
        version:

    Returns:

    """
    curr_ix = 0
    sso = SuperSegmentationObject(ssv_id=ssv_id, working_dir=working_dir, version=version)
    sso.load_skeleton()
    skel = sso.skeleton
    node_preds = []
    node_coords = []
    while True:
        if len(d_in[ssv_id]) < curr_ix + 1:
            time.sleep(0.5)
            continue
        # res: [(dict(t_pts=.., t_label, batch_process)]
        res = d_in[ssv_id][curr_ix]
        # el['t_l'] has shape (b, num_points, n_classes) -> (n_nodes, 1)
        node_preds.append(np.argmax(res['t_l'].reshape(-1, 2), axis=1)[..., None])
        # el['t_pts'] has shape (b, num_points, 3) -> (n_nodes, 3)
        node_coords.append(res['t_pts'].reshape(-1, 3))
        if res['batch_progress'][0] == res['batch_progress'][1]:
            break
    node_preds = np.concatenate(node_preds)
    node_coords = np.concatenate(node_coords)
    kdt = cKDTree(node_coords)
    dists, ixs = kdt.query(skel['nodes'] * sso.scaling, k=10, distance_upper_bound=2000)
    node_pred = np.ones(len(skel['nodes'])) * -1
    for ii, nn_dists, nn_ixs in zip(np.arange(len(skel['nodes'])), dists, ixs):
        nn_ixs = nn_ixs[nn_dists != np.inf]
        preds = node_preds[nn_ixs].squeeze()
        node_pred[ii] = collections.Counter(preds).most_common(1)[0][0]
    # every node has at least one prediction
    assert np.sum(node_pred == -1) == 0, "Unpredicted skeleton node."
    d_in[ssv_id][curr_ix] = None
    return [ssv_id], [True]


@functools.lru_cache(maxsize=128)
def load_hc_pkl(path: str, gt_type: str, radius: Optional[float] = None) -> HybridCloud:
    """
    TODO: move pts_feat_dict and pts_feat_ds_dict to config.

    Load HybridCloud from pkl file (cached via functools.lur_cache).
    The following properties must be met:

    * Vertex features are labeled according to ``pts_feat_dict`` in
      handler.prediction_pts.
    * Skeleton nodes require to have labels (0, 1) indicating whether they can
      be used as source node for the context generation (1) or not (0).

    Down sampling will be performed via open3d's ``voxel_down_sample`` with
    voxel sizes defined in pts_feat_ds_dict (handler.prediction_pts)

    Args:
        path: Path to HybridCloud pickle file.
        gt_type: See pts_feat_ds_dict in handler.prediction_pts.
        radius: Add additional edges between skeleton nodes within `radius`.

    Returns:
        Populated HybridCloud.
    """
    feat_ds_dict = dict(pts_feat_ds_dict[gt_type])
    # requires cloud keys to be in [vc, syn_ssv, mi, hybrid]
    feat_ds_dict['hybrid'] = feat_ds_dict['sv']
    hc = HybridCloud()
    hc.load_from_pkl(path)
    new_verts = []
    new_labels = []
    new_feats = []
    for ident_str, feat_id in pts_feat_dict.items():
        pcd = o3d.geometry.PointCloud()
        m = (hc.features == feat_id).squeeze()
        if np.sum(m) == 0:
            continue
        verts = hc.vertices[m]
        labels = hc.labels[m]
        feats = hc.features[m]
        pcd.points = o3d.utility.Vector3dVector(verts)
        pcd, idcs = pcd.voxel_down_sample_and_trace(
            pts_feat_ds_dict[gt_type][ident_str], pcd.get_min_bound(),
            pcd.get_max_bound())
        idcs = np.max(idcs, axis=1)
        new_verts.append(np.asarray(pcd.points))
        new_labels.append(labels[idcs])
        new_feats.append(feats[idcs])
    hc._vertices = np.concatenate(new_verts)
    hc._labels = np.concatenate(new_labels)
    hc._features = np.concatenate(new_feats)
    # reset verts2node mapping and cache it
    hc._verts2node = None
    _ = hc.verts2node
    if radius is not None:
        # add edges within radius
        kdt = spatial.cKDTree(hc.nodes)
        pairs = list(kdt.query_pairs(radius))
        # remap to subset of indices
        hc._edges = np.concatenate([hc._edges, pairs])
    return hc


# factory methods for models
def get_pt_kwargs(mdir: str) -> Tuple[dict, dict]:
    use_norm = False
    track_running_stats = False
    activation = 'relu'
    use_bias = True
    ctx = int(re.findall(r'_ctx(\d+)_', mdir)[0])
    if 'swish' in mdir:
        activation = 'swish'
    if '_noBN_' in mdir:
        use_norm = False
    if '_gn_' in mdir:
        use_norm = 'gn'
    elif '_bn_' in mdir:
        use_norm = 'bn'
        if 'trackRunStats' in mdir:
            track_running_stats = True
    if 'noBias' in mdir:
        use_bias = False
    npoints = int(re.findall(r'_nb(\d+)_', mdir)[0])
    scale_fact = int(re.findall(r'_scale(\d+)_', mdir)[0])
    mkwargs = dict(use_norm=use_norm, track_running_stats=track_running_stats, act=activation, use_bias=use_bias)
    loader_kwargs = dict(ctx_size=ctx, scale_fact=scale_fact, npoints=npoints)
    return mkwargs, loader_kwargs


def get_glia_model_pts(mpath: Optional[str] = None, device: str = 'cuda') -> 'InferenceModel':
    if mpath is None:
        mpath = global_params.config.mpath_glia_pts
    from elektronn3.models.convpoint import SegSmall
    mkwargs, loader_kwargs = get_pt_kwargs(mpath)
    try:
        m = SegSmall(1, 2, **mkwargs).to(device)
        m.load_state_dict(torch.load(mpath)['model_state_dict'])
    except RuntimeError:
        mkwargs['use_bias'] = False
        m = SegSmall(1, 2, **mkwargs).to(device)
        m.load_state_dict(torch.load(mpath)['model_state_dict'])
    m.loader_kwargs = loader_kwargs
    return m


def get_compartment_model_pts(mpath: Optional[str] = None, device='cuda') -> 'InferenceModel':
    if mpath is None:
        mpath = global_params.config.mpath_comp_pts
    from elektronn3.models.convpoint import SegSmall2
    mkwargs, loader_kwargs = get_pt_kwargs(mpath)
    m = SegSmall2(5, 7, **mkwargs).to(device)
    m.load_state_dict(torch.load(mpath)['model_state_dict'])
    m.loader_kwargs = loader_kwargs
    return m


def get_celltype_model_pts(mpath: Optional[str] = None, device='cuda') -> 'InferenceModel':
    if mpath is None:
        mpath = global_params.config.mpath_celltype_pts
    from elektronn3.models.convpoint import ModelNet40
    mkwargs, loader_kwargs = get_pt_kwargs(mpath)
    try:
        m = ModelNet40(5, 8, **mkwargs).to(device)
    except RuntimeError as e:
        if not mkwargs['use_bias']:
            mkwargs['use_bias'] = True
        else:
            raise RuntimeError(e)
        m = ModelNet40(5, 8, **mkwargs).to(device)
    m.load_state_dict(torch.load(mpath)['model_state_dict'])
    m.loader_kwargs = loader_kwargs
    return m


def get_tnet_model_pts(mpath: Optional[str] = None, device='cuda') -> 'InferenceModel':
    if mpath is None:
        mpath = global_params.config.mpath_tnet_pts
    from elektronn3.models.convpoint import ModelNet40
    mkwargs, loader_kwargs = get_pt_kwargs(mpath)
    m = ModelNet40(5, 10, **mkwargs).to(device)
    m.load_state_dict(torch.load(mpath)['model_state_dict'])
    m.loader_kwargs = loader_kwargs
    return m


<<<<<<< HEAD
# prediction wrapper
def predict_glia_ssv(ssv_params, mpath: Optional[str] = None, **kwargs_add):
    """
    Perform cell type predictions of cell reconstructions on sampled point sets from the
    cell's vertices. The number of predictions ``npreds`` per cell is calculated based on the
    fraction of the total number of vertices over ``npoints`` times two, but at least 5.
    Every point set is constructed by collecting the vertices associated with skeleton within a
    breadth-first search up to a maximum of ``npoints``.


    Args:
        ssv_params:
        mpath:

    Returns:

    """
    if mpath is None:
        mpath = global_params.config.mpath_glia_pts
    loader_kwargs = get_pt_kwargs(mpath)[1]
    default_kwargs = dict(nloader=6, npredictor=3, bs=25,
                          loader_kwargs=dict(n_out_pts=100, base_node_dst=loader_kwargs['ctx_size']/2))
    default_kwargs.update(kwargs_add)
    out_dc = predict_pts_plain(ssv_params, get_glia_model_pts, pts_loader_glia, pts_pred_glia,
                               postproc_func=pts_postproc_glia, mpath=mpath, **loader_kwargs, **default_kwargs)
    if not np.all(list(out_dc.values())) or len(out_dc) != len(ssv_params):
        raise ValueError('Invalid output during glia prediction.')
=======
# -------------------------------------------- SSO TO MORPHX CONVERSION ---------------------------------------------#

def sso2ce(sso: SuperSegmentationObject, mi: bool = True, vc: bool = True,
           sy: bool = True, my: bool = False, my_avg: bool = True, mesh: bool = False) -> CloudEnsemble:
    """ Converts a SuperSegmentationObject into a CloudEnsemble (ce). Cell organelles are saved
        as additional cloud in the ce, named as in the function parameters (e.g. 'mi' for
        mitochondria). The no_pred (no prediction) flags of the ce are set for all additional
        clouds. Myelin is added in form of the types array of the HybridCloud, where myelinated
        vertices have type 1 and 0 otherwise.

    Args:
        sso: The SuperSegmentationObject which should get converted to a CloudEnsemble.
        mi: Flag for including mitochondria.
        vc: Flag for including vesicle clouds.
        sy: Flag for including synapses.
        my: Flag for including myelin.
        my_avg: Flag for applying majority vote on myelin property.
        mesh: Flag for storing all objects as HybridMesh objects with additional faces.

    Returns:
        CloudEnsemble object as described above.
    """
    # convert cell organelle meshes
    clouds = {}
    if mi:
        indices, vertices, normals = sso.mi_mesh
        if mesh:
            clouds['mi'] = HybridMesh(vertices=vertices.reshape((-1, 3)), faces=indices.reshape((-1, 3)))
        else:
            clouds['mi'] = PointCloud(vertices=vertices.reshape((-1, 3)))
    if vc:
        indices, vertices, normals = sso.vc_mesh
        if mesh:
            clouds['vc'] = HybridMesh(vertices=vertices.reshape((-1, 3)), faces=indices.reshape((-1, 3)))
        else:
            clouds['vc'] = PointCloud(vertices=vertices.reshape((-1, 3)))
    if sy:
        indices, vertices, normals = sso._load_obj_mesh('syn_ssv', rewrite=False)
        if mesh:
            clouds['sy'] = HybridMesh(vertices=vertices.reshape((-1, 3)), faces=indices.reshape((-1, 3)))
        else:
            clouds['sy'] = PointCloud(vertices=vertices.reshape((-1, 3)))
    # convert cell mesh
    indices, vertices, normals = sso.mesh
    sso.load_skeleton()
    if mesh:
        hm = HybridMesh(vertices=vertices.reshape((-1, 3)), faces=indices.reshape((-1, 3)),
                        nodes=sso.skeleton['nodes']*sso.scaling, edges=sso.skeleton['edges'])
    else:
        hm = HybridCloud(vertices=vertices.reshape((-1, 3)), nodes=sso.skeleton['nodes']*sso.scaling,
                         edges=sso.skeleton['edges'])
    # merge all clouds into a CloudEnsemble
    ce = CloudEnsemble(clouds, hm, no_pred=[obj for obj in clouds])
    if my:
        add_myelin(sso, hm, average=my_avg)
    return ce


def sso2hc(sso: SuperSegmentationObject, mi: bool = True, vc: bool = True,
           sy: bool = True, my: bool = False, my_avg: bool = True) -> HybridCloud:
    """ Converts a SuperSegmentationObject into a HybridCloud (hc). The object boundaries
        are stored in the obj_bounds attribute of the hc. The no_pred (no prediction) flags
        are set for all cell organelles. Myelin is added in form of the types array of the
        hc, where myelinated vertices have type 1 and 0 otherwise.

    Args:
        sso: The SuperSegmentationObject which should get converted to a CloudEnsemble.
        mi: Flag for including mitochondria.
        vc: Flag for including vesicle clouds.
        sy: Flag for including synapses.
        my: Flag for including myelin.
        my_avg: Flag for applying majority vote on myelin property.

    Returns:
        HybridCloud object as described above.
    """
    vertex_num = 0
    # convert cell organelle meshes
    clouds = []
    obj_names = []
    if mi:
        indices, vertices, normals = sso.mi_mesh
        clouds.append(vertices.reshape((-1, 3)))
        obj_names.append('mi')
        vertex_num += len(vertices.reshape((-1, 3)))
    if vc:
        indices, vertices, normals = sso.vc_mesh
        clouds.append(vertices.reshape((-1, 3)))
        obj_names.append('vc')
        vertex_num += len(vertices.reshape((-1, 3)))
    if sy:
        indices, vertices, normals = sso._load_obj_mesh('syn_ssv', rewrite=False)
        clouds.append(vertices.reshape((-1, 3)))
        obj_names.append('sy')
        vertex_num += len(vertices.reshape((-1, 3)))
    # convert cell mesh
    indices, vertices, normals = sso.mesh
    hc_vertices = vertices.reshape((-1, 3))
    vertex_num += len(hc_vertices)
    # merge all clouds into a HybridCloud
    total_verts = np.zeros((vertex_num, 3))
    bound = len(hc_vertices)
    obj_bounds = {'hc': [0, bound]}
    total_verts[0:bound] = hc_vertices
    for ix, cloud in enumerate(clouds):
        if len(cloud) == 0:
            # ignore cell organelles with zero vertices
            continue
        obj_bounds[obj_names[ix]] = [bound, bound+len(cloud)]
        total_verts[bound:bound+len(cloud)] = cloud
        bound += len(cloud)
    sso.load_skeleton()
    hc = HybridCloud(vertices=total_verts, nodes=sso.skeleton['nodes']*sso.scaling, edges=sso.skeleton['edges'],
                     obj_bounds=obj_bounds, no_pred=obj_names)
    if my:
        add_myelin(sso, hc, average=my_avg)
    return hc


def add_myelin(sso: SuperSegmentationObject, hc: HybridCloud, average: bool = True):
    """ Tranfers myelin prediction from a SuperSegmentationObject to an existing
        HybridCloud (hc). Myelin is added in form of the types array of the hc,
        where myelinated vertices have type 1 and 0 otherwise. Works in-place.

    Args:
        sso: SuperSegmentationObject which contains skeleton to which myelin should get mapped.
        hc: HybridCloud to which myelin should get added.
        average: Flag for applying majority vote to the myelin property
    """
    sso.skeleton['myelin'] = map_myelin2coords(sso.skeleton["nodes"], mag=4)
    if average:
        majorityvote_skeleton_property(sso, 'myelin')
        myelinated = sso.skeleton['myelin_avg10000']
    else:
        myelinated = sso.skeleton['myelin']
    nodes_idcs = np.arange(len(hc.nodes))
    myel_nodes = nodes_idcs[myelinated.astype(bool)]
    myel_vertices = []
    for node in myel_nodes:
        myel_vertices.extend(hc.verts2node[node])
    # myelinated vertices get type 1, not myelinated vertices get type 0
    types = np.zeros(len(hc.vertices))
    types[myel_vertices] = 1
    hc.set_types(types)
>>>>>>> 2abb3748
<|MERGE_RESOLUTION|>--- conflicted
+++ resolved
@@ -24,20 +24,16 @@
 from sklearn.preprocessing import label_binarize
 from morphx.processing.hybrids import extract_subset
 from morphx.processing.objects import bfs_vertices, context_splitting, context_splitting_v2
-<<<<<<< HEAD
-from syconn.reps.super_segmentation import SuperSegmentationDataset, SuperSegmentationObject
+from syconn.reps.super_segmentation import SuperSegmentationDataset
 from syconn.handler.basics import chunkify_successive
 from syconn.reps.super_segmentation_helper import sparsify_skeleton_fast
 from syconn import global_params
 from syconn.handler import log_handler
-=======
-from syconn.reps.super_segmentation import SuperSegmentationDataset
 from morphx.classes.hybridmesh import HybridMesh
 from morphx.classes.pointcloud import PointCloud
 from morphx.classes.cloudensemble import CloudEnsemble
 from syconn.reps.super_segmentation import SuperSegmentationObject
 from syconn.reps.super_segmentation_helper import map_myelin2coords, majorityvote_skeleton_property
->>>>>>> 2abb3748
 # for readthedocs build
 try:
     import torch
@@ -1361,7 +1357,6 @@
     return m
 
 
-<<<<<<< HEAD
 # prediction wrapper
 def predict_glia_ssv(ssv_params, mpath: Optional[str] = None, **kwargs_add):
     """
@@ -1389,7 +1384,8 @@
                                postproc_func=pts_postproc_glia, mpath=mpath, **loader_kwargs, **default_kwargs)
     if not np.all(list(out_dc.values())) or len(out_dc) != len(ssv_params):
         raise ValueError('Invalid output during glia prediction.')
-=======
+
+
 # -------------------------------------------- SSO TO MORPHX CONVERSION ---------------------------------------------#
 
 def sso2ce(sso: SuperSegmentationObject, mi: bool = True, vc: bool = True,
@@ -1533,5 +1529,4 @@
     # myelinated vertices get type 1, not myelinated vertices get type 0
     types = np.zeros(len(hc.vertices))
     types[myel_vertices] = 1
-    hc.set_types(types)
->>>>>>> 2abb3748
+    hc.set_types(types)
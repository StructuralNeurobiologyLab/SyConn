--- conflicted
+++ resolved
@@ -178,10 +178,6 @@
                 time.sleep(0.5)
                 continue
             pred_func(m, inp, q_out, d_out, q_progress, device, bs)
-<<<<<<< HEAD
-        log_handler.debug(f'Pred worker {worker_cnt} done.')
-=======
->>>>>>> 9e7f8145
     except Exception as e:
         log_handler.error(f'Error during worker_pred "{str(model_loader)}" or "{str(pred_func)}": {str(e)}')
     for _ in range(n_worker_postporc):
@@ -233,7 +229,6 @@
         q_out.put(f'STOP{worker_cnt}')
     log_handler.debug(f'Loader {worker_cnt} done.')
     q_loader_sync.put('DONE')
-    log_handler.debug(f'Loader {worker_cnt} done.')
 
 
 def listener(q_progress: Queue, q_loader_sync: Queue, nloader: int, total: int,
@@ -262,7 +257,6 @@
                 if cnt_loder_done != nloader:
                     log_handler.error(f'Only {cnt_loder_done}/{nloader} loader finished.')
                     sys.exit(1)
-                log_handler.debug(f'Listener done.')
                 break
             if show_progress:
                 pbar.update(res)

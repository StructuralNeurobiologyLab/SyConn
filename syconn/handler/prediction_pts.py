--- conflicted
+++ resolved
@@ -1872,11 +1872,7 @@
                 cnt = 0
                 for source_node in source_nodes[ii::n_batches]:
                     # TODO: make splitting faster
-<<<<<<< HEAD
-                    node_ids = context_splitting_kdt(hc, source_node, ctx_size[p_t], 1000)
-=======
-                    node_ids = context_splitting_v2(hc, source_node, ctx, 1000)
->>>>>>> 00e1e2cc
+                    node_ids = context_splitting_kdt(hc, source_node, ctx, 1000)
                     hc_sub, idcs_sub = extract_subset(hc, node_ids)
                     for ix, p_t in enumerate(ctx_size[ctx]):
                         hc_sample, idcs_sample = clouds.sample_cloud(hc_sub, npoints[p_t])

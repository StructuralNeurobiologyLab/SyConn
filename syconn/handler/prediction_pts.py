--- conflicted
+++ resolved
@@ -1968,11 +1968,7 @@
             batchsizes[ctx] = int(batchsizes[ctx]*default_kwargs['bs'])
         default_kwargs['bs'] = batchsizes
     out_dc = predict_pts_plain(ssd_kwargs,
-<<<<<<< HEAD
-                               model_loader=get_cmpt_model_pts_OLD,
-=======
                                model_loader=get_cpmt_model_pts_OLD,
->>>>>>> 66cf5f2d
                                loader_func=pts_loader_cpmt,
                                pred_func=pts_pred_cmpt,
                                postproc_func=pts_postproc_cpmt,

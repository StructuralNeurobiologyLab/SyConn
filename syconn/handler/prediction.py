import re
from .basics import read_txt_from_zip
from collections import Counter
from knossos_utils.chunky import ChunkDataset, save_dataset
from knossos_utils.knossosdataset import KnossosDataset
from elektronn2.neuromancer.model import modelload
from elektronn2.utils.gpu import initgpu
from elektronn2.training.parallelisation import BackgroundProc
from .compression import load_from_h5py, save_to_h5py
import numpy as np
import os
import sys


def load_gt_from_kzip(zip_fname, kd_p, raw_data_offset=75):
    """
    Loads ground truth from zip file, generated with Knossos. Corresponding
    dataset config file is locatet at kd_p.

    Parameters
    ----------
    zip_fname : str
    kd_p : str
    raw_data_offset : int
        additional offset for raw data to use full label volume

    Returns
    -------
    np.array, np.array
        raw data, label data
    """
    bb = parse_movement_area_from_zip(zip_fname)
    offset, size = bb[0], bb[1] - bb[0]
    kd = KnossosDataset()
    kd.initialize_from_knossos_path(kd_p)
    scaling = np.array(kd.scale, dtype=np.int)
    raw_data_offset = np.array(scaling[0] * raw_data_offset / scaling)
    print("Using scale adapted raw offset:", raw_data_offset)
    raw = kd.from_raw_cubes_to_matrix(size + 2 * raw_data_offset,
                                      offset - raw_data_offset, nb_threads=2,
                                      mag=1, show_progress=False)
    try:
        label = kd.from_kzip_to_matrix(zip_fname, size, offset, mag=1,
                                       verbose=False)
        label = label.astype(np.uint16)
    except KeyError as e:
        print ("\n" + repr(e) + "\nLabels are set to zeros (background).")
        label = np.zeros(size).astype(np.uint16)
    return raw.astype(np.float32) / 255., label


def predict_kzip(kzip_p, m_path, kd_path, clf_thresh=0.5, mfp_active=False,
                 dest_path=None, overwrite=False, gpu_ix=0,
                 imposed_patch_size=None):
    """
    Predicts data contained in k.zip file (defined by bounding box in knossos)

    Parameters
    ----------
    kzip_p : str
        path to kzip containing the raw data cube information
    m_path : str
        path to predictive model
    kd_path : str
        path to knossos dataset
    clf_thresh : float
        classification threshold
    overwrite : bool
    mfp_active : False
    imposed_patch_size : tuple
    dest_path : str
        path to destination folder, if None folder of k.zip is used.
    gpu_ix : int
    """
    cube_name = os.path.splitext(os.path.basename(kzip_p))[0]
    if dest_path is None:
        dest_path = os.path.dirname(kzip_p)
    if not os.path.isfile(dest_path + "/%s_data.h5" % cube_name) or overwrite:
        raw, labels = load_gt_from_kzip(kzip_p, kd_p=kd_path,
                                        raw_data_offset=0)
        raw = xyz2zxy(raw)
        initgpu(gpu_ix)
        m = modelload(m_path, imposed_patch_size=list(imposed_patch_size)
        if isinstance(imposed_patch_size, tuple) else imposed_patch_size,
                      override_mfp_to_active=mfp_active, imposed_batch_size=1)
        original_do_rates = m.dropout_rates
        m.dropout_rates = ([0.0, ] * len(original_do_rates))
        pred = m.predict_dense(raw[None, ], pad_raw=True)[1]
        # remove area without sufficient FOV
        pred = zxy2xyz(pred)
        raw = zxy2xyz(raw)
        save_to_h5py([pred, raw], dest_path + "/%s_data.h5" % cube_name,
                     ["pred", "raw"])
    else:
        pred, raw = load_from_h5py(dest_path + "/%s_data.h5" % cube_name,
                                   hdf5_names=["pred", "raw"])
    offset = parse_movement_area_from_zip(kzip_p)[0]
    overlaycubes2kzip(dest_path + "/%s_pred.k.zip" % cube_name,
                      (pred >= clf_thresh).astype(np.uint32),
                      offset, kd_path)


def predict_h5(h5_path, m_path, clf_thresh=None, mfp_active=False,
               gpu_ix=0, imposed_patch_size=None, hdf5_data_key=None,
               data_is_zxy=True, dest_p=None, dest_hdf5_data_key="pred",
               as_uint8=True):
    """
    Predicts data from h5 file. Assumes raw data is already float32.

    Parameters
    ----------
    h5_path : str
        path to h5 containing the raw data
    m_path : str
        path to predictive model
    clf_thresh : float
        classification threshold, if None, no thresholding
    mfp_active : False
    imposed_patch_size : tuple
    gpu_ix : int
    hdf5_data_key: str
        if None, it uses the first entry in the list returned by
        'load_from_h5py'
    data_is_zxy : bool
        if False, it will assumes data is [X, Y, Z]
    as_uint8: bool
    dest_p : str
    """
    raw = load_from_h5py(h5_path, hdf5_names=[hdf5_data_key] if hdf5_data_key else
                         None)[0]
    if not data_is_zxy:
        raw = xyz2zxy(raw)
    initgpu(gpu_ix)
    m = modelload(m_path, imposed_patch_size=list(imposed_patch_size)
    if isinstance(imposed_patch_size, tuple) else imposed_patch_size,
                  override_mfp_to_active=mfp_active, imposed_batch_size=1)
    original_do_rates = m.dropout_rates
    m.dropout_rates = ([0.0, ] * len(original_do_rates))
    pred = m.predict_dense(raw[None, ], pad_raw=True)[1]
    if not data_is_zxy:
        pred = zxy2xyz(pred)
        raw = zxy2xyz(raw)
    if as_uint8:
        pred = (pred * 255).astype(np.uint8)
    if clf_thresh:
        pred = (pred >= clf_thresh).astype(np.float32)
    if dest_p is None:
        dest_p = h5_path
    save_to_h5py([raw, pred], dest_p, [hdf5_data_key, dest_hdf5_data_key])


def overlaycubes2kzip(dest_p, vol, offset, kd_path):
    """
    Writes segmentation volume to kzip.

    Parameters
    ----------
    dest_p : str
        path to k.zip
    vol : np.array [X, Y, Z]
        Segmentation or prediction (uint)
    offset : np.array
    kd_path : str

    Returns
    -------
    np.array [Z, X, Y]
    """
    kd = KnossosDataset()
    kd.initialize_from_knossos_path(kd_path)
    kd.from_matrix_to_cubes(offset=offset, kzip_path=dest_p,
                            mags=[1], data=vol)


def xyz2zxy(vol):
    """
    Swaps axes to ELEKTRONN convention ([X, Y, Z] -> [Z, X, Y]).
    Parameters
    ----------
    vol : np.array [X, Y, Z]

    Returns
    -------
    np.array [Z, X, Y]
    """
    assert vol.ndim == 3
    # adapt data to ELEKTRONN conventions (speed-up)
    vol = vol.swapaxes(1, 0)  # y x z
    vol = vol.swapaxes(0, 2)  # z x y
    return vol


def zxy2xyz(vol):
    """
    Swaps axes to ELEKTRONN convention ([Z, X, Y] -> [X, Y, Z]).
    Parameters
    ----------
    vol : np.array [Z, X, Y]

    Returns
    -------
    np.array [X, Y, Z]
    """
    assert vol.ndim == 3
    vol = vol.swapaxes(1, 0)  # x z y
    vol = vol.swapaxes(1, 2)  # x y z
    return vol


def create_h5_from_kzip(zip_fname, kd_p, foreground_ids=None):
    """
    Create .h5 files for ELEKTRONN input. Only supports binary labels
     (0=background, 1=foreground).

    Parameters
    ----------
    zip_fname: str
    kd_p : str
    foreground_ids : iterable
        ids which have to be converted to foreground, i.e. 1. Everything
        else is considered background (0). If None, everything except 0 is
        treated as foreground.
    """
    raw, label = load_gt_from_kzip(zip_fname, kd_p)
    fname, ext = os.path.splitext(zip_fname)
    if fname[-2:] == ".k":
        fname = fname[:-2]
    create_h5_gt_file(fname, raw, label, foreground_ids)


def create_h5_gt_file(fname, raw, label, foreground_ids=None):
    """
    Create .h5 files for ELEKTRONN input from two arrays.
    Only supports binary labels (0=background, 1=foreground). E.g. for creating
    true negative cubes set foreground_ids=[] to be an empty list. If set to
    None, everything except 0 is treated as foreground.

    Parameters
    ----------
    fname: str
        Path where h5 file should be saved
    raw : np.array
    label : np.array
    foreground_ids : iterable
        ids which have to be converted to foreground, i.e. 1. Everything
        else is considered background (0). If None, everything except 0 is
        treated as foreground.
    """
    label = binarize_labels(label, foreground_ids)
    label = xyz2zxy(label)
    raw = xyz2zxy(raw)
    print("Raw:", raw.shape, raw.dtype, raw.min(), raw.max())
    print("Label:", label.shape, label.dtype, label.min(), label.max())
    print("-----------------\nGT Summary:\n%s\n" %str(Counter(label.flatten()).items()))
    if not fname[:-2] == "h5":
        fname = fname + ".h5"
    save_to_h5py([raw, label], fname, hdf5_names=["raw", "label"])


def binarize_labels(labels, foreground_ids):
    """
    Transforms label array to binary label array (0=background, 1=foreground),
    given foreground ids.

    Parameters
    ----------
    labels : np.array
    foreground_ids : iterable

    Returns
    -------
    np.array
    """
    new_labels = np.zeros_like(labels)
    if foreground_ids is None:
        if len(np.unique(labels)) > 2:
            print("------------ WARNING -------------\n"
                  "Found more than two different labels during label "
                  "conversion\n"
                  "----------------------------------")
        new_labels[labels != 0] = 1
    else:
        try:
            _ = iter(foreground_ids)
        except TypeError:
            foreground_ids = [foreground_ids]
        for ix in foreground_ids:
            new_labels[labels == ix] = 1
    labels = new_labels
    assert len(np.unique(labels)) <= 2
    assert 0 <= np.max(labels) <= 1
    assert 0 <= np.min(labels) <= 1
    return labels


def parse_movement_area_from_zip(zip_fname):
    """
    Parse MovementArea (e.g. bounding box of labeled volume) from annotation.xml
    in (k.)zip file.

    Parameters
    ----------
    zip_fname : str

    Returns
    -------
    np.array (2, 3)
        Movement Area
    """
    anno_str = read_txt_from_zip(zip_fname, "annotation.xml")
    line = re.findall("MovementArea (.*)/>", anno_str)
    assert len(line) == 1
    line = line[0]
    bb_min = np.array([re.findall('min.\w="(\d+)"', line)], dtype=np.uint)
    bb_max = np.array([re.findall('max.\w="(\d+)"', line)], dtype=np.uint)
    return np.concatenate([bb_min, bb_max])


def pred_dataset(kd_p, kd_pred_folder, cd_folder, model_p,
                 imposed_patch_size=None, mfp_active=False, gpu_ix=0,
                 overwrite=True, debug=False, chunk_size=(512, 512, 256)):
    """
    Runs prediction on whole knossos dataset.
    Imposed patch size has to be given in Z, X, Y!

    Parameters
    ----------
    kd_p : str
        path to knossos.conf file corresponding to raw dataset
    kd_pred_folder : str
        path to the knossos dataset head folder which will contain the
        prediction
    cd_folder : str
        destination folder for ChunkDataset which contains prediction
        (intermediate step)
    model_p : str
        path tho ELEKTRONN2 model
    imposed_patch_size : tuple or None
        patch size (Z, X, Y) of the model
    mfp_active : bool
        activate max-fragment pooling (it might be necessary to change
        patch_size if enabled)
    gpu_ix : int
        the GPU to be used (index as given by 'nvidia-smi')
    overwrite : bool
        True: fresh predictions ; False: earlier prediction continues
    debug : bool
        writes out raw data to chunk .h5 files
    chunk_size : tuple
        chunk size for ChunkDataset (x, y, z)
        

    Returns
    -------

    """
    kd = KnossosDataset()
    kd.initialize_from_knossos_path(kd_p, fixed_mag=1)
    initgpu(gpu_ix)
    m = modelload(model_p, imposed_patch_size=list(imposed_patch_size)
    if isinstance(imposed_patch_size, tuple) else imposed_patch_size,
                  override_mfp_to_active=mfp_active, imposed_batch_size=1)
    original_do_rates = m.dropout_rates
    m.dropout_rates = ([0.0, ] * len(original_do_rates))
    # print kd.boundary
    offset = m.target_node.shape.offsets
    overlap = np.array([offset[1], offset[2], offset[0]]) * 1.5  # add some safety margin
    cd = ChunkDataset()
    chunk_size = np.min([kd.boundary, chunk_size], axis=0)
    cd.initialize(kd, kd.boundary, chunk_size, cd_folder,
                  overlap=overlap.astype(np.int), box_coords=np.zeros(3), fit_box_size=True)
    nb_ch = len(cd.chunk_dict.keys())
    print("Starting prediction of %d chunks.\n" % nb_ch)
    cnt = 0
    if not overwrite:
        for k, chunk in cd.chunk_dict.iteritems():
            sys.stdout.write("[%d/%d]" % (cnt, nb_ch))
            try:
                _ = chunk.load_chunk("pred")[0]
                cnt += 1
            except Exception as e:
                chunk_pred(chunk, m, debug=debug)
                cnt += 1
    else:
        for chunk in cd.chunk_dict.values():
            sys.stdout.write("[%d/%d]" % (cnt, nb_ch))
            chunk_pred(chunk, m, debug=debug)
            cnt += 1
    save_dataset(cd)
    kd_pred = KnossosDataset()
<<<<<<< HEAD
    kd_pred.initialize_without_conf(kd_pred_p, kd.boundary, kd.scale,
                                    kd.experiment_name, mags=[1, 2, 4, 8])
    cd.export_cset_to_kd(kd_pred, "pred", ["pred"], [4, 4], as_raw=True,
                         stride=[150, 150, 150])
=======
    kd_pred.initialize_without_conf(kd_pred_folder, kd.boundary, kd.scale,
                                    kd.experiment_name, mags=[1, 2])
    cd.export_cset_to_kd(kd_pred, "pred", ["pred"], [4, 4], as_raw=True)
>>>>>>> 0037db13


def prediction_helper(raw, model, override_mfp=True,
                      imposed_patch_size=None):
    """
    Helper function for predicting raw volumes (range: 0 to 255; uint8).
    Will change X, Y, Z to ELEKTRONN format (Z, X, Y) and returns prediction
    in standard format [X, Y, Z]. Imposed patch size has to be given in Z, X, Y!

    Parameters
    ----------
    raw : np.array
        volume [X, Y, Z]
    model : str or model object
        path to model (.mdl)
    override_mfp : bool
    imposed_patch_size : tuple
        in Z, X, Y FORMAT!

    Returns
    -------
    np.array
        prediction data [X, Y, Z]
    """
    if type(model) == str:
        m = modelload(model, imposed_patch_size=list(imposed_patch_size)
        if isinstance(imposed_patch_size, tuple) else imposed_patch_size,
                      override_mfp_to_active=override_mfp, imposed_batch_size=1)
        original_do_rates = m.dropout_rates
        m.dropout_rates = ([0.0, ] * len(original_do_rates))
    else:
        m = model
    raw = xyz2zxy(raw)
    if raw.dtype.kind in ('u', 'i'):
        # convert to float 32 and scale it
        raw = raw.astype(np.float32) / 255.
    if not raw.dtype == np.float32:
        # assume already normalized between 0 and 1
        raw = raw.astype(np.float32)
    assert 0 <= np.max(raw) <= 1.0 and 0 <= np.min(raw) <= 1.0
    pred = m.predict_dense(raw[None,], pad_raw=True)[1]
    return zxy2xyz(pred)


def chunk_pred(ch, model, debug=False):
    """
    Helper function to write chunks.

    Parameters
    ----------
    ch : Chunk
    model : str or model object
    """
    raw = ch.raw_data()
    pred = prediction_helper(raw, model) * 255
    pred = pred.astype(np.uint8)
    ch.save_chunk(pred, "pred", "pred", overwrite=True)
    if debug:
        ch.save_chunk(raw, "pred", "raw", overwrite=False)
<|MERGE_RESOLUTION|>--- conflicted
+++ resolved
@@ -5,7 +5,6 @@
 from knossos_utils.knossosdataset import KnossosDataset
 from elektronn2.neuromancer.model import modelload
 from elektronn2.utils.gpu import initgpu
-from elektronn2.training.parallelisation import BackgroundProc
 from .compression import load_from_h5py, save_to_h5py
 import numpy as np
 import os
@@ -388,16 +387,9 @@
             cnt += 1
     save_dataset(cd)
     kd_pred = KnossosDataset()
-<<<<<<< HEAD
-    kd_pred.initialize_without_conf(kd_pred_p, kd.boundary, kd.scale,
+    kd_pred.initialize_without_conf(kd_pred_folder, kd.boundary, kd.scale,
                                     kd.experiment_name, mags=[1, 2, 4, 8])
-    cd.export_cset_to_kd(kd_pred, "pred", ["pred"], [4, 4], as_raw=True,
-                         stride=[150, 150, 150])
-=======
-    kd_pred.initialize_without_conf(kd_pred_folder, kd.boundary, kd.scale,
-                                    kd.experiment_name, mags=[1, 2])
     cd.export_cset_to_kd(kd_pred, "pred", ["pred"], [4, 4], as_raw=True)
->>>>>>> 0037db13
 
 
 def prediction_helper(raw, model, override_mfp=True,

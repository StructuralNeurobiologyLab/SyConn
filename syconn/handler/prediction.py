--- conflicted
+++ resolved
@@ -31,15 +31,9 @@
 from ..handler import log_handler
 from syconn.handler import log_main
 from .compression import load_from_h5py, save_to_h5py
-<<<<<<< HEAD
-from ..proc.image import normalize_img
-from .basics import read_txt_from_zip, get_filepaths_from_dir, parse_cc_dict_from_kzip
-from numba import jit
-=======
 from .basics import read_txt_from_zip, get_filepaths_from_dir,\
     parse_cc_dict_from_kzip
 from .. import global_params
->>>>>>> a2a39874
 
 
 def load_gt_from_kzip(zip_fname, kd_p, raw_data_offset=75, verbose=False,
@@ -1064,20 +1058,6 @@
     return m
 
 
-<<<<<<< HEAD
-def get_semseg_spiness_model():
-    m = InferenceModel("/wholebrain/scratch/pschuber/e3training_August1st/FCN--VG13/")
-    return m
-
-
-def get_tripletnet_model_e3():
-    m = InferenceModel("/wholebrain/scratch/pschuber/e3training_August1st/ATN-Gauss-noAdv-#1/")
-    return m
-
-
-def get_tripletnet_model_e3():
-    m = InferenceModel("/wholebrain/u/pschuber/e3training/ATN-Cauchy-#1/")
-=======
 def get_tripletnet_model_large_e3():
     """Those networks are typically trained with `naive_view_normalization_new` """
     try:
@@ -1089,7 +1069,6 @@
         raise ImportError(msg)
     m_path = global_params.config.mpath_tnet_large
     m = InferenceModel(m_path)
->>>>>>> a2a39874
     return m
 
 
@@ -1097,22 +1076,8 @@
     """
     elektronn3 model trained to predict binary myelin-in class.
 
-<<<<<<< HEAD
-def get_knn_tnet_embedding_e3():
-    tnet_eval_dir = "/wholebrain/scratch/pschuber/e3training_August1st/ATN-Gauss-noAdv-#1/pred/"
-    return knn_clf_tnet_embedding(tnet_eval_dir)
-
-
-def get_pca_tnet_embedding_e3():
-    tnet_eval_dir = "/wholebrain/scratch/pschuber/e3training_August1st/ATN-Gauss-noAdv-#1/pred/"
-    return pca_tnet_embedding(tnet_eval_dir)
-
-
-def force_correct_norm(x):
-=======
     Returns:
         The trained Inference model.
->>>>>>> a2a39874
     """
     try:
         from elektronn3.models.base import InferenceModel
@@ -1134,34 +1099,6 @@
 def get_pca_tnet_embedding_e3():
     tnet_eval_dir = "{}/pred/".format(global_params.config.mpath_tnet)
     return pca_tnet_embedding(tnet_eval_dir)
-
-
-def force_correct_norm_new(x):
-    """
-    For e.g. models trained on views normalized between 0 and 1, whereas empty
-    images are set to 1 / 255. New models trained on old views
-    Parameters
-    ----------
-    x :
-
-    Returns
-    -------
-
-    """
-    import itertools
-    x = x.astype(np.float32)
-    # iterate over view locations, view channels, view numbers: N, 4, 2
-    for ii, jj, kk in itertools.product(np.arange(x.shape[0]), np.arange(x.shape[1]),
-                      np.arange(x.shape[2])):
-        curr_img = x[ii, jj, kk]
-        if np.all(curr_img[0, 0] == curr_img): # everything is the same value / empty view
-            x[ii, jj, kk] = 1.
-        elif np.max(curr_img) <= 1.0 and np.min(curr_img) >= 0:
-            pass
-        elif np.max(curr_img) > 1.0:
-            x[ii, jj, kk] = curr_img / 255.
-        assert np.max(x[ii, jj, kk]) <= 1.0 and np.min(x[ii, jj, kk]) >= 0
-    return x - 0.5
 
 
 def naive_view_normalization(d):
@@ -1184,12 +1121,6 @@
 
 def naive_view_normalization_new(d):
     return d.astype(np.float32) / 255. - 0.5
-<<<<<<< HEAD
-
-
-def _multi_gpu_ds_pred(kd_p,kd_pred_p,cd_p,model_p,imposed_patch_size=None, gpu_ids=(0, 1)):
-=======
->>>>>>> a2a39874
 
 
 def knn_clf_tnet_embedding(fold, fit_all=False):
@@ -1239,11 +1170,7 @@
     return nbrs
 
 
-<<<<<<< HEAD
-def knn_clf_tnet_embedding(fold, fit_all=False):
-=======
 def pca_tnet_embedding(fold, n_components=3, fit_all=False):
->>>>>>> a2a39874
     """
     Currently it assumes embedding for GT views has been created already in 'fold'
     and put into l_train_%d.npy / l_valid_%d.npy files.
@@ -1281,62 +1208,11 @@
     valid_d = np.concatenate(valid_d).astype(dtype=np.float32)
     valid_l = np.concatenate(valid_l).astype(dtype=np.uint16)
 
-<<<<<<< HEAD
-    nbrs = KNeighborsClassifier(n_neighbors=5, algorithm='auto', n_jobs=16,
-                                weights='uniform')
-    if fit_all:
-        nbrs.fit(np.concatenate([train_d, valid_d]), np.concatenate([train_l, valid_l]))
-    else:
-        nbrs.fit(train_d, train_l)
-    return nbrs
-=======
     pca = PCA(n_components, whiten=True, random_state=0)
     if fit_all:
         pca.fit(np.concatenate([train_d, valid_d]))
     else:
         pca.fit(train_d)
-    return pca
->>>>>>> a2a39874
-
-
-def pca_tnet_embedding(fold, n_components=3, fit_all=False):
-    """
-    Currently it assumes embedding for GT views has been created already in 'fold'
-    and put into l_train_%d.npy / l_valid_%d.npy files
-    Parameters
-    ----------
-    fold :
-
-    Returns
-    -------
-
-    """
-    train_fnames = get_filepaths_from_dir(fold, fname_includes=["l_axoness_train"], ending=".npy")
-    valid_fnames = get_filepaths_from_dir(fold, fname_includes=["l_axoness_valid"], ending=".npy")
-
-    train_d = []
-    train_l = []
-    valid_d = []
-    valid_l = []
-    for tf in train_fnames:
-        train_l.append(np.load(tf))
-        tf = tf.replace("l_axoness_train", "ls_axoness_train")
-        train_d.append(np.load(tf))
-    for tf in valid_fnames:
-        valid_l.append(np.load(tf))
-        tf = tf.replace("l_axoness_valid", "ls_axoness_valid")
-        valid_d.append(np.load(tf))
-
-    train_d = np.concatenate(train_d).astype(dtype=np.float32)
-    train_l = np.concatenate(train_l).astype(dtype=np.uint16)
-    valid_d = np.concatenate(valid_d).astype(dtype=np.float32)
-    valid_l = np.concatenate(valid_l).astype(dtype=np.uint16)
-
-    pca = PCA(n_components, random_state=0)
-    if fit_all:
-        pca.fit(np.concatenate([train_d, valid_d]), np.concatenate([train_l, valid_l]))
-    else:
-        pca.fit(train_d, train_l)
     return pca
 
 

--- conflicted
+++ resolved
@@ -42,15 +42,9 @@
         label = kd.from_kzip_to_matrix(zip_fname, size, offset, mag=1,
                                        verbose=False)
         label = label.astype(np.uint16)
-<<<<<<< HEAD
-    except KeyError as e:
+    except Exception as e:
         print ("\n" + repr(e) + "\nLabels are set to zeros (background).")
-        label = np.zeros(size).astype(np.uint16)
-=======
-    except Exception as e:
-        print e
-        label = np.zeros_like(raw)
->>>>>>> 3512244b
+        label = np.zeros_like(raw).astype(np.uint16)
     return raw.astype(np.float32) / 255., label
 
 

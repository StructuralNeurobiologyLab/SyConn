# -*- coding: utf-8 -*-
# SyConn - Synaptic connectivity inference toolkit
#
# Copyright (c) 2016 - now
# Max Planck Institute of Neurobiology, Martinsried, Germany
# Authors: Philipp Schubert
import datetime
import glob
import logging
import os
from logging import Logger
from typing import Tuple, Optional, Union, Dict, Any, List

import coloredlogs
import numpy as np
import yaml
from termcolor import colored

from .. import global_params

__all__ = ['DynConfig', 'generate_default_conf', 'initialize_logging']


class Config(object):
    """
    Basic config object based on yaml. If no ``config.yml`` file exists
    in `working_dir` :py:attr:`~initialized` will be False without raising an
    error.
    """

    def __init__(self, working_dir):
        self._config = None
        self._configspec = None
        self._working_dir = working_dir
        self.initialized = False
        if self._working_dir is not None and len(self._working_dir) > 0:
            self._working_dir = os.path.abspath(self._working_dir)
            self.parse_config()

    def __eq__(self, other: 'Config') -> bool:
        return other.entries == self.entries and \
               other.path_config == self.path_config

    @property
    def entries(self) -> dict:
        """
        Entries stored in the ``config.yml`` file.

        Returns:
            All entries.
        """
        if not self.initialized:
            raise ValueError('Config object was not initialized. "entries" '
                             'are not available.')
        return self._config

    @property
    def working_dir(self) -> str:
        """
        Returns:
            Path to working directory.
        """
        return self._working_dir

    @property
    def path_config(self) -> str:
        """
        Returns:
            Path to config file (``config.yml``).
        """
        return self._working_dir + "/config.yml"

    @property
    def config_exists(self):
        """
        Returns:
            ``True`` if config file exists,
            ``False`` otherwise.
        """
        return os.path.exists(self.path_config)

    @property
    def sections(self) -> List[str]:
        """
        Returns:
            Keys to all sections present in the config file.
        """
        return list(self.entries.keys())

    def parse_config(self):
        """
        Reads the content stored in the config file.
        """
        try:
            self._config = yaml.load(open(self.path_config, 'r'), Loader=yaml.FullLoader)
            self.initialized = True
        except FileNotFoundError:
            pass

    def write_config(self, target_dir=None):
        """
        Write config and configspec to disk.

        Args:
            target_dir: If None, write config to
                :py:attr:`~path_config`. Else,
                writes it to ``target_dir + 'config.yml'``
        """
        if self._config is None:
            raise ValueError('ConfigObj not yet parsed.')
        if target_dir is None:
            fname_conf = self.path_config
        else:
            fname_conf = target_dir + '/config.yml'
        with open(fname_conf, 'w') as f:
            f.write(yaml.dump(self.entries, default_flow_style=False))

    @staticmethod
    def version():
        from syconn import __version__
        return __version__


class DynConfig(Config):
    """
    Enables dynamic and SyConn-wide update of working directory 'wd' and provides an
    interface to all working directory dependent parameters.

    Notes:
        * Due to sync. checks it is favorable to not use :func:`~__getitem__`
          inside loops.

    Todo:
        * Start to use ``__getitem__`` instead of :py:attr:`~entries`.
        * Adapt all ``global_params.config.`` usages accordingly.
        * Do not replace any property call for now (e.g. `~allow_mesh_gen_cells`)
          because they convey default parameters for old datasets in case they
          are not present in the default ``config.yml``.

    Examples:
        To initialize a working directory at the beginning of your script, run::

            from syconn import global_params
            global_params.wd = '~/SyConn/example_cube1/'
            cfg = global_params.config  # this is the `DynConfig` object

    """

    def __init__(self, wd: Optional[str] = None, log: Optional[Logger] = None, fix_config: bool = False):
        """
        Args:
            wd: Path to working directory
            log:
            fix_config: Keep config constant.
        """
        verbose = False
        if wd is None:
            wd = global_params.wd
            verbose = True if wd is not None else False
        super().__init__(wd)
        self.fix_config = fix_config
        if fix_config and self.working_dir is None:
            raise ValueError('Fixed config must have a valid working directory.')
        self._default_conf = None
        if log is None:
            log = logging.getLogger('syconn')
            coloredlogs.install(level=self['log_level'], logger=log)
            level = logging.getLevelName(self['log_level'])
            log.setLevel(level)

            if not self['disable_file_logging'] and verbose:
                # create file handler
                log_dir = os.path.expanduser('~') + "/SyConn/logs/"

                os.makedirs(log_dir, exist_ok=True)
                fh = logging.FileHandler(log_dir + 'syconn.log')
                fh.setLevel(level)

                # add the handlers to log
                if os.path.isfile(log_dir + 'syconn.log'):
                    os.remove(log_dir + 'syconn.log')
                log.addHandler(fh)
                log.info("Initialized file logging. Log-files are stored at"
                         " {}.".format(log_dir))
        self.log_main = log
        if verbose:
            self.log_main.info("Initialized stdout logging (level: {}). "
                               "Current working directory:"
                               " ".format(self['log_level']) +
                               colored("'{}'".format(self.working_dir), 'red'))
            if self.initialized is False:
                from syconn import handler
                default_conf_p = os.path.dirname(handler.__file__) + 'config.yml'
                self.log_main.warning(f'Initialized working directory without '
                                      f'existing config file at'
                                      f' {self.path_config}. Using default '
                                      f'parameters as defined in {default_conf_p}.')

    def __getitem__(self, item: str) -> Any:
        """
        If `item` is not set in this config, the return value will be taken from
         the default ``config.yml``.

        Args:
            item: Key of the requested value.

        Returns:
            The value which corresponds to `item`.
        """
        try:
            return self.entries[item]
        except (KeyError, ValueError, AttributeError):
            return self.default_conf.entries[item]

    def __setitem__(self, key: str, value: Any) -> Any:
        """
        If `item` is not set in this config, the return value will be taken from
         the default ``config.yml``.

        Args:
            key: Key of the item.
            value: Value of the item.

        Returns:
            The value which corresponds to `item`.
        """
        self.log_main.warning('Modifying DynConfig items via `__setitem__` '
                              'is currently experimental. To change config '
                              'parameters please make changes in the '
                              'corresponding config.yml entries.')
        try:
            self.entries[key] = value
        except (KeyError, ValueError, AttributeError):
            self.default_conf.entries[key] = value

    def _check_actuality(self):
        """
        Checks os.environ and global_params and triggers an update if the therein
         specified WD is not the same as :py:attr:`~working dir`.
        """
        if self.fix_config:
            return
        # first check if working directory was set in environ, else check if it was changed in memory.
        new_wd = None
        if 'syconn_wd' in os.environ and os.environ['syconn_wd'] is not None and len(os.environ['syconn_wd']) > 0 \
                and os.environ['syconn_wd'] != "None":
            if super().working_dir != os.path.abspath(os.environ['syconn_wd']):
                new_wd = os.path.abspath(os.environ['syconn_wd'])
        elif (global_params.wd is not None) and (len(global_params.wd) > 0) and (global_params.wd != "None") and \
                (super().working_dir != os.path.abspath(global_params.wd)):
            new_wd = os.path.abspath(global_params.wd)
        if new_wd is None:
            return
        super().__init__(new_wd)
        self.log_main.info("Initialized stdout logging (level: {}). "
                           "Current working directory:"
                           " ".format(self['log_level']) +
                           colored("'{}'".format(new_wd), 'red'))
        if self.initialized is False:
            from syconn import handler
            default_conf_p = f'{os.path.dirname(handler.__file__)}/config.yml'
            self.log_main.warning(f'Initialized working directory without '
                                  f'existing config file at'
                                  f' {self.path_config}. Using default '
                                  f'parameters as defined in {default_conf_p}.')

    @property
    def default_conf(self) -> Config:
        """
        Load default ``config.yml`` if necessary.
        """
        if self._default_conf is None:
            self._default_conf = Config(os.path.split(os.path.abspath(__file__))[0])
            self._default_conf._working_dir = None
        return self._default_conf

    @property
    def entries(self):
        self._check_actuality()
        return super().entries

    @property
    def working_dir(self):
        """
        Returns:
            Path to working directory.
        """
        self._check_actuality()
        return super().working_dir

    @property
    def kd_seg_path(self) -> str:
        """
        Returns:
            Path to cell supervoxel segmentation ``KnossosDataset``.
        """
        return self.entries['paths']['kd_seg']

    @property
    def kd_sym_path(self) -> str:
        """
        Returns:
            Path to synaptic sym. type probability map stored as ``KnossosDataset``.
        """
        return self.entries['paths']['kd_sym']

    @property
    def kd_asym_path(self) -> str:
        """
        Returns:
            Path to synaptic asym. type probability map stored as ``KnossosDataset``.
        """
        return self.entries['paths']['kd_asym']

    @property
    def kd_sj_path(self) -> str:
        """
        Returns:
            Path to synaptic junction probability map or binary predictions stored as
            ``KnossosDataset``.
        """
        return self.entries['paths']['kd_sj']

    @property
    def kd_vc_path(self) -> str:
        """
        Returns:
            Path to vesicle cloud probability map or binary predictions stored as
            ``KnossosDataset``.
        """
        return self.entries['paths']['kd_vc']

    @property
    def kd_mi_path(self) -> str:
        """
        Returns:
            Path to mitochondria probability map or binary predictions stored as
            ``KnossosDataset``.
        """
        return self.entries['paths']['kd_mi']

    @property
    def kd_organells_paths(self) -> Dict[str, str]:
        """
        KDs of subcell. organelle probability maps

        Returns:
            Dictionary containg the paths to ``KnossosDataset`` of available
            cellular containing ``global_params.config['existing_cell_organelles']``.
        """
        path_dict = {k: self.entries['paths']['kd_{}'.format(k)] for k in
                     self['existing_cell_organelles']}
        return path_dict

    @property
    def kd_organelle_seg_paths(self) -> Dict[str, str]:
        """
        KDs of subcell. organelle segmentations.

        Returns:
            Dictionary containing the paths to ``KnossosDataset`` of available
            cellular organelles ``global_params.config['existing_cell_organelles']``.
        """
        path_dict = {k: "{}/knossosdatasets/{}_seg/".format(
            self.working_dir, k) for k in self['existing_cell_organelles']}
        return path_dict

    @property
    def temp_path(self) -> str:
        """

        Returns:
            Path to temporary directory used to store data caches.
        """
        return "{}/tmp/".format(self.working_dir)

    @property
    def init_rag_path(self) -> str:
        """
        Returns:
            Path to initial RAG.
        """
        self._check_actuality()
        p = self.entries['paths']['init_rag']
        if p is None or len(p) == 0:
            p = self.working_dir + "/rag.bz2"
        return p

    @property
    def pruned_rag_path(self) -> str:
        """
        See config parameter
        ``global_params.config['glia']['min_cc_size_ssv']``.

        Returns:
            Path to pruned RAG after size filtering.
        """
        self._check_actuality()
        return self.working_dir + '/pruned_rag.bz2'

    # --------- CLASSIFICATION MODELS
    @property
    def model_dir(self) -> str:
        """
        Returns:
            Path to model directory.
        """
        return self.working_dir + '/models/'

    @property
    def mpath_tnet(self) -> str:
        """
        Returns:
            Path to tCMN - an encoder network of local cell morphology trained via
            triplet loss.
        """
        return self.model_dir + '/tCMN/model.pts'
        # return self.model_dir + '/tCMN/'

    @property
    def mpath_tnet_pts(self) -> str:
        """
        Returns:
            Path to an encoder network of local cell morphology trained via
            triplet loss on point data.
        """
        mpath = glob.glob(self.model_dir + '/pts/*tnet*/state_dict.pth')
        if len(mpath) > 1:
            ixs = [int('j0126' in m) for m in mpath]
            if 'j0126' in global_params.config.working_dir and np.sum(ixs) == 1:
                return mpath[ixs.index(1)]
            ixs = [int('j0251' in m) for m in mpath]
            if 'j0251' in global_params.config.working_dir and np.sum(ixs) == 1:
                return mpath[ixs.index(1)]
        assert len(mpath) == 1
        return mpath[0]

    @property
    def mpath_spiness(self) -> str:
        """
        Returns:
            Path to model trained on detecting spine head, neck, dendritic shaft,
            and ``other`` (soma and axon) via 2D projections (-> semantic segmentation).
        """
        return self.model_dir + '/spiness/model.pts'
        # return self.model_dir + '/spiness/'

    @property
    def mpath_axonsem(self) -> str:
        """
        Returns:
            Path to model trained on detecting axon, terminal boutons and en-passant,
            dendrites and somata via 2D projections.
        """
        return self.model_dir + '/axoness_semseg/model.pts'
        # return self.model_dir + '/axoness_semseg/'

    @property
    def mpath_compartment_pts(self) -> str:
        """
        Returns:
            Path to model trained on detecting axon, terminal and en-passant boutons,
            dendritic shaft, spine head and neck, and soma from point data.
        """
        mpath = glob.glob(self.model_dir + '/pts/*semseg*/state_dict.pth')
        assert len(mpath) == 1
        return mpath[0]

    @property
    def mpath_celltype_e3(self) -> str:
        """
        Returns:
            Path to model trained on prediction cell types from multi-view sets.
        """
        return self.model_dir + '/celltype_e3/model.pts'
        # return self.model_dir + '/celltype_e3/'

    @property
    def mpath_celltype_pts(self) -> str:
        """
        Returns:
            Path to model trained on prediction cell types from point data.
        """
        mpath = glob.glob(self.model_dir + '/pts/*celltype*/state_dict.pth')
        ixs = [int('j0126' in os.path.split(os.path.dirname(m))[1]) for m in mpath]
        if 'j0126' in global_params.config.working_dir and np.sum(ixs) == 1:
            return mpath[ixs.index(1)]
        ixs = [int('j0251' in os.path.split(os.path.dirname(m))[1]) for m in mpath]
        if 'j0251' in global_params.config.working_dir and np.sum(ixs) == 1:
            return mpath[ixs.index(1)]
        # assume its j0126
        if 'j0251' not in global_params.config.working_dir and np.sum(ixs) == 1:
            mpath.pop(ixs.index(1))
        if len(mpath) > 1:
            mpath = [m for m in mpath if 'tnet' not in m]
        assert len(mpath) == 1
        return mpath[0]

    @property
    def mpath_glia_e3(self) -> str:
        """
        Returns:
            Path to model trained to classify local 2D projections into glia
            vs. neuron (img2scalar).
        """
        # return self.model_dir + '/glia_e3/model.pts'
        return self.model_dir + '/glia_e3/'

    @property
    def mpath_glia_pts(self) -> str:
        """
        Returns:
            Path to point-based model trained to classify local 2D projections into glia
            vs. neuron.
        """
        mpath = glob.glob(self.model_dir + '/pts/*glia*/state_dict.pth')
        assert len(mpath) == 1
        return mpath[0]

    @property
    def mpath_myelin(self) -> str:
        """
        Returns:
            Path to model trained on identifying myelinated cell parts
            within 3D EM raw data.
        """
        return self.model_dir + '/myelin/model.pts'

    @property
    def mpath_syntype(self) -> str:
        """
        Returns:
            Path to model trained on identifying synapse types (symmetric
            vs. asymmetric) within 3D EM raw data.
        """
        return self.model_dir + '/syntype/model.pts'

    @property
    def mpath_syn_rfc(self) -> str:
        return self.model_dir + '/conn_syn_rfc//rfc'

    @property
    def allow_mesh_gen_cells(self) -> bool:
        """
        If ``True``, meshes are not provided for cell supervoxels and will be
        computed from scratch, see :attr:`~syconn.handler.config.DynConf.use_new_meshing`.
        """
        try:
            if self.entries['meshes']['allow_mesh_gen_cells'] is None:
                raise KeyError
            return self.entries['meshes']['allow_mesh_gen_cells']
        except KeyError:
            return False

    @property
    def allow_ssv_skel_gen(self) -> bool:
        """
        Controls whether cell supervoxel skeletons are provided a priori or
        can be computed from scratch. Currently this is done via a naive sampling
        procedure.

        Returns:
            Value stored at the config.yml file.
        """
        try:
            res = self.entries['skeleton']['allow_ssv_skel_gen']
        except KeyError:  # backwards compat.
            res = self.entries['skeleton']['allow_skel_gen']
        return res

    # New config attributes, enable backwards compat. in case these entries do not exist
    @property
    def syntype_available(self) -> bool:
        """
        Synaptic types are available as KnossosDataset. Will be used during the
        matrix generation.

        Returns:
            Value stored at the config.yml file.
        """
        try:
            if self.entries['dataset']['syntype_avail'] is None:
                raise KeyError
            return self.entries['dataset']['syntype_avail']
        except KeyError:
            return True

    @property
    def use_point_models(self) -> bool:
        """
        Use point cloud based models instead of multi-views.

        Returns:
            Value stored at the config.yml file.
        """
        try:
            if self.entries['use_point_models'] is None:
                raise KeyError
            return self.entries['use_point_models']
        except KeyError:
            return False

    @property
    def use_onthefly_views(self) -> bool:
        """
        Generate views for cell type prediction on the fly.

        Returns:
            Value stored at the config.yml file.
        """
        try:
            if self.entries['views']['use_onthefly_views'] is None:
                raise KeyError
            return self.entries['views']['use_onthefly_views']
        except KeyError:
            return False

    @property
    def use_new_renderings_locs(self) -> bool:
        """
        Use new rendering locations which are faster to computed and are located
        closer to the neuron surface.

        Returns:
            Value stored at the config.yml file.
        """
        try:
            if self.entries['views']['use_new_renderings_locs'] is None:
                raise KeyError
            return self.entries['views']['use_new_renderings_locs']
        except KeyError:
            return False

    @property
    def use_new_meshing(self) -> bool:
        """
        Use new, dense meshing (``zmesh``) computed distributed on 3D sub-cubes.
        If ``False`` meshes are computed sparsely, i.e. per object/supervoxel.

        Returns:
            Value stored at the config.yml file.
        """
        try:
            if self.entries['meshes']['use_new_meshing'] is None:
                raise KeyError
            return self.entries['meshes']['use_new_meshing']
        except KeyError:
            return False

    @property
    def qsub_work_folder(self) -> str:
        """
        Directory where intermediate batchjob results are stored.

        Returns:
            Path to directory.
        """
        return f"{self.working_dir}/{self['batch_proc_system']}/"

    @property
    def prior_glia_removal(self) -> bool:
        """
        If ``True`` glia separation procedure will be initiated to create a
        glia-separated RAG (see ``glia/neuron_rag.bz2`` and
        ``glia/glia_rag.bz2``).

        Returns:
            Value stored in ``config.yml``.
        """
        return self.entries['glia']['prior_glia_removal']

    @property
    def use_new_subfold(self) -> bool:
        """
        Use new subfolder hierarchy where objects with similar IDs are stored
        in the same file.

        Returns:
            Value stored in ``config.yml``.
        """
        try:
            if self['paths']['use_new_subfold'] is not None:
                return self['paths']['use_new_subfold']
            else:
                raise KeyError
        except KeyError:
            return False

    @property
    def batchjob_script_folder(self) -> str:
        return os.path.abspath(os.path.dirname(os.path.abspath(__file__)) +
                               "/../batchjob_scripts/")

    @property
    def ncore_total(self) -> int:
        return self['nnodes_total'] * self['ncores_per_node']

    @property
    def ngpu_total(self) -> int:
        return self['nnodes_total'] * self['ngpus_per_node']

    @property
    def asym_label(self) -> Optional[int]:
        try:
            return self.entries['cell_objects']['asym_label']
        except KeyError:
            return None

    @property
    def sym_label(self) -> Optional[int]:
        try:
            return self.entries['cell_objects']['sym_label']
        except KeyError:
            return None


def generate_default_conf(working_dir: str, scaling: Union[Tuple, np.ndarray],
                          syntype_avail: bool = True,
<<<<<<< HEAD
=======
                          use_large_fov_views_ct: bool = False,
                          allow_skel_gen: bool = False,
>>>>>>> a33fc418
                          use_new_renderings_locs: bool = True,
                          kd_seg: Optional[str] = None, kd_sym: Optional[str] = None,
                          kd_asym: Optional[str] = None,
                          kd_sj: Optional[str] = None, kd_mi: Optional[str] = None,
                          kd_vc: Optional[str] = None, init_rag_p: str = "",
                          prior_glia_removal: bool = True,
                          use_new_meshing: bool = True,
                          allow_mesh_gen_cells: bool = True,
                          use_new_subfold: bool = True, force_overwrite=False,
                          key_value_pairs: Optional[List[tuple]] = None):
    """
    Generates the default SyConn configuration file, including paths to
    ``KnossosDatasets`` of e.g. cellular organelle predictions/prob.
    maps and the cell supervoxel segmentation, general settings for
    OpenGL (egl vs osmesa), the scheduling system (SLURM vs QSUB vs None) and
    various parameters for processing the data. See
    ``SyConn/scripts/example_run/start.py`` for an example.
    ``init_rag`` can be set specifically in the config-file which is optional.
    By default it is set to ``init_rag = working_dir + "rag.bz2"``. SyConn then
    will require an edge list of the supervoxel graph, see also
    ``SyConn/scripts/example_run/start.py``.
    Writes the file ``config.yml`` to `working_dir` after adapting the
    attributes as given by the method input. This file can also only contain
    the values of attributes which should differ from the default config
    at ``SyConn/syconn/handlers/config.yml``. SyConn refers to the latter in
    a parameter cannot be found in the config file inside the currently active
    working directory.

    Examples:
<<<<<<< HEAD
        The default config content is::

            # General properties of the data set
            scaling: [1, 1, 1]

            # File system, 'FS' is currently the only supported option
            backend: "FS"

            # OpenGL platform: 'egl' (GPU support) or 'osmesa' (CPU rendering)
            pyopengl_platform: 'egl'

            existing_cell_organelles: ['mi', 'sj', 'vc']
            syntype_avail:

            # Compute backend: 'QSUB', 'SLURM', None
            batch_proc_system: 'SLURM'  # If None, fall-back is single node multiprocessing

            # the here defined parameters
            batch_pe: 'default'
            batch_queue: 'all.q'

            mem_per_node: 128000  # in MB
            ncores_per_node: 16
            ngpus_per_node: 1
            nnodes_total: 1

            # --------- LOGGING
            # 'None' disables logging of SyConn modules (e.g. proc, handler, ...) to files.
            # Logs of executed scripts (syconn/scripts) will be stored at the
            # working directory + '/logs/' nonetheless.
            default_log_dir:
            log_level: 10  # INFO: 20, DEBUG: 10
            # file logging for individual modules, and per job. Only use in case of
            # debugging with single core processing. Logs for scripts are located in 'SyConn/scripts/'
            # will be stored at wd + '/logs/'.
            disable_file_logging: True

            # File locking - deprecated.
            disable_locking: False

            # Data paths
            paths:
              kd_seg:
              kd_sym:
              kd_asym:
              kd_sj:
              kd_vc:
              kd_mi:
              init_rag:
              use_new_subfold:

            # (Super-)SegmentationDataset versions
            versions:
              sv: 0
              vc: 0
              sj: 0
              syn: 0
              syn_ssv: 0
              mi: 0
              ssv: 0
              ax_gt: 0
              cs: 0

            # Cell object properties
            cell_objects:
              # threshold applied during object extraction
              min_obj_vx:
                mi: 100
                sj: 100
                vc: 100
                sv: 1  # all cell supervoxels are extracted
                cs: 10  # contact sites tend to be small
                syn: 10  # these are overlayed with contact sites and therefore tend to be small
                syn_ssv: 100 # minimum number of voxel for synapses in SSVs

              lower_mapping_ratios:
                mi: 0.5
                sj: 0.1
                vc: 0.5

              upper_mapping_ratios:
                mi: 1.
                sj: 0.9
                vc: 1.

              # size threshold (in voxels) applied when mapping them to cells
              sizethresholds:
                mi: 2786
                sj: 498
                vc: 1584

              probathresholds:
                mi: 0.428571429
                sj: 0.19047619
                vc: 0.285714286

              # Hook for morphological operations from scipy.ndimage applied during object extraction.
              # e.g. {'sj': ['binary_closing', 'binary_opening'], 'mi': [], 'sv': []}
              extract_morph_op:
                mi: []
                sj: []
                vc: []
                sv: []  # these are the cell supervoxels

              # bounding box criteria for mapping mitochondria objects
              thresh_mi_bbd_mapping: 25000  # bounding box diagonal in NM

              # --------- CONTACT SITE AND SYNAPSE PARAMETERS
              # used for agglomerating 'syn' objects (cell supervoxel-based synapse fragments)
              # into 'syn_ssv'
              cs_gap_nm: 250
              cs_filtersize: [13, 13, 7]
              cs_nclosings: 7
              # Parameters of agglomerated synapses 'syn_ssv'
              # mapping parameters in 'map_objects_to_synssv'; assignment of cellular
              # organelles to syn_ssv
              max_vx_dist_nm: 2000
              max_rep_coord_dist_nm: 4000
              # RFC probability used for classifying whether syn or not
              thresh_synssv_proba: 0.5
              # > sym_thresh will be assigned synaptic sign -1 (inhibitory) and <= will be
              # (1, excitatory)
              sym_thresh: 0.225
              # labels are None by default
              asym_label:
              sym_label:

            meshes:
              allow_mesh_gen_cells:
              use_new_meshing:

              downsampling:
                sv: [4, 4, 2]
                sj: [2, 2, 1]
                vc: [4, 4, 2]
                mi: [8, 8, 4]
                cs: [2, 2, 1]
                syn_ssv: [2, 2, 1]

              closings:
                sv: 0
                s: 0
                vc: 0
                mi: 0
                cs: 0
                syn_ssv: 0

              mesh_min_obj_vx: 100  # adapt to size threshold

              meshing_props:
                normals: False  # True
                simplification_factor: 300
                max_simplification_error: 40  # in nm

            skeleton:
              allow_ssv_skel_gen: True
              feature_context_rfc: # in nm
                axoness: 8000
                spiness: 1000

            views:
              use_onthefly_views:
              use_new_renderings_locs:
              nb_views: 2  # used for default view rendering (glia separation, spine detection)

            glia:
              prior_glia_removal: True
              # min. connected component size of glia nodes/SV after thresholding glia proba
              min_cc_size_ssv: 8000  # in nm; L1-norm on vertex bounding box

              # Threshold for glia classification
              glia_thresh: 0.161489
              # number of sv used during local rendering. The total number of SV used are
              # subcc_size_big_ssv + 2*(subcc_chunk_size_big_ssv-1)
              subcc_size_big_ssv: 35
              rendering_max_nb_sv: 5000
              # number of SV for which views are rendered in one pass
              subcc_chunk_size_big_ssv: 9

            # --------- SPINE PARAMETERS
            spines:
              min_spine_cc_size: 10
              min_edge_dist_spine_graph: 110
              gt_path_spineseg: '/wholebrain/scratch/areaxfs3/ssv_spgt/spgt_semseg/'

              # mapping parameters of the semantic segmentation prediction to the cell mesh
              # Note: ``k>0`` means that the predictions are propagated to unpredicted and backround labels
              # via nearest neighbors.
              semseg2mesh_spines:
                semseg_key: "spiness"
                force_recompute: True
                k: 0

              # mapping of vertex labels to skeleton nodes; ignore labels 4 (background)
              # and 5 (unpredicted), use labels of the k-nearest vertices
              semseg2coords_spines:
                k: 50
                ds_vertices: 1
                ignore_labels: [4, 5]

            compartments:
              dist_axoness_averaging: 10000  # also used for myelin averaging
              gt_path_axonseg: '/wholebrain/scratch/areaxfs3/ssv_semsegaxoness/all_bouton_data/'

              # `k=0` will not map predictions to unpredicted vertices -> faster
              # `k` is the parameter used in `semseg2mesh`
              view_properties_semsegax:
                verbose: False
                ws: [1024, 512]
                nb_views: 3
                comp_window: 40960  # in NM
                semseg_key: 'axoness'
                k: 0
              # mapping of vertex labels to skeleton nodes; ignore labels 5 (background)
              # and 6 (unpredicted), use labels of the k-nearest vertices
              map_properties_semsegax:
                k: 50
                ds_vertices: 1
                ignore_labels: [5, 6]

            # --------- MORPHOLOGY EMBEDDING
            tcmn:
              ndim_embedding: 10
=======
        # General properties of the data set
        scaling: [1, 1, 1]

        # File system, 'FS' is currently the only supported option
        backend: "FS"

        # OpenGL platform: 'egl' (GPU support) or 'osmesa' (CPU rendering)
        pyopengl_platform: 'egl'

        existing_cell_organelles: ['mi', 'sj', 'vc']
        syntype_avail:

        # Compute backend: 'QSUB', 'SLURM', None
        batch_proc_system: 'SLURM'  # If None, fall-back is single node multiprocessing

        # the here defined parameters
        batch_pe: 'default'
        batch_queue: 'all.q'

        mem_per_node: 128000  # in MB
        ncores_per_node: 16
        ngpus_per_node: 1
        nnodes_total: 1

        # --------- LOGGING
        # 'None' disables logging of SyConn modules (e.g. proc, handler, ...) to files.
        # Logs of executed scripts (syconn/scripts) will be stored at the
        # working directory + '/logs/' nonetheless.
        default_log_dir:
        log_level: 10  # INFO: 20, DEBUG: 10
        # file logging for individual modules, and per job. Only use in case of
        # debugging with single core processing. Logs for scripts are located in 'SyConn/scripts/'
        # will be stored at wd + '/logs/'.
        disable_file_logging: True

        # File locking - deprecated.
        disable_locking: False

        # Data paths
        paths:
          kd_seg:
          kd_sym:
          kd_asym:
          kd_sj:
          kd_vc:
          kd_mi:
          init_rag:
          use_new_subfold:

        # (Super-)SegmentationDataset versions
        versions:
          sv: 0
          vc: 0
          sj: 0
          syn: 0
          syn_ssv: 0
          mi: 0
          ssv: 0
          ax_gt: 0
          cs: 0

        # Cell object properties
        cell_objects:
          # threshold applied during object extraction
          min_obj_vx:
            mi: 100
            sj: 100
            vc: 100
            sv: 1  # all cell supervoxels are extracted
            cs: 10  # contact sites tend to be small
            syn: 10  # these are overlayed with contact sites and therefore tend to be small
            syn_ssv: 100 # minimum number of voxel for synapses in SSVs

          lower_mapping_ratios:
            mi: 0.5
            sj: 0.1
            vc: 0.5

          upper_mapping_ratios:
            mi: 1.
            sj: 0.9
            vc: 1.

          # size threshold (in voxels) applied when mapping them to cells
          sizethresholds:
            mi: 2786
            sj: 498
            vc: 1584

          probathresholds:
            mi: 0.428571429
            sj: 0.19047619
            vc: 0.285714286

          # Hook for morphological operations from scipy.ndimage applied during object extraction.
          # e.g. {'sj': ['binary_closing', 'binary_opening'], 'mi': [], 'sv': []}
          extract_morph_op:
            mi: []
            sj: []
            vc: []
            sv: []  # these are the cell supervoxels

          # bounding box criteria for mapping mitochondria objects
          thresh_mi_bbd_mapping: 25000  # bounding box diagonal in NM

          # --------- CONTACT SITE AND SYNAPSE PARAMETERS
          # Synaptic junction bounding box diagonal threshold in nm; objects above will
          # not be used during `syn_gen_via_cset`
          thresh_sj_bbd_syngen: 25000  # bounding box diagonal in NM
          # used for agglomerating 'syn' objects (cell supervoxel-based synapse fragments)
          # into 'syn_ssv'
          cs_gap_nm: 250
          cs_filtersize: [13, 13, 7]
          cs_nclosings: 7
          # Parameters of agglomerated synapses 'syn_ssv'
          # mapping parameters in 'map_objects_to_synssv'; assignment of cellular
          # organelles to syn_ssv
          max_vx_dist_nm: 2000
          max_rep_coord_dist_nm: 4000
          # RFC probability used for classifying whether syn or not
          thresh_synssv_proba: 0.5
          # > sym_thresh will be assigned synaptic sign -1 (inhibitory) and <= will be
          # (1, excitatory)
          sym_thresh: 0.225
          # labels are None by default
          asym_label:
          sym_label:

        meshes:
          allow_mesh_gen_cells:
          use_new_meshing:

          downsampling:
            sv: [4, 4, 2]
            sj: [2, 2, 1]
            vc: [4, 4, 2]
            mi: [8, 8, 4]
            cs: [2, 2, 1]
            syn_ssv: [2, 2, 1]

          closings:
            sv: 0
            s: 0
            vc: 0
            mi: 0
            cs: 0
            syn_ssv: 0

          mesh_min_obj_vx: 100  # adapt to size threshold

          meshing_props:
            normals: False  # True
            simplification_factor: 300
            max_simplification_error: 40  # in nm

        skeleton:
          allow_skel_gen: False
          feature_context_rfc: # in nm
            axoness: 8000
            spiness: 1000

        views:
          use_large_fov_views_ct:
          use_new_renderings_locs:
          nb_views: 2  # used for default view rendering (glia separation, spine detection)

        glia:
          prior_glia_removal: True
          # min. connected component size of glia nodes/SV after thresholding glia proba
          min_cc_size_ssv: 8000  # in nm; L1-norm on vertex bounding box

          # Threshold for glia classification
          glia_thresh: 0.161489
          # number of sv used during local rendering. The total number of SV used are
          # subcc_size_big_ssv + 2*(subcc_chunk_size_big_ssv-1)
          subcc_size_big_ssv: 35
          rendering_max_nb_sv: 5000
          # number of SV for which views are rendered in one pass
          subcc_chunk_size_big_ssv: 9

        # --------- SPINE PARAMETERS
        spines:
          min_spine_cc_size: 10
          min_edge_dist_spine_graph: 110
          gt_path_spineseg: '/wholebrain/scratch/areaxfs3/ssv_spgt/spgt_semseg/'

          # mapping parameters of the semantic segmentation prediction to the cell mesh
          # Note: ``k>0`` means that the predictions are propagated to unpredicted and backround labels
          # via nearest neighbors.
          semseg2mesh_spines:
            semseg_key: "spiness"
            force_recompute: True
            k: 0

          # mapping of vertex labels to skeleton nodes; ignore labels 4 (background)
          # and 5 (unpredicted), use labels of the k-nearest vertices
          semseg2coords_spines:
            k: 50
            ds_vertices: 1
            ignore_labels: [4, 5]


        compartments:
          dist_axoness_averaging: 10000  # also used for myelin averaging
          gt_path_axonseg: '/wholebrain/scratch/areaxfs3/ssv_semsegaxoness/all_bouton_data/'

          # `k=0` will not map predictions to unpredicted vertices -> faster
          # `k` is the parameter used in `semseg2mesh`
          view_properties_semsegax:
            verbose: False
            ws: [1024, 512]
            nb_views: 3
            comp_window: 40960  # in NM
            semseg_key: 'axoness'
            k: 0
          # mapping of vertex labels to skeleton nodes; ignore labels 5 (background)
          # and 6 (unpredicted), use labels of the k-nearest vertices
          map_properties_semsegax:
            k: 50
            ds_vertices: 1
            ignore_labels: [5, 6]


        celltype:
          view_properties_large:
            verbose: False
            ws: [512, 512]
            nb_views_render: 6
            comp_window: 40960
            nb_views_model: 4

        # --------- MORPHOLOGY EMBEDDING
        tcmn:
          ndim_embedding: 10
>>>>>>> a33fc418


    Args:
        working_dir: Folder of the working directory.
        scaling: Voxel size in NM.
        syntype_avail: If True, synapse objects will contain additional type
            property (symmetric vs asymmetric).
        use_new_renderings_locs: If True, uses new heuristic for generating
            rendering locations.
        kd_seg: Path to the KnossosDataset which contains the cell segmentation.
        kd_sym: Path to the symmetric type prediction.
        kd_asym: Path to the asymmetric type prediction.
        kd_sj: Path to the synaptic junction predictions.
        kd_mi: Path to the mitochondria predictions.
        kd_vc: Path to the vesicle cloud predictions.
        init_rag_p: Path to the initial supervoxel graph.
        prior_glia_removal: If True, applies glia separation before analysing
            cell reconstructions.
        use_new_meshing: If True, uses new meshing procedure based on `zmesh`.
        allow_mesh_gen_cells: If True, meshing of cell supervoxels will be
            permitted.
        use_new_subfold: If True, similar object IDs will be stored in the same
            storage file.
        force_overwrite: Will overwrite existing ``config.yml`` file.
        key_value_pairs: List of key-value pairs used to modify attributes in
            the config file.
    """
    if kd_seg is None:
        kd_seg = working_dir + 'knossosdatasets/seg/'
    if kd_sym is None:
        kd_sym = working_dir + 'knossosdatasets/sym/'
    if kd_asym is None:
        kd_asym = working_dir + 'knossosdatasets/asym/'
    if kd_sj is None:
        kd_sj = working_dir + 'knossosdatasets/sj/'
    if kd_mi is None:
        kd_mi = working_dir + 'knossosdatasets/mi/'
    if kd_vc is None:
        kd_vc = working_dir + 'knossosdatasets/vc/'

    default_conf = Config(os.path.split(os.path.abspath(__file__))[0])
    entries = default_conf.entries
    entries['paths']['kd_seg'] = kd_seg
    entries['paths']['kd_sym'] = kd_sym
    entries['paths']['kd_asym'] = kd_asym
    entries['paths']['kd_sj'] = kd_sj
    entries['paths']['kd_vc'] = kd_vc
    entries['paths']['kd_mi'] = kd_mi
    entries['paths']['init_rag'] = init_rag_p
    entries['paths']['use_new_subfold'] = use_new_subfold
    if type(scaling) is np.ndarray:
        scaling = scaling.tolist()
    entries['scaling'] = scaling
    entries['version'] = default_conf.version()
    entries['syntype_avail'] = syntype_avail

    entries['meshes']['allow_mesh_gen_cells'] = allow_mesh_gen_cells
    entries['meshes']['use_new_meshing'] = use_new_meshing

    entries['views']['use_new_renderings_locs'] = use_new_renderings_locs

    entries['glia']['prior_glia_removal'] = prior_glia_removal
    if key_value_pairs is not None:
        _update_key_value_pair_rec(key_value_pairs, entries)
    default_conf._working_dir = working_dir
    if os.path.isfile(default_conf.path_config) and not force_overwrite:
        raise ValueError(f'Overwrite attempt of existing config file at '
                         f'"{default_conf.path_config}".')
    default_conf.write_config(working_dir)


def _update_key_value_pair_rec(key_value_pairs, entries):
    for k, v in key_value_pairs:
        if k not in entries:
            raise KeyError(f'Key in provided key-value {k}:{v} pair '
                           f'does not exist in default config.')
        if type(v) is dict:
            _update_key_value_pair_rec(list(v.items()), entries[k])
        else:
            entries[k] = v


def initialize_logging(log_name: str, log_dir: Optional[str] = None,
                       overwrite: bool = True):
    """
    Logger for each package module. For import processing steps individual
    logger can be defined (e.g. ``proc``, ``reps``).

    Args:
        log_name: Name of the logger.
        log_dir: Set log_dir specifically. Will then create a filehandler and
            ignore the state of ``global_params.config['disable_file_logging']``
            state.
        overwrite: Overwrite previous log file.

    Returns:
        The logger.
    """
    if log_dir is None:
        log_dir = global_params.config['default_log_dir']
    level = global_params.config['log_level']
    logger = logging.getLogger(log_name)
    logger.setLevel(level)
    coloredlogs.install(level=global_params.config['log_level'], logger=logger,
                        reconfigure=False)  # True possibly leads to stderr output
    if not global_params.config['disable_file_logging'] or log_dir is not None:
        # create file handler which logs even debug messages
        if log_dir is None:
            log_dir = os.path.expanduser('~') + "/.SyConn/logs/"
        try:
            os.makedirs(log_dir, exist_ok=True)
        except TypeError:
            if not os.path.isdir(log_dir):
                os.makedirs(log_dir)
        log_fname = log_dir + '/' + log_name + '.log'
        if overwrite and os.path.isfile(log_fname):
            os.remove(log_fname)
        # add the handlers to logger
        fh = logging.FileHandler(log_fname)
        fh.setLevel(level)
        formatter = logging.Formatter(
            '%(asctime)s (%(relative)smin) - %(name)s - %(levelname)s - %(message)s')
        fh.addFilter(TimeFilter())
        fh.setFormatter(formatter)
        logger.addHandler(fh)
    return logger


class TimeFilter(logging.Filter):
    """https://stackoverflow.com/questions/31521859/python-logging-module-time-since-last-log"""

    def filter(self, record):
        try:
            last = self.last
        except AttributeError:
            last = record.relativeCreated

        delta = datetime.datetime.fromtimestamp(record.relativeCreated / 1000.0) - \
                datetime.datetime.fromtimestamp(last / 1000.0)

        record.relative = '{0:.1f}'.format(delta.seconds / 60.)

        self.last = record.relativeCreated
        return True<|MERGE_RESOLUTION|>--- conflicted
+++ resolved
@@ -586,7 +586,7 @@
             return True
 
     @property
-    def use_point_models(self) -> bool:
+    def use_large_fov_views_ct(self) -> bool:
         """
         Use point cloud based models instead of multi-views.
 
@@ -716,11 +716,6 @@
 
 def generate_default_conf(working_dir: str, scaling: Union[Tuple, np.ndarray],
                           syntype_avail: bool = True,
-<<<<<<< HEAD
-=======
-                          use_large_fov_views_ct: bool = False,
-                          allow_skel_gen: bool = False,
->>>>>>> a33fc418
                           use_new_renderings_locs: bool = True,
                           kd_seg: Optional[str] = None, kd_sym: Optional[str] = None,
                           kd_asym: Optional[str] = None,
@@ -750,7 +745,6 @@
     working directory.
 
     Examples:
-<<<<<<< HEAD
         The default config content is::
 
             # General properties of the data set
@@ -974,242 +968,6 @@
             # --------- MORPHOLOGY EMBEDDING
             tcmn:
               ndim_embedding: 10
-=======
-        # General properties of the data set
-        scaling: [1, 1, 1]
-
-        # File system, 'FS' is currently the only supported option
-        backend: "FS"
-
-        # OpenGL platform: 'egl' (GPU support) or 'osmesa' (CPU rendering)
-        pyopengl_platform: 'egl'
-
-        existing_cell_organelles: ['mi', 'sj', 'vc']
-        syntype_avail:
-
-        # Compute backend: 'QSUB', 'SLURM', None
-        batch_proc_system: 'SLURM'  # If None, fall-back is single node multiprocessing
-
-        # the here defined parameters
-        batch_pe: 'default'
-        batch_queue: 'all.q'
-
-        mem_per_node: 128000  # in MB
-        ncores_per_node: 16
-        ngpus_per_node: 1
-        nnodes_total: 1
-
-        # --------- LOGGING
-        # 'None' disables logging of SyConn modules (e.g. proc, handler, ...) to files.
-        # Logs of executed scripts (syconn/scripts) will be stored at the
-        # working directory + '/logs/' nonetheless.
-        default_log_dir:
-        log_level: 10  # INFO: 20, DEBUG: 10
-        # file logging for individual modules, and per job. Only use in case of
-        # debugging with single core processing. Logs for scripts are located in 'SyConn/scripts/'
-        # will be stored at wd + '/logs/'.
-        disable_file_logging: True
-
-        # File locking - deprecated.
-        disable_locking: False
-
-        # Data paths
-        paths:
-          kd_seg:
-          kd_sym:
-          kd_asym:
-          kd_sj:
-          kd_vc:
-          kd_mi:
-          init_rag:
-          use_new_subfold:
-
-        # (Super-)SegmentationDataset versions
-        versions:
-          sv: 0
-          vc: 0
-          sj: 0
-          syn: 0
-          syn_ssv: 0
-          mi: 0
-          ssv: 0
-          ax_gt: 0
-          cs: 0
-
-        # Cell object properties
-        cell_objects:
-          # threshold applied during object extraction
-          min_obj_vx:
-            mi: 100
-            sj: 100
-            vc: 100
-            sv: 1  # all cell supervoxels are extracted
-            cs: 10  # contact sites tend to be small
-            syn: 10  # these are overlayed with contact sites and therefore tend to be small
-            syn_ssv: 100 # minimum number of voxel for synapses in SSVs
-
-          lower_mapping_ratios:
-            mi: 0.5
-            sj: 0.1
-            vc: 0.5
-
-          upper_mapping_ratios:
-            mi: 1.
-            sj: 0.9
-            vc: 1.
-
-          # size threshold (in voxels) applied when mapping them to cells
-          sizethresholds:
-            mi: 2786
-            sj: 498
-            vc: 1584
-
-          probathresholds:
-            mi: 0.428571429
-            sj: 0.19047619
-            vc: 0.285714286
-
-          # Hook for morphological operations from scipy.ndimage applied during object extraction.
-          # e.g. {'sj': ['binary_closing', 'binary_opening'], 'mi': [], 'sv': []}
-          extract_morph_op:
-            mi: []
-            sj: []
-            vc: []
-            sv: []  # these are the cell supervoxels
-
-          # bounding box criteria for mapping mitochondria objects
-          thresh_mi_bbd_mapping: 25000  # bounding box diagonal in NM
-
-          # --------- CONTACT SITE AND SYNAPSE PARAMETERS
-          # Synaptic junction bounding box diagonal threshold in nm; objects above will
-          # not be used during `syn_gen_via_cset`
-          thresh_sj_bbd_syngen: 25000  # bounding box diagonal in NM
-          # used for agglomerating 'syn' objects (cell supervoxel-based synapse fragments)
-          # into 'syn_ssv'
-          cs_gap_nm: 250
-          cs_filtersize: [13, 13, 7]
-          cs_nclosings: 7
-          # Parameters of agglomerated synapses 'syn_ssv'
-          # mapping parameters in 'map_objects_to_synssv'; assignment of cellular
-          # organelles to syn_ssv
-          max_vx_dist_nm: 2000
-          max_rep_coord_dist_nm: 4000
-          # RFC probability used for classifying whether syn or not
-          thresh_synssv_proba: 0.5
-          # > sym_thresh will be assigned synaptic sign -1 (inhibitory) and <= will be
-          # (1, excitatory)
-          sym_thresh: 0.225
-          # labels are None by default
-          asym_label:
-          sym_label:
-
-        meshes:
-          allow_mesh_gen_cells:
-          use_new_meshing:
-
-          downsampling:
-            sv: [4, 4, 2]
-            sj: [2, 2, 1]
-            vc: [4, 4, 2]
-            mi: [8, 8, 4]
-            cs: [2, 2, 1]
-            syn_ssv: [2, 2, 1]
-
-          closings:
-            sv: 0
-            s: 0
-            vc: 0
-            mi: 0
-            cs: 0
-            syn_ssv: 0
-
-          mesh_min_obj_vx: 100  # adapt to size threshold
-
-          meshing_props:
-            normals: False  # True
-            simplification_factor: 300
-            max_simplification_error: 40  # in nm
-
-        skeleton:
-          allow_skel_gen: False
-          feature_context_rfc: # in nm
-            axoness: 8000
-            spiness: 1000
-
-        views:
-          use_large_fov_views_ct:
-          use_new_renderings_locs:
-          nb_views: 2  # used for default view rendering (glia separation, spine detection)
-
-        glia:
-          prior_glia_removal: True
-          # min. connected component size of glia nodes/SV after thresholding glia proba
-          min_cc_size_ssv: 8000  # in nm; L1-norm on vertex bounding box
-
-          # Threshold for glia classification
-          glia_thresh: 0.161489
-          # number of sv used during local rendering. The total number of SV used are
-          # subcc_size_big_ssv + 2*(subcc_chunk_size_big_ssv-1)
-          subcc_size_big_ssv: 35
-          rendering_max_nb_sv: 5000
-          # number of SV for which views are rendered in one pass
-          subcc_chunk_size_big_ssv: 9
-
-        # --------- SPINE PARAMETERS
-        spines:
-          min_spine_cc_size: 10
-          min_edge_dist_spine_graph: 110
-          gt_path_spineseg: '/wholebrain/scratch/areaxfs3/ssv_spgt/spgt_semseg/'
-
-          # mapping parameters of the semantic segmentation prediction to the cell mesh
-          # Note: ``k>0`` means that the predictions are propagated to unpredicted and backround labels
-          # via nearest neighbors.
-          semseg2mesh_spines:
-            semseg_key: "spiness"
-            force_recompute: True
-            k: 0
-
-          # mapping of vertex labels to skeleton nodes; ignore labels 4 (background)
-          # and 5 (unpredicted), use labels of the k-nearest vertices
-          semseg2coords_spines:
-            k: 50
-            ds_vertices: 1
-            ignore_labels: [4, 5]
-
-
-        compartments:
-          dist_axoness_averaging: 10000  # also used for myelin averaging
-          gt_path_axonseg: '/wholebrain/scratch/areaxfs3/ssv_semsegaxoness/all_bouton_data/'
-
-          # `k=0` will not map predictions to unpredicted vertices -> faster
-          # `k` is the parameter used in `semseg2mesh`
-          view_properties_semsegax:
-            verbose: False
-            ws: [1024, 512]
-            nb_views: 3
-            comp_window: 40960  # in NM
-            semseg_key: 'axoness'
-            k: 0
-          # mapping of vertex labels to skeleton nodes; ignore labels 5 (background)
-          # and 6 (unpredicted), use labels of the k-nearest vertices
-          map_properties_semsegax:
-            k: 50
-            ds_vertices: 1
-            ignore_labels: [5, 6]
-
-
-        celltype:
-          view_properties_large:
-            verbose: False
-            ws: [512, 512]
-            nb_views_render: 6
-            comp_window: 40960
-            nb_views_model: 4
-
-        # --------- MORPHOLOGY EMBEDDING
-        tcmn:
-          ndim_embedding: 10
->>>>>>> a33fc418
 
 
     Args:

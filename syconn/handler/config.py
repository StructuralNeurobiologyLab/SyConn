--- conflicted
+++ resolved
@@ -574,7 +574,6 @@
         return self.model_dir + '/syntype/model.pts'
 
     @property
-<<<<<<< HEAD
     def mpath_er(self) -> str:
         """
         Returns:
@@ -591,7 +590,8 @@
             by Golgi Apparatus within 3D EM raw data.
         """
         return self.model_dir + '/golgi/model.pts'
-=======
+
+    @property
     def mpath_mivcsj(self) -> str:
         """
         Returns:
@@ -599,7 +599,6 @@
             vs. asymmetric) within 3D EM raw data.
         """
         return self.model_dir + '/mivcsj/model.pt'
->>>>>>> 1a2b5af5
 
     @property
     def mpath_syn_rfc(self) -> str:

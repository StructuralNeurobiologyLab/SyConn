--- conflicted
+++ resolved
@@ -6,11 +6,6 @@
 # Authors: Philipp Schubert, Joergen Kornfeld
 
 import numpy as np
-<<<<<<< HEAD
-from ..reps import super_segmentation as ss
-from ..reps import super_segmentation_helper as ssh
-=======
->>>>>>> a2a39874
 import os
 
 from ..reps import super_segmentation as ss
@@ -36,19 +31,12 @@
         if os.path.isfile(sso.skeleton_kzip_path):
             label_array = ssh.label_array_for_sso_skel(sso, comment_converter)
             if not np.all(label_array == -1):
-<<<<<<< HEAD
-                print("Found node-wise annotations in {}.".format(sso.skeleton_kzip_path))
-=======
                 log_proc.info("Found node-wise annotations in {}.".format(sso.skeleton_kzip_path))
->>>>>>> a2a39874
                 label_dir, label_fname = os.path.split(save_path)
                 label_save_path = label_dir + "/" + \
                                   label_fname.replace("features", "labels")
                 np.save(label_save_path % (feature_context_nm, this_id), label_array)
         feats = sso.skel_features(feature_context_nm=feature_context_nm, overwrite=overwrite)
-<<<<<<< HEAD
-=======
         log_proc.debug('feature array shape {}; feature context {} nm;'
                        ' SSV {}'.format(feats.shape, feature_context_nm, sso.id))
->>>>>>> a2a39874
         np.save(save_path % (feature_context_nm, this_id), feats)
# -*- coding: utf-8 -*-
# SyConn - Synaptic connectivity inference toolkit
#
# Copyright (c) 2016 - now
# Max Planck Institute of Neurobiology, Martinsried, Germany
# Authors: Philipp Schubert, Joergen Kornfeld
import itertools
from typing import List, Any, Optional

import networkx as nx
import numpy as np
import tqdm
from knossos_utils.skeleton import Skeleton, SkeletonAnnotation, SkeletonNode
from scipy import spatial

from .. import global_params
from ..mp.mp_utils import start_multiprocess_imap as start_multiprocess


def bfs_smoothing(vertices, vertex_labels, max_edge_length=120, n_voting=40):
    """
    Smooth vertex labels by applying a majority vote on a
    BFS subset of nodes for every node in the graph
    Parameters

    Args:
        vertices: np.array
            N, 3
        vertex_labels: np.array
            N, 1
        max_edge_length: float
            maximum distance between vertices to consider them connected in the
            graph
        n_voting: int
            Number of collected nodes during BFS used for majority vote

    Returns: np.array
        smoothed vertex labels

    """
    G = create_graph_from_coords(vertices, max_dist=max_edge_length, mst=False,
                                 force_single_cc=False)
    # create BFS subset
    bfs_nn = split_subcc(G, max_nb=n_voting, verbose=False)
    new_vertex_labels = np.zeros_like(vertex_labels)
    for ii in range(len(vertex_labels)):
        curr_labels = vertex_labels[bfs_nn[ii]]
        labels, counts = np.unique(curr_labels, return_counts=True)
        majority_label = labels[np.argmax(counts)]
        new_vertex_labels[ii] = majority_labels
    return new_vertex_labels


def split_subcc(g, max_nb, verbose=False, start_nodes=None):
    """
    Creates subgraph for each node consisting of nodes until maximum number of
    nodes is reached.

    Args:
        g: Graph
        max_nb: int
        verbose: bool
        start_nodes: iterable
            node ID's

    Returns: dict

    """
    subnodes = {}
    if verbose:
        nb_nodes = g.number_of_nodes()
        pbar = tqdm.tqdm(total=nb_nodes, leave=False)
    if start_nodes is None:
        iter_ixs = g.nodes()
    else:
        iter_ixs = start_nodes
    for n in iter_ixs:
        n_subgraph = [n]
        nb_edges = 0
        for e in nx.bfs_edges(g, n):
            n_subgraph.append(e[1])
            nb_edges += 1
            if nb_edges == max_nb:
                break
        subnodes[n] = n_subgraph
        if verbose:
            pbar.update(1)
    if verbose:
        pbar.close()
    return subnodes


def chunkify_contiguous(l, n):
    """Yield successive n-sized chunks from l.
     https://stackoverflow.com/questions/312443/how-do-you-split-a-list-into-evenly-sized-chunks"""
    for i in range(0, len(l), n):
        yield l[i:i + n]


def split_subcc_join(g: nx.Graph, subgraph_size: int, lo_first_n: int = 1) -> List[List[Any]]:
    """
    Creates a subgraph for each node consisting of nodes until maximum number of
    nodes is reached.

    Args:
        g: Supervoxel graph
        subgraph_size: Size of subgraphs. The difference between `subgraph_size` and `lo_first_n` defines the
            supervoxel overlap.
        lo_first_n: Leave out first n nodes: will collect `subgraph_size` nodes starting from center node and then
            omit the first lo_first_n nodes, i.e. not use them as new starting nodes.

    Returns:

    """
    start_node = list(g.nodes())[0]
    for n, d in dict(g.degree).items():
        if d == 1:
            start_node = n
            break
    dfs_nodes = list(nx.dfs_preorder_nodes(g, start_node))
    # get subgraphs via splicing of traversed node list into equally sized fragments. they might
    # be unconnected if branch sizes mod subgraph_size != 0, then a chunk will contain multiple connected components.
    chunks = list(chunkify_contiguous(dfs_nodes, lo_first_n))
    sub_graphs = []
    for ch in chunks:
        # collect all connected component subgraphs
        sub_graphs += list(nx.connected_component_subgraphs(g.subgraph(ch)))
    # add more context to subgraphs
    subgraphs_withcontext = []
    for sg in sub_graphs:
        # add context but omit artificial start node
        context_nodes = []
        for n in list(sg.nodes()):
            subgraph_nodes_with_context = []
            nb_edges = sg.number_of_nodes()
            for e in nx.bfs_edges(g, n):
                subgraph_nodes_with_context += list(e)
                nb_edges += 1
                if nb_edges == subgraph_size:
                    break
            context_nodes += subgraph_nodes_with_context
        # add original nodes
        context_nodes = list(set(context_nodes))
        for n in list(sg.nodes()):
            if n in context_nodes:
                context_nodes.remove(n)
        subgraph_nodes_with_context = list(sg.nodes()) + context_nodes
        subgraphs_withcontext.append(subgraph_nodes_with_context)
    return subgraphs_withcontext


def merge_nodes(G, nodes, new_node):
    """ FOR UNWEIGHTED, UNDIRECTED GRAPHS ONLY
    """
    if G.is_directed():
        raise ValueError('Method "merge_nodes" is only valid for undirected graphs.')
    G.add_node(new_node)
    for n in nodes:
        for e in G.edges(n):
            # add edge between new node and original partner node
            edge = list(e)
            edge.remove(n)
            paired_node = edge[0]
            G.add_edge(new_node, paired_node)

    for n in nodes:  # remove the merged nodes
        G.remove_node(n)


def split_glia_graph(nx_g, thresh, clahe=False, nb_cpus=1, pred_key_appendix=""):
    """
    Split graph into glia and non-glua CC's.

    Args:
        nx_g: nx.Graph
        thresh: float
        clahe: bool
        nb_cpus: int
        pred_key_appendix: str
        verbose: bool

    Returns: list, list
        Neuron, glia connected components.

    """
    glia_key = "glia_probas"
    if clahe:
        glia_key += "_clahe"
    glia_key += pred_key_appendix
    glianess, size = get_glianess_dict(list(nx_g.nodes()), thresh, glia_key,
                                       nb_cpus=nb_cpus)
    return remove_glia_nodes(nx_g, size, glianess, return_removed_nodes=True)


def split_glia(sso, thresh, clahe=False, pred_key_appendix=""):
    """
    Split SuperSegmentationObject into glia and non glia
    SegmentationObjects.

    Args:
        sso: SuperSegmentationObject
        thresh: float
        clahe: bool
        pred_key_appendix: str
            Defines type of glia predictions

    Returns: list, list (of SegmentationObject)
        Neuron, glia nodes

    """
    nx_G = sso.rag
    nonglia_ccs, glia_ccs = split_glia_graph(nx_G, thresh=thresh, clahe=clahe,
                                             nb_cpus=sso.nb_cpus, pred_key_appendix=pred_key_appendix)
    return nonglia_ccs, glia_ccs


def create_ccsize_dict(g, sizes, is_connected_components=False):
    if not is_connected_components:
        ccs = nx.connected_components(g)
    else:
        ccs = g
    node2cssize_dict = {}
    for cc in ccs:
        # if ID is not in sizes, then i
        mesh_bbs = np.concatenate([sizes[n] for n in cc if n in sizes])
        cc_size = np.linalg.norm(np.max(mesh_bbs, axis=0) -
                                 np.min(mesh_bbs, axis=0), ord=2)
        for n in cc:
            node2cssize_dict[n] = cc_size
    return node2cssize_dict


def get_glianess_dict(seg_objs, thresh, glia_key, nb_cpus=1,
                      use_sv_volume=False, verbose=False):
    glianess = {}
    sizes = {}
    params = [[so, glia_key, thresh, use_sv_volume] for so in seg_objs]
    res = start_multiprocess(glia_loader_helper, params, nb_cpus=nb_cpus,
                             verbose=verbose, show_progress=verbose)
    for ii, el in enumerate(res):
        so = seg_objs[ii]
        glianess[so] = el[0]
        sizes[so] = el[1]
    return glianess, sizes


def glia_loader_helper(args):
    so, glia_key, thresh, use_sv_volume = args
    if glia_key not in so.attr_dict.keys():
        so.load_attr_dict()
    curr_glianess = so.glia_pred(thresh)
    if not use_sv_volume:
        curr_size = so.mesh_bb
    else:
        curr_size = so.size
    return curr_glianess, curr_size


def remove_glia_nodes(g, size_dict, glia_dict, return_removed_nodes=False):
    """
    Calculate distance weights for shortest path analysis or similar, based on
    glia and size vertex properties and removes unsupporting glia nodes.

    Args:
        g: Graph
        size_dict:
        glia_dict:
        return_removed_nodes: bool

    Returns: list of list of nodes
        Remaining connected components of type neuron

    """
    # set up node weights based on glia prediction and size
    # weights = {}
    # e_weights = {}
    # for n in g.nodes():
    #     weights[n] = np.linalg.norm(size_dict[n][1]-size_dict[n][0], ord=2)\
    #                  * glia_dict[n]
    # # set up edge weights based on sum of node weights
    # for e in g.edges():
    #     e_weights[e] = weights[list(e)[0]] + weights[list(e)[1]]
    # nx.set_node_attributes(g, weights, 'weight')
    # nx.set_edge_attributes(g, e_weights, 'weights')

    # get neuron type connected component sizes
    g_neuron = g.copy()
    for n in g.nodes():
        if glia_dict[n] != 0:
            g_neuron.remove_node(n)
    neuron2ccsize_dict = create_ccsize_dict(g_neuron, size_dict)
    if np.all(np.array(list(neuron2ccsize_dict.values())) <=
              global_params.config['glia']['min_cc_size_ssv']):
        # no significant neuron SV
        if return_removed_nodes:
            return [], [list(g.nodes())]
        return []

    # get glia type connected component sizes
    g_glia = g.copy()
    for n in g.nodes():
        if glia_dict[n] == 0:
            g_glia.remove_node(n)
    glia2ccsize_dict = create_ccsize_dict(g_glia, size_dict)
    if np.all(np.array(list(glia2ccsize_dict.values())) <=
              global_params.config['glia']['min_cc_size_ssv']):
        # no significant glia SV
        if return_removed_nodes:
            return [list(g.nodes())], []
        return [list(g.nodes())]

    tiny_glia_fragments = []
    for n in g_glia.nodes():
        if glia2ccsize_dict[n] < global_params.config['glia']['min_cc_size_ssv']:
            tiny_glia_fragments += [n]

    # create new neuron graph without sufficiently big glia connected components
    g_neuron = g.copy()
    for n in g.nodes():
        if glia_dict[n] != 0 and n not in tiny_glia_fragments:
            g_neuron.remove_node(n)

    # find orphaned neuron SV's and add them to glia graph
    neuron2ccsize_dict = create_ccsize_dict(g_neuron, size_dict)
    g_tmp = g_neuron.copy()
    for n in g_tmp.nodes():
        if neuron2ccsize_dict[n] < global_params.config['glia']['min_cc_size_ssv']:
            g_neuron.remove_node(n)

    # create new glia graph with remaining nodes
    # (as the complementary set of sufficiently big neuron connected components)
    g_glia = g.copy()
    for n in g_neuron.nodes():
        g_glia.remove_node(n)

    neuron_ccs = list(nx.connected_components(g_neuron))
    if return_removed_nodes:
        glia_ccs = list(nx.connected_components(g_glia))
        assert len(g_glia) + len(g_neuron) == len(g)
        return neuron_ccs, glia_ccs
    return neuron_ccs


def glia_path_length(glia_path, glia_dict, write_paths=None):
    """
    Get the path length of glia SV within glia_path. Assumes single connected
    glia component within this path. Uses the mesh property of each
    SegmentationObject to build a graph from all vertices to find shortest path
    through (or more precise: along the surface of) glia. Edges between non-glia
    vertices have negligible distance (0.0001) to ensure shortest path
    along non-glia surfaces.

    Args:
        glia_path: list of SegmentationObjects
        glia_dict: dict
            Dictionary which keys the SegmentationObjects in glia_path and returns
            their glia prediction
        write_paths: bool

    Returns: float
        Shortest path between neuron type nodes in nm

    """
    g = nx.Graph()
    col = {}
    curr_ind = 0
    if write_paths is not None:
        all_vert = np.zeros((0, 3))
    for so in glia_path:
        is_glia_sv = int(glia_dict[so] > 0)
        ind, vert = so.mesh
        # connect meshes of different SV, starts after first SV
        if curr_ind > 0:
            # build kd tree from vertices of SV before
            kd_tree = spatial.cKDTree(vert_resh)
            # get indices of vertives of SV before (= indices of graph nodes)
            ind_offset_before = curr_ind - len(vert_resh)
            # query vertices of current mesh to find close connects
            next_vert_resh = vert.reshape((-1, 3))
            dists, ixs = kd_tree.query(next_vert_resh, distance_upper_bound=500)
            for kk, ix in enumerate(ixs):
                if dists[kk] > 500:
                    continue
                if is_glia_sv:
                    edge_weight = eucl_dist(next_vert_resh[kk], vert_resh[ix])
                else:
                    edge_weight = 0.0001
                g.add_edge(curr_ind + kk, ind_offset_before + ix,
                           weights=edge_weight)
        vert_resh = vert.reshape((-1, 3))
        # save all vertices for writing shortest path skeleton
        if write_paths is not None:
            all_vert = np.concatenate([all_vert, vert_resh])
        # connect fragments of SV mesh
        kd_tree = spatial.cKDTree(vert_resh)
        dists, ixs = kd_tree.query(vert_resh, k=20, distance_upper_bound=500)
        for kk in range(len(ixs)):
            nn_ixs = ixs[kk]
            nn_dists = dists[kk]
            col[curr_ind + kk] = glia_dict[so]
            for curr_ix, curr_dist in zip(nn_ixs, nn_dists):
                col[curr_ind + curr_ix] = glia_dict[so]
                if is_glia_sv:
                    dist = curr_dist
                else:  # only take path through glia into account
                    dist = 0
                g.add_edge(kk + curr_ind, curr_ix + curr_ind, weights=dist)
        curr_ind += len(vert_resh)
    start_ix = 0  # choose any index of the first mesh
    end_ix = curr_ind - 1  # choose any index of the last mesh
    shortest_path_length = nx.dijkstra_path_length(g, start_ix, end_ix, weight="weights")
    if write_paths is not None:
        shortest_path = nx.dijkstra_path(g, start_ix, end_ix, weight="weights")
        anno = coordpath2anno([all_vert[ix] for ix in shortest_path])
        anno.setComment("{0:.4}".format(shortest_path_length))
        skel = Skeleton()
        skel.add_annotation(anno)
        skel.to_kzip("{{}/{0:.4}_vertpath.k.zip".format(write_paths, shortest_path_length))
    return shortest_path_length


def eucl_dist(a, b):
    return np.linalg.norm(a - b)


def get_glia_paths(g, glia_dict, node2ccsize_dict, min_cc_size_neuron,
                   node2ccsize_dict_glia, min_cc_size_glia):
    """
    Currently not in use, Refactoring needed
    Find paths between neuron type SV grpah nodes which contain glia nodes.

    Args:
        g: nx.Graph
        glia_dict:
        node2ccsize_dict:
        min_cc_size_neuron:
        node2ccsize_dict_glia:
        min_cc_size_glia:

    Returns:

    """
    end_nodes = []
    paths = nx.all_pairs_dijkstra_path(g, weight="weights")
    for n, d in g.degree().items():
        if d == 1 and glia_dict[n] == 0 and node2ccsize_dict[n] > min_cc_size_neuron:
            end_nodes.append(n)

    # find all nodes along these ways and store them as mandatory nodes
    glia_paths = []
    glia_svixs_in_paths = []
    for a, b in itertools.combinations(end_nodes, 2):
        glia_nodes = [n for n in paths[a][b] if glia_dict[n] != 0]
        if len(glia_nodes) == 0:
            continue
        sv_ccsizes = [node2ccsize_dict_glia[n] for n in glia_nodes]
        if np.max(sv_ccsizes) <= min_cc_size_glia:  # check minimum glia size
            continue
        sv_ixs = np.array([n.id for n in glia_nodes])
        glia_nodes_already_exist = False
        for el_ixs in glia_svixs_in_paths:
            if np.all(sv_ixs == el_ixs):
                glia_nodes_already_exist = True
                break
        if glia_nodes_already_exist:  # check if same glia path exists already
            continue
        glia_paths.append(paths[a][b])
        glia_svixs_in_paths.append(np.array([so.id for so in glia_nodes]))
    return glia_paths


def write_sopath2skeleton(so_path, dest_path, scaling=None, comment=None):
    """
    Writes very simple skeleton, each node represents the center of mass of a
    SV, and edges are created in list order.

    Args:
        so_path: list of SegmentationObject
        dest_path: str
        scaling: np.ndarray or tuple
        comment: str

    Returns:

    """
    if scaling is None:
        scaling = np.array(global_params.config['scaling'])
    skel = Skeleton()
    anno = SkeletonAnnotation()
    anno.scaling = scaling
    rep_nodes = []
    for so in so_path:
        vert = so.mesh[1].reshape((-1, 3))
        com = np.mean(vert, axis=0)
        kd_tree = spatial.cKDTree(vert)
        dist, nn_ix = kd_tree.query([com])
        nn = vert[nn_ix[0]] / scaling
        n = SkeletonNode().from_scratch(anno, nn[0], nn[1], nn[2])
        anno.addNode(n)
        rep_nodes.append(n)
    for i in range(1, len(rep_nodes)):
        anno.addEdge(rep_nodes[i - 1], rep_nodes[i])
    if comment is not None:
        anno.setComment(comment)
    skel.add_annotation(anno)
    skel.to_kzip(dest_path)


def coordpath2anno(coords: np.ndarray, scaling: Optional[np.ndarray] = None) -> SkeletonAnnotation:
    """
    Creates skeleton from scaled coordinates, assume coords are in order for
    edge creation.

    Args:
        coords: np.array
        scaling: np.ndarray

    Returns: SkeletonAnnotation

    """
    if scaling is None:
        scaling = global_params.config['scaling']
    anno = SkeletonAnnotation()
    anno.scaling = scaling
    rep_nodes = []
    for c in coords:
        n = SkeletonNode().from_scratch(anno, c[0] / scaling[0], c[1] / scaling[1],
                                        c[2] / scaling[2])
        anno.addNode(n)
        rep_nodes.append(n)
    for i in range(1, len(rep_nodes)):
        anno.addEdge(rep_nodes[i - 1], rep_nodes[i])
    return anno


def create_graph_from_coords(coords: np.ndarray, max_dist: float = 6000, force_single_cc: bool = True,
                             mst: bool = False) -> nx.Graph:
    """
    Generate skeleton from sample locations by adding edges between points with a maximum distance and then pruning
    the skeleton using MST. Nodes will have a 'position' attribute.

    Args:
        coords: Coordinates.
        max_dist: Add edges between two nodes that are within this distance.
        force_single_cc: Force that the tree generated from coords is a single connected component.
        mst: Compute the minimum spanning tree.

    Returns:
        Networkx graph. Edge between nodes (coord indices) using the ordering of coords, i.e. the
        edge (1, 2) connects coordinate coord[1] and coord[2].

    """
    g = nx.Graph()
    if len(coords) == 1:
        g.add_node(0)
        g.add_weighted_edges_from([[0, 0, 0]])
        return g
    kd_t = spatial.cKDTree(coords)
    pairs = kd_t.query_pairs(r=max_dist, output_type="ndarray")
    g.add_nodes_from([(ix, dict(position=coord)) for ix, coord in enumerate(coords)])
    weights = np.linalg.norm(coords[pairs[:, 0]] - coords[pairs[:, 1]], axis=1)
    g.add_weighted_edges_from([[pairs[i][0], pairs[i][1], weights[i]] for i in range(len(pairs))])
    if force_single_cc:  # make sure its a connected component
        g = stitch_skel_nx(g)
    if mst:
        g = nx.minimum_spanning_tree(g)
    return g


def draw_glia_graph(G, dest_path, min_sv_size=0, ext_glia=None, iterations=150, seed=0,
                    glia_key="glia_probas", node_size_cap=np.inf, mcmp=None, pos=None):
    """
    Draw graph with nodes colored in red (glia) and blue) depending on their
    class. Writes drawing to dest_path.

    Args:
        G: nx.Graph
        dest_path: str
        min_sv_size: int
        ext_glia: dict
            keys: node in G, values: number indicating class
        iterations:
        seed: int
            Default: 0; random seed for layout generation
        glia_key: str
        node_size_cap: int
        mcmp: color palette
        pos:

    Returns:

    """
    import matplotlib.pyplot as plt
    import seaborn as sns
    if mcmp is None:
        mcmp = sns.diverging_palette(250, 15, s=99, l=60, center="dark",
                                     as_cmap=True)
    np.random.seed(0)
    seg_objs = list(G.nodes())
    glianess, size = get_glianess_dict(seg_objs, glia_thresh, glia_key, 5,
                                       use_sv_volume=True)
    if ext_glia is not None:
        for n in G.nodes():
            glianess[n] = ext_glia[n.id]
    plt.figure()
    n_size = np.array([size[n] ** (1. / 3) for n in G.nodes()]).astype(
        np.float32)  # reduce cubic relation to a linear one
    # n_size = np.array([np.linalg.norm(size[n][1]-size[n][0]) for n in G.nodes()])
    if node_size_cap == "max":
        node_size_cap = np.max(n_size)
    n_size[n_size > node_size_cap] = node_size_cap
    col = np.array([glianess[n] for n in G.nodes()])
    col = col[n_size >= min_sv_size]
    nodelist = list(np.array(list(G.nodes()))[n_size > min_sv_size])
    n_size = n_size[n_size >= min_sv_size]
    n_size = n_size / np.max(n_size) * 25.
    if pos is None:
        pos = nx.spring_layout(G, weight="weight", iterations=iterations, random_state=seed)
    nx.draw(G, nodelist=nodelist, node_color=col, node_size=n_size,
            cmap=mcmp, width=0.15, pos=pos, linewidths=0)
    plt.savefig(dest_path)
    plt.close()
    return pos


def nxGraph2kzip(g, coords, kzip_path):
    import tqdm
    scaling = global_params.config['scaling']
    coords = coords / scaling
    skel = Skeleton()
    anno = SkeletonAnnotation()
    anno.scaling = scaling
    node_mapping = {}
    pbar = tqdm.tqdm(total=len(coords) + len(g.edges()), leave=False)
    for v in g.nodes():
        c = coords[v]
        n = SkeletonNode().from_scratch(anno, c[0], c[1], c[2])
        node_mapping[v] = n
        anno.addNode(n)
        pbar.update(1)
    for e in g.edges():
        anno.addEdge(node_mapping[e[0]], node_mapping[e[1]])
        pbar.update(1)
    skel.add_annotation(anno)
    skel.to_kzip(kzip_path)
    pbar.close()


def svgraph2kzip(ssv: 'SuperSegmentationObject', kzip_path: str):
    """
    Writes the SV graph stored in `ssv.edgelist_path` to a kzip file.
    The representative coordinate of a SV is used as the corresponding node
    location.

    Args:
        ssv: Cell reconstruction object.
        kzip_path: Path to the output kzip file.
    """
    sv_graph = nx.read_edgelist(ssv.edgelist_path, nodetype=int)
    coords = {ix: ssv.get_seg_obj('sv', ix).rep_coord for ix in sv_graph.nodes}
    import tqdm
    skel = Skeleton()
    anno = SkeletonAnnotation()
    anno.scaling = ssv.scaling
    node_mapping = {}
    pbar = tqdm.tqdm(total=len(coords) + len(sv_graph.edges()), leave=False)
    for v in sv_graph.nodes:
        c = coords[v]
        n = SkeletonNode().from_scratch(anno, c[0], c[1], c[2])
        n.setComment(f'{v}')
        node_mapping[v] = n
        anno.addNode(n)
        pbar.update(1)
    for e in sv_graph.edges():
        anno.addEdge(node_mapping[e[0]], node_mapping[e[1]])
        pbar.update(1)
    skel.add_annotation(anno)
    skel.to_kzip(kzip_path)
    pbar.close()


def stitch_skel_nx(skel_nx: nx.Graph, n_jobs: int = 1) -> nx.Graph:
    """
    Stitch connected components within a graph by recursively adding edges between the closest components.

    Args:
        skel_nx: Networkx graph. Nodes require 'position' attribute.
        n_jobs: Number of jobs used for query of cKDTree.

    Returns:
        Single connected component graph.
    """
<<<<<<< HEAD
    raise ValueError
=======
    if skel_nx.number_of_nodes() == 0:
        return skel_nx
>>>>>>> 5e653a07
    no_of_seg = nx.number_connected_components(skel_nx)
    if no_of_seg == 1:
        return skel_nx
    skel_nx_nodes = np.array([skel_nx.node[ix]['position'] for ix in skel_nx.nodes()], dtype=np.int)

    while no_of_seg != 1:
        rest_nodes = []
        rest_nodes_ixs = []
        list_of_comp = np.array([c for c in sorted(nx.connected_components(skel_nx), key=len, reverse=True)])
        for single_rest_graph in list_of_comp[1:]:
            rest_nodes += [skel_nx_nodes[int(ix)] for ix in single_rest_graph]
            rest_nodes_ixs += list(single_rest_graph)
        current_set_of_nodes = [skel_nx_nodes[int(ix)] for ix in list_of_comp[0]]
        current_set_of_nodes_ixs = list(list_of_comp[0])
        tree = spatial.cKDTree(rest_nodes, 1)

        thread_lengths, indices = tree.query(current_set_of_nodes, n_jobs=n_jobs)

        start_thread_index = np.argmin(thread_lengths)
        stop_thread_index = indices[start_thread_index]
        e1 = current_set_of_nodes_ixs[start_thread_index]
        e2 = rest_nodes_ixs[stop_thread_index]
        skel_nx.add_edge(e1, e2)
        no_of_seg -= 1
    return skel_nx<|MERGE_RESOLUTION|>--- conflicted
+++ resolved
@@ -47,7 +47,7 @@
         curr_labels = vertex_labels[bfs_nn[ii]]
         labels, counts = np.unique(curr_labels, return_counts=True)
         majority_label = labels[np.argmax(counts)]
-        new_vertex_labels[ii] = majority_labels
+        new_vertex_labels[ii] = majority_label
     return new_vertex_labels
 
 
@@ -690,15 +690,12 @@
     Returns:
         Single connected component graph.
     """
-<<<<<<< HEAD
-    raise ValueError
-=======
     if skel_nx.number_of_nodes() == 0:
         return skel_nx
->>>>>>> 5e653a07
     no_of_seg = nx.number_connected_components(skel_nx)
     if no_of_seg == 1:
         return skel_nx
+
     skel_nx_nodes = np.array([skel_nx.node[ix]['position'] for ix in skel_nx.nodes()], dtype=np.int)
 
     while no_of_seg != 1:

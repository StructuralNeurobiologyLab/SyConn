--- conflicted
+++ resolved
@@ -5,13 +5,8 @@
 # Max-Planck-Institute of Neurobiology, Munich, Germany
 # Authors: Philipp Schubert, Sven Dorkenwald, Jörgen Kornfeld
 
-<<<<<<< HEAD
-from ..handler.logger import initialize_logging
-log_proc = initialize_logging('proc')
-=======
 from ..handler.logger import log_main
 
 log_proc = log_main
->>>>>>> a2a39874
 
 __all__ = ['log_proc']
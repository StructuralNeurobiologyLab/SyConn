# -*- coding: utf-8 -*-
# SyConn - Synaptic connectivity inference toolkit
#
# Copyright (c) 2016 - now
# Max Planck Institute of Neurobiology, Martinsried, Germany
# Authors: Philipp Schubert, Joergen Kornfeld
try:
    import cPickle as pkl
except ImportError:
    import pickle as pkl
import glob
import numpy as np
import os
import tqdm
import time
import sys
import shutil
from collections import defaultdict
from knossos_utils import knossosdataset
from knossos_utils import chunky
knossosdataset._set_noprint(True)

from ..global_params import MESH_DOWNSAMPLING,\
    MESH_CLOSING, NCORES_PER_NODE
from .. import global_params
from .image import single_conn_comp_img
from ..mp import batchjob_utils as qu
from ..mp import mp_utils as sm
from ..backend.storage import AttributeDict, VoxelStorage, VoxelStorageDyn, MeshStorage
from ..reps import segmentation, segmentation_helper
from ..reps import rep_helper
from ..handler import basics
from ..proc.meshes import mesh_chunk
from . import log_proc
from ..extraction import object_extraction_wrapper as oew
from .meshes import mesh_area_calc, merge_meshes_incl_norm
from zmesh import Mesher
from syconn.proc.meshes import write_meshes2kzip

import sys


def dataset_analysis(sd, recompute=True, n_jobs=None, n_max_co_processes=None,
                     compute_meshprops=False):
    """ Analyze SegmentationDataset and extract and cache SegmentationObjects
    attributes as numpy arrays. Will only recognize dict/storage entries of type int
    for object attribute collection.


    :param sd: SegmentationDataset
    :param recompute: bool
        whether or not to (re-)compute key information of each object
        (rep_coord, bounding_box, size)
    :param n_jobs: int
        number of jobs
    :param qsub_pe: str
        qsub parallel environment
    :param qsub_queue: str
        qsub queue
    :param nb_cpus: int
        number of cores used for multithreading
        number of cores per worker for qsub jobs
    :param n_max_co_processes: int
        max number of workers running at the same time when using qsub
    :param compute_meshprops: bool
    """
    if n_jobs is None:
        n_jobs = global_params.NCORE_TOTAL  # individual tasks are very fast
    paths = sd.so_dir_paths
    if compute_meshprops:
        if not (sd.type in MESH_DOWNSAMPLING and sd.type in MESH_CLOSING):
            msg = 'SegmentationDataset of type "{}" has no configured mesh parameters. ' \
                  'Please add them to global_params.py accordingly.'
            log_proc.error(msg)
            raise ValueError(msg)
    # Partitioning the work
    multi_params = basics.chunkify(paths, n_jobs)
    multi_params = [(mps, sd.type, sd.version, sd.working_dir, recompute,
                     compute_meshprops) for mps in multi_params]

    # Running workers
    if not qu.batchjob_enabled():
        results = sm.start_multiprocess_imap(_dataset_analysis_thread,
                                             multi_params, nb_cpus=n_max_co_processes,
                                             debug=False)

    else:
        path_to_out = qu.QSUB_script(multi_params, "dataset_analysis",
                                     n_max_co_processes=n_max_co_processes,
                                     suffix=sd.type)
        out_files = glob.glob(path_to_out + "/*")
        results = []
        for out_file in out_files:
            with open(out_file, 'rb') as f:
                results.append(pkl.load(f))
        shutil.rmtree(os.path.abspath(path_to_out + "/../"), ignore_errors=True)
    # Creating summaries
    # TODO: This is a potential bottleneck for very large datasets
    # TODO: resulting cache-arrays might have different lengths if attribute is missing in
    # some dictionatries -> add checks!
    attr_dict = {}
    for this_attr_dict in results:
        for attribute in this_attr_dict:
            if not attribute in attr_dict:
                attr_dict[attribute] = []

            attr_dict[attribute] += this_attr_dict[attribute]

    for attribute in attr_dict:
        try:
            np.save(sd.path + "/%ss.npy" % attribute, attr_dict[attribute])
        except ValueError as e:
            log_proc.warn('ValueError {} encountered when writing numpy array caches in'
                          ' "dataset_analysis", this is currently caught by using `dtype=object`'
                          'which is not advised.'.format(e))
            if 'setting an array element with a sequence' in str(e):
                np.save(sd.path + "/%ss.npy" % attribute,
                        np.array(attr_dict[attribute], dtype=np.object))
            else:
                raise ValueError(e)


def _dataset_analysis_thread(args):
    """ Worker of dataset_analysis """

    paths = args[0]
    obj_type = args[1]
    version = args[2]
    working_dir = args[3]
    recompute = args[4]
    compute_meshprops = args[5]
    global_attr_dict = dict(id=[], size=[], bounding_box=[], rep_coord=[],
                            mesh_area=[])
    for p in paths:
        if not len(os.listdir(p)) > 0:
            os.rmdir(p)
        else:
            this_attr_dc = AttributeDict(p + "/attr_dict.pkl",
                                         read_only=not recompute)
            if recompute:
                this_vx_dc = VoxelStorage(p + "/voxel.pkl", read_only=True,
                                          disable_locking=True)
                so_ids = list(this_vx_dc.keys())  # e.g. isinstance(np.array([100, ], dtype=np.uint)[0], int) fails
            else:
                so_ids = list(this_attr_dc.keys())
            for so_id in so_ids:
                global_attr_dict["id"].append(so_id)
                so = segmentation.SegmentationObject(so_id, obj_type,
                                                     version, working_dir)
                so.attr_dict = this_attr_dc[so_id]
                if recompute:
                    # prevent loading voxels in case we use VoxelStorageDyn
                    if not isinstance(this_vx_dc, VoxelStorageDyn):  # use fall-back
                        so.load_voxels(voxel_dc=this_vx_dc)
                        so.calculate_rep_coord(voxel_dc=this_vx_dc)
                    else:
                        so.calculate_bounding_box(this_vx_dc)
                        so.calculate_rep_coord(this_vx_dc)
                        so.calculate_size(this_vx_dc)
                    so.attr_dict["rep_coord"] = so.rep_coord
                    so.attr_dict["bounding_box"] = so.bounding_box
                    so.attr_dict["size"] = so.size
                if compute_meshprops:
                    # if mesh does not exist beforehand, it will be generated
                    so.attr_dict["mesh_bb"] = so.mesh_bb
                    so.attr_dict["mesh_area"] = so.mesh_area
                for attribute in so.attr_dict.keys():
                    if attribute not in global_attr_dict:
                        global_attr_dict[attribute] = []
                    global_attr_dict[attribute].append(so.attr_dict[attribute])
                this_attr_dc[so_id] = so.attr_dict
            if recompute:
                this_attr_dc.push()
    return global_attr_dict


def _write_mapping_to_sv_thread(args):
    """ Worker of map_objects_to_sv """

    paths = args[0]
    obj_type = args[1]
    mapping_dict_path = args[2]

    with open(mapping_dict_path, "rb") as f:
        mapping_dict = pkl.load(f)

    for p in paths:
        this_attr_dc = AttributeDict(p + "/attr_dict.pkl",
                                     read_only=False)
        for sv_id in this_attr_dc.keys():
            this_attr_dc[sv_id]["mapping_%s_ids" % obj_type] = \
                list(mapping_dict[sv_id].keys())
            this_attr_dc[sv_id]["mapping_%s_ratios" % obj_type] = \
                list(mapping_dict[sv_id].values())
        this_attr_dc.push()


def map_subcell_extract_props(kd_seg_path, kd_organelle_paths, n_folders_fs=1000, n_folders_fs_sc=1000,
                              n_chunk_jobs=None, n_cores=1, n_max_co_processes=None,
                              cube_of_interest_bb=None, chunk_size=None, log=None):
    """Replaces `map_objects_to_sv` and parts of `from_ids_to_objects`.

    Extracts segmentation properties for each SV in cell and subcellular segmentation.
    Requires KDs at `kd_seg_path` and `kd_organelle_paths`

    Step 1: Extract properties and overlap voxels locally
    Step 2: Analyze resulting IDs (get result locations of each SV object)
    Step 3: Write out combined results for each SV object according to SegmentationDataset chunking

    Parameters
    ----------
    kd_seg_path : str
    kd_organelle_paths : Dict[int]
    n_folders_fs
    n_folders_fs_sc :
        `n_folders_fs` for subcellular structures
    n_chunk_jobs
    n_cores
    n_max_co_processes
    cube_of_interest_bb
    chunk_size

    Returns
    -------

    """
    kd = basics.kd_factory(kd_seg_path)
    assert sys.version_info >= (3, 6)  # below, dictionaries are unordered!
    for k, v in kd_organelle_paths.items():
        if not np.array_equal(basics.kd_factory(v).boundary, kd.boundary):
            msg = "Data shape of subcellular structures '{}' differs from " \
                  "cell segmentation data. {} vs. {}".format(
                k, basics.kd_factory(v).boundary, kd.boundary)
            log_proc.error(msg)
            raise ValueError(msg)

    # get chunks
    if log is None:
        log = log_proc
    if n_chunk_jobs is None:
        n_chunk_jobs = global_params.NCORE_TOTAL * 2
    if chunk_size is None:
        chunk_size = [512, 512, 512]
    if cube_of_interest_bb is None:
        cube_of_interest_bb = [np.zeros(3, dtype=np.int), kd.boundary]
    size = cube_of_interest_bb[1] - cube_of_interest_bb[0] + 1
    offset = cube_of_interest_bb[0]
    cd_dir = "{}/chunkdatasets/tmp/".format(global_params.config.temp_path)
    cd = chunky.ChunkDataset()
    cd.initialize(kd, kd.boundary, chunk_size, cd_dir,
                  box_coords=[0, 0, 0], fit_box_size=True)
    chunk_list, _ = oew.calculate_chunk_numbers_for_box(cd, offset=offset,
                                                        size=size)

    all_times = []
    step_names = []

    # extracting mapping
    start = time.time()
<<<<<<< HEAD
    multi_params = basics.chunkify(chunk_list, 1)
    # multi_params = basics.chunkify(chunk_list, n_chunk_jobs)
    multi_params = [(chs, chunk_size, kd_seg_path, list(kd_organelle_paths.values()), worker_nr, generate_sv_mesh)
=======
    multi_params = basics.chunkify(chunk_list, n_chunk_jobs)
    multi_params = [(chs, chunk_size, kd_seg_path, list(kd_organelle_paths.values()), worker_nr,
                     global_params.config.allow_mesh_gen_cells)
>>>>>>> 1e2a0724
                    for chs, worker_nr in zip(multi_params, range(len(multi_params)))]


    if qu.batchjob_enabled():
        path_to_out = qu.QSUB_script(multi_params, "map_subcell_extract_props", n_cores=n_cores,
                                     n_max_co_processes=n_max_co_processes)
        out_files = glob.glob(path_to_out + "/*")
        results = []
        for out_file in out_files:
            with open(out_file, 'rb') as f:
                results.append(pkl.load(f))
    else:
        results = sm.start_multiprocess_imap(_map_subcell_extract_props_thread, multi_params,
                                             nb_cpus=n_max_co_processes, verbose=True,
                                             debug=False)
    all_times.append(time.time() - start)
    step_names.append("extract and map segmentation objects")

    # reduce step
    start = time.time()
    tot_cp = [{}, defaultdict(list), {}]
    tot_scp = [[{}, defaultdict(list), {}] for _ in range(len(kd_organelle_paths))]
    tot_scm = [{} for _ in range(len(kd_organelle_paths))]

    cell_mesh_workers = defaultdict(list)
    subcell_mesh_workers = [defaultdict(list) for _ in range(len(kd_organelle_paths))]
    list_of_workers = []

    for cp_dc, scp_dcs, scm_dcs, worker_nr, ids_list in results:
        merge_prop_dicts([tot_cp, cp_dc])
        list_of_workers.append(worker_nr)
        for cell_id in ids_list[0]:
            cell_mesh_workers[cell_id].append(worker_nr)
        # iterate over each subcellular structure
        for ii in range(len(kd_organelle_paths)):
            merge_map_dicts([tot_scm[ii], scm_dcs[ii]])
            merge_prop_dicts([tot_scp[ii], scp_dcs[ii]])
            for subcell_id in ids_list[ii+1]:
                subcell_mesh_workers[ii][subcell_id].append(worker_nr)
        del cp_dc, scp_dcs, scm_dcs, ids_list  # will remove redundant data inside results

    # convert mapping dicts to store ratio of number of overlapping voxels
    prop_dict_p = "{}/sv_prop_dict.pkl".format(global_params.config.temp_path)
    with open(prop_dict_p, "wb") as f:
        pkl.dump(tot_cp, f)
    del tot_cp

    dict_paths = [prop_dict_p, ]
    for ii, k in enumerate(global_params.existing_cell_organelles):
        convert_nvox2ratio_mapdict(tot_scm[ii])  # in-place conversion
        # subcell ID -> cell ID -> ratio
        mapping_dict_path = "{}/{}_mapping_dict.pkl".format(global_params.config.temp_path, k)
        with open(mapping_dict_path, "wb") as f:
            pkl.dump(tot_scm[ii], f)

        # cell ID -> subcell ID -> ratio
        tot_scm_inv = invert_mdc(tot_scm[ii])
        mapping_dict_path_inv = "{}_inv.pkl".format(mapping_dict_path[:-4])
        with open(mapping_dict_path_inv, "wb") as f:
            pkl.dump(tot_scm_inv, f)
        tot_scm[ii] = {}  # free space
        del tot_scm_inv

        prop_dict = tot_scp[ii]
        prop_dict_p = "{}/{}_prop_dict.pkl".format(global_params.config.temp_path, k)
        with open(prop_dict_p, "wb") as f:
            pkl.dump(prop_dict, f)
        tot_scp[ii] = []  # free space

        dict_paths += [mapping_dict_path, mapping_dict_path_inv]
    all_times.append(time.time() - start)

    step_names.append("conversion of results")

    # TODO: do write out chunk-wise by analyzing location of intermediate results for each SV and write
    #  them packaged according to the SegmentationDataset chunks
    # # analyze output
    # start = time.time()
    #
    #
    # all_times.append(time.time() - start)
    # step_names.append("analyze output")

    # writing cell SV properties to SD
    # TODO: n_chunk_jobs should constrain a maximum number of objects
    start = time.time()
    multi_params = [(sv_id_block, n_folders_fs, cell_mesh_workers,
                     global_params.config.allow_mesh_gen_cells)
                    for sv_id_block in basics.chunkify(np.arange(n_folders_fs), n_chunk_jobs)]
    if not qu.batchjob_enabled():
        sm.start_multiprocess_imap(_write_props_to_sv_thread, multi_params,
                                   nb_cpus=n_max_co_processes, debug=False)
    else:
        qu.QSUB_script(multi_params, "write_props_to_sv", script_folder=None,
                       n_cores=n_cores, n_max_co_processes=n_max_co_processes,
                       remove_jobfolder=True)
    if global_params.config.use_new_meshing:
        sv_sd = segmentation.SegmentationDataset(working_dir=global_params.config.working_dir,
                                                 obj_type="sv", version=0)
        dataset_analysis(sv_sd, recompute=True, compute_meshprops=False)
    all_times.append(time.time() - start)
    step_names.append("write cell SV dataset")

    # write to subcell. SV attribute dicts
    multi_params = [(sv_id_block, n_folders_fs_sc, subcell_mesh_workers)
                    for sv_id_block in basics.chunkify(np.arange(n_folders_fs_sc), n_chunk_jobs)]
    if not qu.batchjob_enabled():
        sm.start_multiprocess_imap(_write_props_to_sc_thread, multi_params,
                                   nb_cpus=n_max_co_processes, debug=False)
    else:
        qu.QSUB_script(multi_params, "write_props_to_sc", script_folder=None,
                       n_cores=n_cores, n_max_co_processes=n_max_co_processes,
                       remove_jobfolder=True)
    step_names.append("write subcellular SV dataset")

    if global_params.config.use_new_meshing:
        for k in global_params.existing_cell_organelles:
            sc_sd = segmentation.SegmentationDataset(working_dir=global_params.config.working_dir,
                                                     obj_type=k, version=0)
            dataset_analysis(sc_sd, recompute=True, compute_meshprops=False)
            for worker_nr in list_of_workers:
                p = "{}/tmp_meshes_{}_{}.pkl".format(global_params.config.temp_path,
                                                     k, worker_nr)
                os.remove(p)
        # remove temporary SV meshes
        for worker_nr in list_of_workers:
            p = "{}/tmp_meshes_{}_{}.pkl".format(global_params.config.temp_path,
                                                 "sv", worker_nr)
            os.remove(p)
    # clear temporary files
    for p in dict_paths:
        os.remove(p)
    shutil.rmtree(cd_dir, ignore_errors=True)
    if qu.batchjob_enabled():  # remove job directory of `map_subcell_extract_props`
        shutil.rmtree(os.path.abspath(path_to_out + "/../"), ignore_errors=True)
    log.debug("Time overview [from_probabilities_to_objects]:")
    for ii in range(len(all_times)):
        log.debug("%s: %.3fs" % (step_names[ii], all_times[ii]))
    log.debug("--------------------------")
    log.debug("Total Time: %.1f min" % (np.sum(all_times) / 60))
    log.debug("--------------------------")


def _map_subcell_extract_props_thread(args):
    from syconn.reps.find_object_properties_C import map_subcell_extract_propsC
    chunks = args[0]
    chunk_size = args[1]
    kd_cell_p = args[2]
    kd_subcell_ps = args[3]
    worker_nr = args[4]
    generate_sv_mesh = args[5]

    kd_cell = basics.kd_factory(kd_cell_p)
    cd_dir = "{}/chunkdatasets/tmp/".format(global_params.config.temp_path)
    cd = chunky.ChunkDataset()
    cd.initialize(kd_cell, kd_cell.boundary, chunk_size, cd_dir,
                  box_coords=[0, 0, 0], fit_box_size=True)
    kd_subcells = [basics.kd_factory(kd_subcell_p) for kd_subcell_p in kd_subcell_ps]
    n_subcell = len(kd_subcells)

    cpd_lst = [{}, defaultdict(list), {}]    # cell property dicts
    scpd_lst = [[{}, defaultdict(list), {}] for _ in range(n_subcell)]   # subcell. property dicts
    scmd_lst = [{} for _ in range(n_subcell)]   # subcell. mapping dicts

    big_mesh_dict = {}
    big_mesh_dict['sv'] = defaultdict(list)
    for organelle in global_params.existing_cell_organelles:
        big_mesh_dict[organelle] = defaultdict(list)

    dt_times_dc = {'find_mesh': 0, 'mesh_io': 0, 'merge_mesh': 0}

    # iterate over chunks and store information in property dicts for subcellular and cellular structures
    for ch_id in chunks:
        ch = cd.chunk_dict[ch_id]
        offset, size = ch.coordinates.astype(np.int), ch.size
        cell_d = kd_cell.from_overlaycubes_to_matrix(size, offset)
        # get all segmentation arrays concatenates as 4D array: [C, X, Y, Z]
        tmp_subcell_meshes = [defaultdict(list) for _ in kd_subcells]
        subcell_d = []
        for kd_sc, i in zip(kd_subcells, range(len(kd_subcells))):
            subc_d = kd_sc.from_overlaycubes_to_matrix(size, offset)
            if global_params.config.use_new_meshing:
                start = time.time()
                tmp_subcell_meshes[i] = find_meshes(subc_d, offset)
                dt_times_dc['find_mesh'] += time.time() - start
            subcell_d.append(subc_d[None, ])  # add auxiliary axis
        subcell_d = np.concatenate(subcell_d)
        cell_prop_dicts, subcell_prop_dicts, subcell_mapping_dicts = map_subcell_extract_propsC(cell_d, subcell_d)
        # reorder to match [[rc, bb, size], [rc, bb, size]] for e.g. [mi, vc]
        subcell_prop_dicts = [[subcell_prop_dicts[0][ii], subcell_prop_dicts[1][ii],
                               subcell_prop_dicts[2][ii]] for ii in range(n_subcell)]
        # merge cell properties: list list of dicts
        merge_prop_dicts([cpd_lst, cell_prop_dicts], offset)

        # collect subcell properties: list of list of dicts
        # collect subcell mappings to cell SVs: list of list of dicts and list of dict of dict of int
        if generate_sv_mesh and global_params.config.use_new_meshing:
            start = time.time()
            tmp_cell_mesh = find_meshes(cell_d, offset)
            dt_times_dc['find_mesh'] += time.time() - start
            start = time.time()
            merge_meshes_dict(big_mesh_dict['sv'], tmp_cell_mesh)
            dt_times_dc['merge_mesh'] += time.time() - start
            del tmp_cell_mesh
        for organelle, ii in zip(global_params.existing_cell_organelles,
                                 range(len(global_params.existing_cell_organelles))):
            merge_map_dicts([scmd_lst[ii], subcell_mapping_dicts[ii]])
            merge_prop_dicts([scpd_lst[ii], subcell_prop_dicts[ii]], offset)
            if global_params.config.use_new_meshing:
                start = time.time()
                merge_meshes_dict(big_mesh_dict[organelle], tmp_subcell_meshes[ii])
                dt_times_dc['merge_mesh'] += time.time() - start

        del subcell_prop_dicts
        del subcell_mapping_dicts
        del cell_prop_dicts
        del tmp_subcell_meshes

    if global_params.config.use_new_meshing:
        ids_list = []
        for segtype in ["sv", ] + global_params.existing_cell_organelles:
            start = time.time()
            p = "{}/tmp_meshes_{}_{}.pkl".format(global_params.config.temp_path,
                                                 segtype, worker_nr)
            output_worker = open(p, 'wb')
            pkl.dump(big_mesh_dict[segtype], output_worker)
            output_worker.close()
            dt_times_dc['mesh_io'] += time.time() - start
            ids_list.append(list(big_mesh_dict[segtype].keys()))

        dt_str = ["{}: {:.2f}s\t".format(k, v) for k, v in dt_times_dc.items()]
        log_proc.critical('ERROR: {}'.format("".join(dt_str)))
    else:
        # +1 for cell seg
        ids_list = [[] for _ in range(len(global_params.existing_cell_organelles) + 1)]
    return cpd_lst, scpd_lst, scmd_lst, worker_nr, ids_list


def find_meshes(chunk, offset):

    """

    """

    chunk = np.pad(chunk, ((1, 1), (1, 1), (1, 1)), 'edge')
    scaling = np.array(global_params.config.entries["Dataset"]["scaling"])
    mesher = Mesher(scaling[::-1])  # xyz -> zxy
    mesher.mesh(chunk)
    offset = offset * scaling
    meshes = {}
    for obj_id in mesher.ids():
        tmp = mesher.get_mesh(obj_id, normals=True, simplification_factor=100,
                              max_simplification_error=40)  # in nm (after scaling, see top)
        # the values of simplification_factor & max_simplification_error are random

        tmp.vertices[:] = (tmp.vertices[:, ::-1] + offset)  # zxy -> xyz
        meshes[obj_id] = [tmp.faces.flatten(), tmp.vertices.flatten(), tmp.normals.flatten()]
        mesher.erase(obj_id)

    mesher.clear()

    return meshes


def merge_meshes_dict(m_storage, tmp_dict):

    """ Merge meshes dictionaries:

    m_storage: list dictionary
    tmp_dict: list dictionary
    {obj_id: [faces, vertices, normals]}
    """
    for obj_id in tmp_dict:
        merge_meshes_single(m_storage, obj_id, tmp_dict[obj_id])


def merge_meshes_single(m_storage, obj_id, tmp_dict):

    """ Merge meshes dictionaries:
    m_storage: objec of type MeshStorage
    tmp_dict: list dictionary
    """
    if obj_id not in m_storage:
        m_storage[obj_id] = [tmp_dict[0], tmp_dict[1], tmp_dict[2]]
    else:
        # TODO: this needs to be a parameter -> add global parameter for face type
        n_el = int((len(m_storage[obj_id][1])) / 3)
        m_storage[obj_id][0] = np.concatenate((m_storage[obj_id][0], tmp_dict[0] + n_el))
        m_storage[obj_id][1] = np.concatenate((m_storage[obj_id][1], tmp_dict[1]))
        m_storage[obj_id][2] = np.concatenate((m_storage[obj_id][2], tmp_dict[2]))


def merge_prop_dicts(prop_dicts, offset=None):
    """Merge property dicts in-place. All values will be stored in the first dict."""
    tot_rc = prop_dicts[0][0]
    tot_bb = prop_dicts[0][1]
    tot_size = prop_dicts[0][2]
    for el in prop_dicts[1:]:
        if len(el[0]) == 0:
            continue
        if offset is not None:
            for k in el[0]:  # update chunk offset  # TODO: could be done at the end of the map_extract cython code
                el[0][k] += offset
        tot_rc.update(el[0])  # just overwrite existing elements
        for k, v in el[1].items():
            if offset is None:
                bb = v
            else:
                bb = v + offset
            tot_bb[k].append(bb)  # collect all bounding boxes to enable efficient data loading
        for k, v in el[2].items():
            if k in tot_size:
                tot_size[k] += v
            else:
                tot_size[k] = v


def convert_nvox2ratio_mapdict(map_dc):
    """convert number of overlap voxels of each subcellular structure object
     inside the mapping dicts to each cell SV
     (subcell ID -> cell ID -> number overlap vxs) to fraction.
     """
    # TODO consider to implement in cython
    for subcell_id, subcell_dc in map_dc.items():
        s = np.sum(list(subcell_dc.values()))  # total number of overlap voxels
        for k, v in subcell_dc.items():
            map_dc[subcell_id][k] = subcell_dc[k] / s


def invert_mdc(mapping_dict):
    """Inverts mapping dict to: cell ID -> subcell ID -> value (ratio or voxel count)"""
    mdc_inv = {}
    for subcell_id, subcell_dc in mapping_dict.items():
        for cell_id, v in subcell_dc.items():
            if cell_id not in mdc_inv:
                mdc_inv[cell_id] = {subcell_id: v}
            else:
                mdc_inv[cell_id][subcell_id] = v
    return mdc_inv


def merge_map_dicts(map_dicts):
    """
    Merge map dictionaries in-place. Values will be stored in first dictionary

    Parameters
    ----------
    map_dicts

    Returns
    -------

    """
    tot_map = map_dicts[0]
    for el in map_dicts[1:]:
        # iterate over subcell. ids with dictionaries as values which store
        # the number of overlap voxels to cell SVs
        for sc_id, sc_dc in el.items():
            if sc_id in tot_map:
                for cellsv_id, ol_vx_cnt in sc_dc.items():
                    if cellsv_id in tot_map[sc_id]:
                        tot_map[sc_id][cellsv_id] += ol_vx_cnt
                    else:
                        tot_map[sc_id][cellsv_id] = ol_vx_cnt
            else:
                tot_map[sc_id] = sc_dc


def _analyze_res_map_extract():
    """TBD"""
    return


def _write_props_to_sc_thread(args):
    """"""

    obj_id_chs = args[0]
    n_folders_fs = args[1]
    subcell_mesh_workers = args[2]

    # iterate over the subcell structures
    for ii, k in enumerate(global_params.existing_cell_organelles):
        # get cached mapping and property dicts of current subcellular structure
        mapping_dict_path = "{}/{}_mapping_dict.pkl".format(global_params.config.temp_path, k)
        with open(mapping_dict_path, "rb") as f:
            mapping_dict = pkl.load(f)
        prop_dict_p = "{}/{}_prop_dict.pkl".format(global_params.config.temp_path, k)
        with open(prop_dict_p, "rb") as f:
            prop_dict = pkl.load(f)

        if global_params.config.use_new_meshing:
            # get cached mesh dicts for segmentation object k
            cached_mesh_dc = defaultdict(list)
            worker_ids = np.unique([k for subell in subcell_mesh_workers[ii].values() for k in subell])
            for worker_nr in worker_ids:
                p = "{}/tmp_meshes_{}_{}.pkl".format(global_params.config.temp_path,
                                                     k, worker_nr)
                pkl_file = open(p, 'rb')
                partial_mesh_dc = pkl.load(pkl_file)
                for el in partial_mesh_dc:
                    cached_mesh_dc[el].append(partial_mesh_dc[el])
                pkl_file.close()

        # store destinations for each existing obj
        dest_dc = defaultdict(list)
        for subcell_id in mapping_dict:
            dest_dc[rep_helper.subfold_from_ix(subcell_id, n_folders_fs)].append(subcell_id)

        # get SegmentationDataset of current subcell.
        sc_sd = segmentation.SegmentationDataset(n_folders_fs=n_folders_fs, obj_type=k,
                                                 working_dir=global_params.config.working_dir, version=0)

        # iterate over the subcellular SV ID chunks
        for obj_id_mod in obj_id_chs:
            obj_keys = dest_dc[rep_helper.subfold_from_ix(obj_id_mod, n_folders_fs)]
            # get dummy segmentation object to fetch attribute dictionary for this batch of object IDs
            dummy_so = sc_sd.get_segmentation_object(obj_id_mod)
            attr_p = dummy_so.attr_dict_path
            vx_p = dummy_so.voxel_path
            this_attr_dc = AttributeDict(attr_p, read_only=False, disable_locking=True)
            voxel_dc = VoxelStorageDyn(vx_p, voxel_mode=False, voxeldata_path=global_params.config.kd_organelle_seg_paths[k],
                                       read_only=False, disable_locking=True)

            if global_params.config.use_new_meshing:
                obj_mesh_dc = MeshStorage(dummy_so.mesh_path, disable_locking=True, read_only=False)

            for sc_id in obj_keys:
                if global_params.config.use_new_meshing:
                    partial_meshes = cached_mesh_dc[sc_id]
                    del cached_mesh_dc[sc_id]
                    list_of_ind = []
                    list_of_ver = []
                    list_of_norm = []
                    for single_mesh in partial_meshes:
                        list_of_ind.append(single_mesh[0])
                        list_of_ver.append(single_mesh[1])
                        list_of_norm.append(single_mesh[2])
                    mesh = merge_meshes_incl_norm(list_of_ind, list_of_ver, list_of_norm)
                    obj_mesh_dc[sc_id] = mesh
                    this_attr_dc[sc_id]["mesh_area"] = mesh_area_calc(mesh)

                this_attr_dc[sc_id]["mapping_ids"] = \
                    list(mapping_dict[sc_id].keys())
                this_attr_dc[sc_id]["mapping_ratios"] = \
                    list(mapping_dict[sc_id].values())
                rp = prop_dict[0][sc_id]
                bbs = np.concatenate(prop_dict[1][sc_id])
                size = prop_dict[2][sc_id]
                this_attr_dc[sc_id]["rep_coord"] = rp
                this_attr_dc[sc_id]["bounding_box"] = np.array(
                    [bbs[:, 0].min(axis=0), bbs[:, 1].max(axis=0)])
                this_attr_dc[sc_id]["size"] = size
                voxel_dc[sc_id] = bbs
                # TODO: make use of these stored properties downstream during the reduce step
                voxel_dc.increase_object_size(sc_id, size)
                voxel_dc.set_object_repcoord(sc_id, rp)
            voxel_dc.push()
            this_attr_dc.push()
            if global_params.config.use_new_meshing:
                obj_mesh_dc.push()


def _write_props_to_sv_thread(args):
    """"""

    obj_id_chs = args[0]
    n_folders_fs = args[1]
    cell_mesh_workers = args[2]
    generate_sv_mesh = args[3]

    # iterate over the subcell structures
    # get cached mapping and property dicts of current subcellular structure
    mapping_dicts = {}
    for ii, k in enumerate(global_params.existing_cell_organelles):
        mapping_dict_path = "{}/{}_mapping_dict_inv.pkl".format(global_params.config.temp_path, k)
        with open(mapping_dict_path, "rb") as f:
            mapping_dicts[k] = pkl.load(f)

    prop_dict_p = "{}/sv_prop_dict.pkl".format(global_params.config.temp_path)
    with open(prop_dict_p, "rb") as f:
        prop_dict = pkl.load(f)

    if global_params.config.use_new_meshing:
        # get cached mesh dicts for segmentation object k
        cached_mesh_dc = defaultdict(list)
        start = time.time()
        worker_ids = np.unique([k for subell in cell_mesh_workers.values() for k in subell])
        for worker_nr in worker_ids:
            p = "{}/tmp_meshes_{}_{}.pkl".format(global_params.config.temp_path,
                                                 "sv", worker_nr)
            pkl_file = open(p, 'rb')
            partial_mesh_dc = pkl.load(pkl_file)
            for el in partial_mesh_dc:
                cached_mesh_dc[el].append(partial_mesh_dc[el])
            pkl_file.close()
            del partial_mesh_dc
        dt_mesh_merge_io = time.time() - start
    # store destinations for each existing obj
    dest_dc = defaultdict(list)
    for k in prop_dict[0]:  # use dictionary for rep coord (just use any, they all share the same keys)
        dest_dc[rep_helper.subfold_from_ix(k, n_folders_fs)].append(k)

    # get SegmentationDataset of current subcell.
    sv_sd = segmentation.SegmentationDataset(n_folders_fs=n_folders_fs,
                                             obj_type="sv", working_dir=global_params.config.working_dir, version=0)
    # iterate over the subcellular SV ID chunks
    dt_mesh_area = 0
    dt_mesh_merge = 0  # without io
    for obj_id_mod in obj_id_chs:
        obj_keys = dest_dc[rep_helper.subfold_from_ix(obj_id_mod, n_folders_fs)]
        # get dummy segmentation object to fetch attribute dictionary for this batch of object IDs
        dummy_so = sv_sd.get_segmentation_object(obj_id_mod)
        attr_p = dummy_so.attr_dict_path
        vx_p = dummy_so.voxel_path
        this_attr_dc = AttributeDict(attr_p, read_only=False, disable_locking=True)
        voxel_dc = VoxelStorageDyn(vx_p, voxel_mode=False, voxeldata_path=global_params.config.kd_seg_path,
                                   read_only=False, disable_locking=True)
        obj_mesh_dc = MeshStorage(dummy_so.mesh_path, disable_locking=True, read_only=False)

        for sv_id in obj_keys:
            if generate_sv_mesh and global_params.config.use_new_meshing:
                partial_meshes = cached_mesh_dc[sv_id]
                del cached_mesh_dc[sv_id]
                list_of_ind = []
                list_of_ver = []
                list_of_norm = []
                for single_mesh in partial_meshes:
                    list_of_ind.append(single_mesh[0])
                    list_of_ver.append(single_mesh[1])
                    list_of_norm.append(single_mesh[2])
                start2 = time.time()
                mesh = merge_meshes_incl_norm(list_of_ind, list_of_ver, list_of_norm)
                dt_mesh_merge += time.time() - start2

                obj_mesh_dc[sv_id] = mesh
                start = time.time()
                this_attr_dc[sv_id]["mesh_area"] = mesh_area_calc(mesh)
                dt_mesh_area += time.time() - start

            for ii, k in enumerate(global_params.existing_cell_organelles):
                if sv_id not in mapping_dicts[k]:  # no object of this type mapped to current cell SV
                    continue
                this_attr_dc[sv_id]["mapping_%s_ids" % k] = \
                    list(mapping_dicts[k][sv_id].keys())
                this_attr_dc[sv_id]["mapping_%s_ratios" % k] = \
                    list(mapping_dicts[k][sv_id].values())
            rp = prop_dict[0][sv_id]
            bbs = np.concatenate(prop_dict[1][sv_id])
            size = prop_dict[2][sv_id]
            this_attr_dc[sv_id]["rep_coord"] = rp
            this_attr_dc[sv_id]["bounding_box"] = np.array(
                [bbs[:, 0].min(axis=0), bbs[:, 1].max(axis=0)])
            this_attr_dc[sv_id]["size"] = size
            voxel_dc[sv_id] = bbs
            # TODO: make use of these stored properties downstream during the reduce step
            voxel_dc.increase_object_size(sv_id, size)
            voxel_dc.set_object_repcoord(sv_id, rp)
        voxel_dc.push()
        this_attr_dc.push()
        if global_params.config.use_new_meshing:
            obj_mesh_dc.push()
    if global_params.config.use_new_meshing:
        log_proc.critical('ERROR: [SV] dt mesh area {:.2f}s \t dt mesh merge IO {:.2f} s \t dt '
                          'mesh merge {:.2f} s'.format(dt_mesh_area, dt_mesh_merge_io, dt_mesh_merge))


def binary_filling_cs(cs_sd, n_iterations=13, stride=1000,
                      qsub_pe=None, qsub_queue=None, nb_cpus=None,
                      n_max_co_processes=None):
    paths = cs_sd.so_dir_paths

    # Partitioning the work
    multi_params = []
    for path_block in [paths[i:i + stride] for i in range(0, len(paths), stride)]:
        multi_params.append([path_block, cs_sd.version, cs_sd.working_dir,
                             n_iterations])

    # Running workers
    if (qsub_pe is None and qsub_queue is None) or not qu.batchjob_enabled():
        results = sm.start_multiprocess(_binary_filling_cs_thread,
                                        multi_params, nb_cpus=nb_cpus)

    elif qu.batchjob_enabled():
        path_to_out = qu.QSUB_script(multi_params,
                                     "binary_filling_cs",
                                     pe=qsub_pe, queue=qsub_queue,
                                     script_folder=None,
                                     n_cores=nb_cpus,
                                     n_max_co_processes=n_max_co_processes,
                                     remove_jobfolder=True)
    else:
        raise Exception("QSUB not available")


def _binary_filling_cs_thread(args):
    paths = args[0]
    obj_version = args[1]
    working_dir = args[2]
    n_iterations = args[3]

    cs_sd = segmentation.SegmentationDataset('cs',
                                             version=obj_version,
                                             working_dir=working_dir)

    for p in paths:
        this_vx_dc = VoxelStorage(p + "/voxel.pkl", read_only=False)

        for so_id in this_vx_dc.keys():
            so = cs_sd.get_segmentation_object(so_id)
            # so.attr_dict = this_attr_dc[so_id]
            so.load_voxels(voxel_dc=this_vx_dc)
            filled_voxels = segmentation_helper.binary_closing(
                so.voxels.copy(), n_iterations=n_iterations)

            this_vx_dc[so_id] = [filled_voxels], [so.bounding_box[0]]

        this_vx_dc.push()


def init_sos(sos_dict):
    loc_dict = sos_dict.copy()
    svixs = loc_dict["svixs"]
    del loc_dict["svixs"]
    sos = [segmentation.SegmentationObject(ix, **loc_dict) for ix in svixs]
    return sos


def sos_dict_fact(svixs, version=None, scaling=None, obj_type="sv",
                  working_dir=None, create=False):
    if working_dir is None:
        working_dir = global_params.config.working_dir
    if scaling is None:
        scaling = global_params.config.entries['Dataset']['scaling']
    sos_dict = {"svixs": svixs, "version": version,
                "working_dir": working_dir, "scaling": scaling,
                "create": create, "obj_type": obj_type}
    return sos_dict


def predict_sos_views(model, sos, pred_key, nb_cpus=1, woglia=True,
                      verbose=False, raw_only=False, single_cc_only=False,
                      return_proba=False):
    """

    Parameters
    ----------
    model :
    sos :
    pred_key :
    nb_cpus :
    woglia :
    verbose :
    raw_only :
    single_cc_only :
    return_proba :

    Returns
    -------

    """
    nb_chunks = np.max([1, len(sos) // 200])
    so_chs = basics.chunkify(sos, nb_chunks)
    all_probas = []
    if verbose:
        pbar = tqdm.tqdm(total=len(sos))
    for ch in so_chs:
        views = sm.start_multiprocess_obj("load_views", [[sv, {"woglia": woglia,
                                          "raw_only": raw_only}]
                                          for sv in ch], nb_cpus=nb_cpus)
        proba = predict_views(model, views, ch, pred_key, verbose=False,
                              single_cc_only=single_cc_only,
                              return_proba=return_proba, nb_cpus=nb_cpus)
        if verbose:
            pbar.update(len(ch))
        if return_proba:
            all_probas.append(np.concatenate(proba))
    if verbose:
        pbar.close()
    if return_proba:
        return np.concatenate(all_probas)


def predict_views(model, views, ch, pred_key, single_cc_only=False,
                  verbose=False, return_proba=False, nb_cpus=1):
    """
    Will not be written to disk if return_proba is True.

    Parameters
    ----------
    model : nn.Model
    views : np.array
    ch : List[SegmentationObject]
    pred_key : str
    single_cc_only : bool
    verbose : bool
    return_proba : bool
    nb_cpus : int

    Returns
    -------

    """
    for kk in range(len(views)):
        data = views[kk]
        for i in range(len(data)):
            if single_cc_only:
                sing_cc = np.concatenate([single_conn_comp_img(data[i, 0, :1]),
                                          single_conn_comp_img(data[i, 0, 1:])])
                data[i, 0] = sing_cc
        views[kk] = data
    part_views = np.cumsum([0] + [len(v) for v in views])
    assert len(part_views) == len(views) + 1
    views = np.concatenate(views)
    probas = model.predict_proba(views, verbose=verbose)
    so_probas = []
    for ii, _ in enumerate(part_views[:-1]):
        sv_probas = probas[part_views[ii]:part_views[ii + 1]]
        so_probas.append(sv_probas)
    assert len(part_views) == len(so_probas) + 1
    if return_proba:
        return so_probas
    if nb_cpus > 1:  # make sure locking is enabled if multiprocessed
        for so in ch:
            so.enable_locking = True
    params = [[so, prob, pred_key] for so, prob in zip(ch, so_probas)]
    sm.start_multiprocess(multi_probas_saver, params, nb_cpus=nb_cpus)


def multi_probas_saver(args):
    so, probas, key = args
    so.save_attributes([key], [probas])


def export_sd_to_knossosdataset(sd, kd, block_edge_length=512,
                                qsub_pe=None, qsub_queue=None, nb_cpus=10,
                                n_max_co_processes=100):

    block_size = np.array([block_edge_length] * 3)

    grid_c = []
    for i_dim in range(3):
        grid_c.append(np.arange(0, kd.boundary[i_dim], block_size[i_dim]))

    bbs_block_range = sd.load_cached_data("bounding_box") / np.array(block_size)
    bbs_block_range = bbs_block_range.astype(np.int)

    kd_block_range = np.array(kd.boundary / block_size + 1, dtype=np.int)

    bbs_job_dict = defaultdict(list)

    for i_so_id, so_id in enumerate(sd.ids):
        for i_b in range(bbs_block_range[i_so_id, 0, 0],
                         bbs_block_range[i_so_id, 1, 0] + 1):
            if i_b < 0 or i_b > kd_block_range[0]:
                continue

            for j_b in range(bbs_block_range[i_so_id, 0, 1],
                             bbs_block_range[i_so_id, 1, 1] + 1):
                if j_b < 0 or j_b > kd_block_range[1]:
                    continue

                for k_b in range(bbs_block_range[i_so_id, 0, 2],
                                 bbs_block_range[i_so_id, 1, 2] + 1):
                    if k_b < 0 or k_b > kd_block_range[2]:
                        continue

                    bbs_job_dict[(i_b, j_b, k_b)].append(so_id)

    multi_params = []

    for grid_loc in bbs_job_dict.keys():
        multi_params.append([np.array(grid_loc), bbs_job_dict[grid_loc], sd.type, sd.version,
                             sd.working_dir, kd.knossos_path, block_edge_length])

    if (qsub_pe is None and qsub_queue is None) or not qu.batchjob_enabled():
        _ = sm.start_multiprocess(_export_sd_to_knossosdataset_thread,
                                  multi_params, nb_cpus=nb_cpus)

    elif qu.batchjob_enabled():
        _ = qu.QSUB_script(multi_params, "export_sd_to_knossosdataset",
                           n_max_co_processes=n_max_co_processes,
                           remove_jobfolder=True)
    else:
        raise Exception("QSUB not available")


def _export_sd_to_knossosdataset_thread(args):
    block_loc = args[0]
    so_ids = args[1]
    obj_type = args[2]
    version = args[3]
    working_dir = args[4]
    kd_path = args[5]
    block_edge_length = args[6]

    block_size = np.array([block_edge_length] * 3, dtype=np.int)

    kd = knossosdataset.KnossosDataset()
    kd.initialize_from_knossos_path(kd_path)

    sd = segmentation.SegmentationDataset(obj_type=obj_type,
                                          working_dir=working_dir,
                                          version=version)

    overlay_block = np.zeros(block_size, dtype=np.uint64)
    block_start = (block_loc * block_size).astype(np.int)

    for so_id in so_ids:
        so = sd.get_segmentation_object(so_id, False)
        vx = so.voxel_list - block_start

        vx = vx[~np.any(vx < 0, axis=1)]
        vx = vx[~np.any(vx >= block_edge_length, axis=1)]

        overlay_block[vx[:, 0], vx[:, 1], vx[:, 2]] = so_id

    kd.from_matrix_to_cubes(block_start,
                            data=overlay_block,
                            overwrite=True,
                            nb_threads=1,
                            verbose=True)


def mesh_proc_chunked(working_dir, obj_type, nb_cpus=NCORES_PER_NODE):
    """
    Caches the meshes for all SegmentationObjects within the SegmentationDataset
     with object type 'obj_type'.

    Parameters
    ----------
    working_dir : str
        Path to working directory
    obj_type : str
        Object type identifier, like 'sj', 'vc' or 'mi'
    nb_cpus : int
        Default is 20.
    """
    sd = segmentation.SegmentationDataset(obj_type, working_dir=working_dir)
    multi_params = sd.so_dir_paths
    print("Processing %d mesh dicts of %s." % (len(multi_params), obj_type))
    sm.start_multiprocess_imap(mesh_chunk, multi_params, nb_cpus=nb_cpus,
                               debug=False)<|MERGE_RESOLUTION|>--- conflicted
+++ resolved
@@ -35,7 +35,6 @@
 from ..extraction import object_extraction_wrapper as oew
 from .meshes import mesh_area_calc, merge_meshes_incl_norm
 from zmesh import Mesher
-from syconn.proc.meshes import write_meshes2kzip
 
 import sys
 
@@ -257,17 +256,10 @@
 
     # extracting mapping
     start = time.time()
-<<<<<<< HEAD
-    multi_params = basics.chunkify(chunk_list, 1)
-    # multi_params = basics.chunkify(chunk_list, n_chunk_jobs)
-    multi_params = [(chs, chunk_size, kd_seg_path, list(kd_organelle_paths.values()), worker_nr, generate_sv_mesh)
-=======
     multi_params = basics.chunkify(chunk_list, n_chunk_jobs)
     multi_params = [(chs, chunk_size, kd_seg_path, list(kd_organelle_paths.values()), worker_nr,
                      global_params.config.allow_mesh_gen_cells)
->>>>>>> 1e2a0724
                     for chs, worker_nr in zip(multi_params, range(len(multi_params)))]
-
 
     if qu.batchjob_enabled():
         path_to_out = qu.QSUB_script(multi_params, "map_subcell_extract_props", n_cores=n_cores,

--- conflicted
+++ resolved
@@ -26,7 +26,7 @@
 from .image import single_conn_comp_img
 from ..mp import batchjob_utils as qu
 from ..mp import mp_utils as sm
-from ..backend.storage import AttributeDict, VoxelStorage, VoxelStorageDyn, MeshStorage
+from ..backend.storage import AttributeDict, VoxelStorage, VoxelStorageDyn
 from ..reps import segmentation, segmentation_helper
 from ..reps import rep_helper
 from ..handler import basics
@@ -275,7 +275,6 @@
         datatype = np.uint64
     kd = knossosdataset.KnossosDataset()
     kd.initialize_from_knossos_path(kd_path)
-
     seg_dataset = segmentation.SegmentationDataset(obj_type, version=obj_version,
                                                    working_dir=working_dir)
     sv_id_dict = {}
@@ -544,13 +543,8 @@
     for p in dict_paths:
         os.remove(p)
     shutil.rmtree(cd_dir, ignore_errors=True)
-<<<<<<< HEAD
-
-    # --------------------------------------------------------------------------
-=======
     if qu.batchjob_enabled():  # remove job directory of `map_subcell_extract_props`
         shutil.rmtree(os.path.abspath(path_to_out + "/../"), ignore_errors=True)
->>>>>>> 1f8629db
     log.debug("Time overview [from_probabilities_to_objects]:")
     for ii in range(len(all_times)):
         log.debug("%s: %.3fs" % (step_names[ii], all_times[ii]))

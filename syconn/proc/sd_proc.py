--- conflicted
+++ resolved
@@ -17,12 +17,6 @@
 import shutil
 from collections import defaultdict
 from knossos_utils import knossosdataset
-<<<<<<< HEAD
-from ..mp import qsub_utils as qu
-from ..mp import mp_utils as sm
-script_folder = os.path.abspath(os.path.dirname(__file__) + "/../QSUB_scripts/")
-from syconn.backend.storage import AttributeDict, VoxelStorage
-=======
 from knossos_utils import chunky
 from typing import Optional, List, Tuple, Dict, Union
 knossosdataset._set_noprint(True)
@@ -34,19 +28,14 @@
 from ..mp import batchjob_utils as qu
 from ..mp import mp_utils as sm
 from ..backend.storage import AttributeDict, VoxelStorage, VoxelStorageDyn, MeshStorage
->>>>>>> a2a39874
 from ..reps import segmentation, segmentation_helper
 from ..reps import rep_helper
 from ..handler import basics
-<<<<<<< HEAD
-import tqdm
-=======
 from ..proc.meshes import mesh_chunk
 from . import log_proc
 from ..extraction import object_extraction_wrapper as oew
 from .meshes import mesh_area_calc, merge_meshes_incl_norm
 from zmesh import Mesher
->>>>>>> a2a39874
 
 import sys
 
@@ -150,21 +139,12 @@
             this_attr_dc = AttributeDict(p + "/attr_dict.pkl",
                                          read_only=not recompute)
             if recompute:
-<<<<<<< HEAD
-                this_vx_dc = VoxelStorage(p + "/voxel.pkl", read_only=True)
-                so_ids = list(this_vx_dc.keys())
-            else:
-                so_ids = list(this_attr_dc.keys())
-
-
-=======
                 this_vx_dc = VoxelStorage(p + "/voxel.pkl", read_only=True,
                                           disable_locking=True)
                 # e.g. isinstance(np.array([100, ], dtype=np.uint)[0], int) fails
                 so_ids = list(this_vx_dc.keys())
             else:
                 so_ids = list(this_attr_dc.keys())
->>>>>>> a2a39874
             for so_id in so_ids:
                 global_attr_dict["id"].append(so_id)
                 so = segmentation.SegmentationObject(so_id, obj_type,
@@ -196,65 +176,8 @@
     return global_attr_dict
 
 
-<<<<<<< HEAD
-def map_objects_to_sv_multiple(sd, obj_types, kd_path, readonly=False, 
-                               stride=50, qsub_pe=None, qsub_queue=None,
-                               nb_cpus=1, n_max_co_processes=None):
-    assert isinstance(obj_types, list)
-    
-    for obj_type in obj_types:
-        map_objects_to_sv(sd, obj_type, kd_path, readonly=readonly, stride=stride,
-                          qsub_pe=qsub_pe, qsub_queue=qsub_queue, nb_cpus=nb_cpus,
-                          n_max_co_processes=n_max_co_processes)
-        
-
-def map_objects_to_sv(sd, obj_type, kd_path, readonly=False, stride=1000,
-                      qsub_pe=None, qsub_queue=None, nb_cpus=1,
-                      n_max_co_processes=None):
-    """ Maps objects to SVs
-
-    The segmentation needs to be written to a KnossosDataset before running this
-
-    :param sd: SegmentationDataset
-    :param obj_type: str
-    :param kd_path: str
-        path to knossos dataset containing the segmentation
-    :param readonly: bool
-        if True the mapping is only read from the segmentation objects and not
-        computed. This requires the previous computation of the mapping for the
-        mapped segmentation objects.
-    :param stride: int
-        number of voxel / attribute dicts per thread
-    :param qsub_pe: str
-        qsub parallel environment
-    :param qsub_queue: str
-        qsub queue
-    :param nb_cpus: int
-        number of cores used for multithreading
-        number of cores per worker for qsub jobs
-    :param n_max_co_processes: int
-        max number of workers running at the same time when using qsub
-    :return:
-    """
-    if sd.type != "sv":
-        print("WARNING: You are mapping to a non-sv dataset")
-
-    assert obj_type in sd.version_dict
-
-    seg_dataset = sd.get_segmentationdataset(obj_type)
-    paths = seg_dataset.so_dir_paths
-
-    # Partitioning the work
-
-    multi_params = []
-    for path_block in [paths[i:i + stride] for i in range(0, len(paths), stride)]:
-        multi_params.append([path_block, obj_type,
-                            sd.version_dict[obj_type], sd.working_dir,
-                            kd_path, readonly])
-=======
 def _write_mapping_to_sv_thread(args):
     """ Worker of map_objects_to_sv """
->>>>>>> a2a39874
 
     paths = args[0]
     obj_type = args[1]
@@ -356,37 +279,6 @@
             with open(out_file, 'rb') as f:
                 results.append(pkl.load(f))
     else:
-<<<<<<< HEAD
-        raise Exception("QSUB not available")
-
-    sv_obj_map_dict = defaultdict(dict)
-    for result in results:
-        for sv_key, value in result.items():
-            sv_obj_map_dict[sv_key].update(value)
-
-    mapping_dict_path = seg_dataset.path + "/sv_%s_mapping_dict.pkl" % sd.version
-    with open(mapping_dict_path, "wb") as f:
-        pkl.dump(sv_obj_map_dict, f)
-
-    paths = sd.so_dir_paths
-
-    # Partitioning the work
-
-    multi_params = []
-    for path_block in [paths[i:i + stride] for i in range(0, len(paths), stride)]:
-        multi_params.append([path_block, obj_type, mapping_dict_path])
-
-    # Running workers - Writing mapping to SVs
-
-    if qsub_pe is None and qsub_queue is None:
-        sm.start_multiprocess(_write_mapping_to_sv_thread, multi_params,
-                              nb_cpus=nb_cpus)
-
-    elif qu.__QSUB__:
-        qu.QSUB_script(multi_params, "write_mapping_to_sv", pe=qsub_pe,
-                       queue=qsub_queue, script_folder=script_folder,
-                       n_cores=nb_cpus, n_max_co_processes=n_max_co_processes)
-=======
         results = sm.start_multiprocess_imap(
             _map_subcell_extract_props_thread, multi_params, nb_cpus=n_max_co_processes,
             verbose=True, debug=False)
@@ -485,7 +377,6 @@
     if not qu.batchjob_enabled():
         sm.start_multiprocess_imap(_write_props_to_sv_thread, multi_params,
                                    nb_cpus=n_max_co_processes, debug=False)
->>>>>>> a2a39874
     else:
         qu.QSUB_script(multi_params, "write_props_to_sv_singlenode",
                        n_cores=global_params.NCORES_PER_NODE,
@@ -649,16 +540,9 @@
     vertices are scaled according to
     ``global_params.config.entries["Dataset"]["scaling"]``.
 
-<<<<<<< HEAD
-    for p in paths:
-        this_attr_dc = AttributeDict(p + "/attr_dict.pkl",
-                                     read_only=readonly)
-        this_vx_dc = VoxelStorage(p + "/voxel.pkl", read_only=True)
-=======
     Args:
         chunk: Cube which is processed.
         offset: Offset of the cube in voxels.
->>>>>>> a2a39874
 
     Returns:
         The mesh of each segmentation ID in the input `chunk`.
@@ -764,20 +648,6 @@
     return mdc_inv
 
 
-<<<<<<< HEAD
-    with open(mapping_dict_path, "rb") as f:
-        mapping_dict = pkl.load(f)
-
-    for p in paths:
-        this_attr_dc = AttributeDict(p + "/attr_dict.pkl",
-                                     read_only=False)
-
-        for sv_id in this_attr_dc.keys():
-            this_attr_dc[sv_id]["mapping_%s_ids" % obj_type] = \
-                list(mapping_dict[sv_id].keys())
-            this_attr_dc[sv_id]["mapping_%s_ratios" % obj_type] = \
-                list(mapping_dict[sv_id].values())
-=======
 def merge_map_dicts(map_dicts):
     """
     Merge map dictionaries in-place. Values will be stored in first dictionary
@@ -788,7 +658,6 @@
 
     Returns
     -------
->>>>>>> a2a39874
 
     """
     tot_map = map_dicts[0]
@@ -1203,8 +1072,6 @@
 def predict_sos_views(model, sos, pred_key, nb_cpus=1, woglia=True,
                       verbose=False, raw_only=False, single_cc_only=False,
                       return_proba=False):
-<<<<<<< HEAD
-=======
     """
 
     Parameters
@@ -1223,7 +1090,6 @@
     -------
 
     """
->>>>>>> a2a39874
     nb_chunks = np.max([1, len(sos) // 200])
     so_chs = basics.chunkify(sos, nb_chunks)
     all_probas = []
@@ -1234,13 +1100,8 @@
                                           "raw_only": raw_only}]
                                           for sv in ch], nb_cpus=nb_cpus)
         proba = predict_views(model, views, ch, pred_key, verbose=False,
-<<<<<<< HEAD
-                             single_cc_only=single_cc_only,
-                             return_proba=return_proba, nb_cpus=nb_cpus)
-=======
                               single_cc_only=single_cc_only,
                               return_proba=return_proba, nb_cpus=nb_cpus)
->>>>>>> a2a39874
         if verbose:
             pbar.update(len(ch))
         if return_proba:
@@ -1392,99 +1253,6 @@
                             verbose=True)
 
 
-<<<<<<< HEAD
-def extract_synapse_type(sj_sd, kd_asym_path, kd_sym_path,
-                         trafo_dict_path=None, stride=10,
-                         qsub_pe=None, qsub_queue=None, nb_cpus=1,
-                         n_max_co_processes=None):
-    assert "sj" in sj_sd.version_dict
-    paths = sj_sd.so_dir_paths
-
-    # Partitioning the work
-
-    multi_params = []
-    for path_block in [paths[i:i + stride] for i in range(0, len(paths), stride)]:
-        multi_params.append([path_block, sj_sd.version, sj_sd.working_dir,
-                             kd_asym_path, kd_sym_path, trafo_dict_path])
-
-    # Running workers - Extracting mapping
-
-    if qsub_pe is None and qsub_queue is None:
-        results = sm.start_multiprocess(_extract_synapse_type_thread,
-                                        multi_params, nb_cpus=nb_cpus)
-
-    elif qu.__QSUB__:
-        path_to_out = qu.QSUB_script(multi_params,
-                                     "extract_synapse_type",
-                                     pe=qsub_pe, queue=qsub_queue,
-                                     script_folder=script_folder,
-                                     n_cores=nb_cpus,
-                                     n_max_co_processes=n_max_co_processes)
-    else:
-        raise Exception("QSUB not available")
-
-
-def _extract_synapse_type_thread(args):
-
-    paths = args[0]
-    obj_version = args[1]
-    working_dir = args[2]
-    kd_asym_path = args[3]
-    kd_sym_path = args[4]
-    trafo_dict_path = args[5]
-
-    if trafo_dict_path is not None:
-        with open(trafo_dict_path, "rb") as f:
-            trafo_dict = pkl.load(f)
-    else:
-        trafo_dict = None
-
-    kd_asym = knossosdataset.KnossosDataset()
-    kd_asym.initialize_from_knossos_path(kd_asym_path)
-
-    kd_sym = knossosdataset.KnossosDataset()
-    kd_sym.initialize_from_knossos_path(kd_sym_path)
-
-    seg_dataset = segmentation.SegmentationDataset("sj",
-                                                   version=obj_version,
-                                                   working_dir=working_dir)
-
-    for p in paths:
-        this_attr_dc = AttributeDict(p + "/attr_dict.pkl",
-                                     read_only=False, disable_locking=True)
-
-        for so_id in this_attr_dc.keys():
-            so = seg_dataset.get_segmentation_object(so_id)
-            so.attr_dict = this_attr_dc[so_id]
-            so.load_voxel_list()
-
-            vxl = so.voxel_list
-
-            if trafo_dict is not None:
-                vxl -= trafo_dict[so_id]
-                vxl = vxl[:, [1, 0, 2]]
-
-            try:
-                asym_prop = np.mean(kd_asym.from_raw_cubes_to_list(vxl))
-                sym_prop = np.mean(kd_sym.from_raw_cubes_to_list(vxl))
-            except:
-                # print("Fail")
-                sym_prop = 0
-                asym_prop = 0
-
-            if sym_prop + asym_prop == 0:
-                sym_ratio = -1
-                # print(so.rep_coord, so.size)
-            else:
-                sym_ratio = sym_prop / float(asym_prop + sym_prop)
-
-            # print(sym_ratio, asym_prop, sym_prop, so.size, so.rep_coord, np.mean(vxl, axis=0).astype(np.int))
-
-            so.attr_dict["syn_type_sym_ratio"] = sym_ratio
-            this_attr_dc[so_id] = so.attr_dict
-
-        this_attr_dc.save2pkl()
-=======
 def mesh_proc_chunked(working_dir, obj_type, nb_cpus=NCORES_PER_NODE):
     """
     Caches the meshes for all SegmentationObjects within the SegmentationDataset
@@ -1503,5 +1271,4 @@
     multi_params = sd.so_dir_paths
     print("Processing %d mesh dicts of %s." % (len(multi_params), obj_type))
     sm.start_multiprocess_imap(mesh_chunk, multi_params, nb_cpus=nb_cpus,
-                               debug=False)
->>>>>>> a2a39874
+                               debug=False)
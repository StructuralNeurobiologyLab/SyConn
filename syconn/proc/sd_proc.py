--- conflicted
+++ resolved
@@ -412,8 +412,10 @@
     return sos
 
 
-def sos_dict_fact(svixs, version=None, scaling=get_dataset_scaling(), obj_type="sv",
+def sos_dict_fact(svixs, version=None, scaling=None, obj_type="sv",
                   working_dir=wd, create=False):
+    if scaling is None:
+        scaling = get_dataset_scaling()
     sos_dict = {"svixs": svixs, "version": version,
                 "working_dir": working_dir, "scaling": scaling,
                 "create": create, "obj_type": obj_type}
@@ -430,7 +432,6 @@
         views = sm.start_multiprocess_obj("load_views", [[sv, {"woglia": woglia,
                                           "raw_only": raw_only}]
                                           for sv in ch], nb_cpus=nb_cpus)
-<<<<<<< HEAD
         proba = predict_views(model, views, ch, pred_key, verbose=verbose,
                              single_cc_only=single_cc_only,
                              return_proba=return_proba, nb_cpus=nb_cpus)
@@ -438,11 +439,6 @@
             all_probas.append(np.concatenate(proba))
     if return_proba:
         return np.concatenate(all_probas)
-=======
-        return predict_views(model, views, ch, pred_key, verbose=verbose,
-                             single_cc_only=single_cc_only,
-                             return_proba=return_proba, nb_cpus=nb_cpus)
->>>>>>> 9000641a
 
 
 def predict_views(model, views, ch, pred_key, single_cc_only=False,
@@ -456,7 +452,6 @@
                 data[i, 0] = sing_cc
         views[kk] = data
     part_views = np.cumsum([0] + [len(v) for v in views])
-<<<<<<< HEAD
     assert len(part_views) == len(views) + 1
     views = np.concatenate(views)
     probas = model.predict_proba(views, verbose=verbose)
@@ -466,16 +461,6 @@
         so_probas.append(sv_probas)
         # so.attr_dict[key] = sv_probas
     assert len(part_views) == len(so_probas) + 1
-=======
-    views = np.concatenate(views)
-    probas = model.predict_proba(views, verbose=verbose)
-    so_probas = []
-    for ii, so in enumerate(ch):
-        sv_probas = probas[part_views[ii]:part_views[ii + 1]]
-        so_probas.append(sv_probas)
-        # so.attr_dict[key] = sv_probas
-    assert len(so_probas) == len(ch)
->>>>>>> 9000641a
     if return_proba:
         return so_probas
     params = [[so, prob, pred_key] for so, prob in zip(ch, so_probas)]

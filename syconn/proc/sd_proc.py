--- conflicted
+++ resolved
@@ -15,7 +15,6 @@
 import time
 import sys
 import shutil
-import h5py
 from collections import defaultdict
 from knossos_utils import knossosdataset
 from knossos_utils import chunky
@@ -408,13 +407,13 @@
                 version=0, n_folders_fs=n_folders_fs_sc)
             dataset_analysis(sc_sd, recompute=False, compute_meshprops=False)
             for worker_nr in list_of_workers:
-                p = "{}/tmp_meshes_{}_{}.h5".format(global_params.config.temp_path,
-                                                    k, worker_nr)
+                p = "{}/tmp_meshes_{}_{}.pkl".format(global_params.config.temp_path,
+                                                     k, worker_nr)
                 os.remove(p)
         # remove temporary SV meshes
         for worker_nr in list_of_workers:
-            p = "{}/tmp_meshes_{}_{}.h5".format(global_params.config.temp_path,
-                                                "sv", worker_nr)
+            p = "{}/tmp_meshes_{}_{}.pkl".format(global_params.config.temp_path,
+                                                 "sv", worker_nr)
             os.remove(p)
     # clear temporary files
     for p in dict_paths:
@@ -513,24 +512,15 @@
 
     if global_params.config.use_new_meshing:
         ids_list = []
-<<<<<<< HEAD
-        for seg_type in ["sv", ] + global_params.existing_cell_organelles:
-=======
         for segtype in ["sv", ] + global_params.config['existing_cell_organelles']:
->>>>>>> 8d14c328
             start = time.time()
-
-            p_h5py = "{}/tmp_meshes_{}_{}.h5".format(global_params.config.temp_path,
-                                                     seg_type, worker_nr)
-            f = h5py.File(p_h5py, "w")
-            for key in big_mesh_dict[seg_type].keys():
-                grp = f.create_group(str(key))
-                for i, t in enumerate(['f', 'v', 'n']):  # faces, vertices, normals
-                    grp.create_dataset(t, data=big_mesh_dict[seg_type][key][i], compression="gzip")
-            f.close()
-
+            p = "{}/tmp_meshes_{}_{}.pkl".format(global_params.config.temp_path,
+                                                 segtype, worker_nr)
+            output_worker = open(p, 'wb')
+            pkl.dump(big_mesh_dict[segtype], output_worker)
+            output_worker.close()
             dt_times_dc['mesh_io'] += time.time() - start
-            ids_list.append(list(big_mesh_dict[seg_type].keys()))
+            ids_list.append(list(big_mesh_dict[segtype].keys()))
 
         dt_str = ["{}: {:.2f}s\t".format(k, v) for k, v in dt_times_dc.items()]
         log_proc.debug('{}'.format("".join(dt_str)))
@@ -751,14 +741,14 @@
                 worker_ids += subcell_mesh_workers[ii][k]
             worker_ids = np.unique(worker_ids)
             for worker_nr in worker_ids:
-                p_h5py = "{}/tmp_meshes_{}_{}.h5".format(global_params.config.temp_path,
-                                                         organelle, worker_nr)
-                f = h5py.File(p_h5py, 'r')
-
+                p = "{}/tmp_meshes_{}_{}.pkl".format(global_params.config.temp_path,
+                                                     organelle, worker_nr)
+                pkl_file = open(p, 'rb')
+                partial_mesh_dc = pkl.load(pkl_file)
+                pkl_file.close()
                 # only loaded keys which are part of the worker's chunk
-                for el in np.intersect1d(all_obj_keys, list(f.keys())):
-                    cached_mesh_dc[int(el)].append([f[str(el)]['f'][:], f[str(el)]['v'][:], f[str(el)]['n'][:]])
-                f.close()
+                for el in np.intersect1d(all_obj_keys, list(partial_mesh_dc.keys())):
+                    cached_mesh_dc[el].append(partial_mesh_dc[el])
 
         # get SegmentationDataset of current subcell.
         sc_sd = segmentation.SegmentationDataset(
@@ -899,7 +889,6 @@
     if global_params.config.use_new_meshing:
         # get cached mesh dicts for segmentation object k
         cached_mesh_dc = defaultdict(list)
-        cached_mesh_dc_pkl = defaultdict(list)
         start = time.time()
         worker_ids = []
         for k in all_obj_keys:
@@ -911,15 +900,14 @@
         log_proc.debug('Loading meshes of {} SVs from {} worker '
                           'caches.'.format(len(all_obj_keys), len(worker_ids)))
         for worker_nr in worker_ids:
-
-            p_h5py = "{}/tmp_meshes_{}_{}.h5".format(global_params.config.temp_path,
-                                                     "sv", worker_nr)
-            f = h5py.File(p_h5py, 'r')
-
+            p = "{}/tmp_meshes_{}_{}.pkl".format(global_params.config.temp_path,
+                                                 "sv", worker_nr)
+            pkl_file = open(p, 'rb')
+            partial_mesh_dc = pkl.load(pkl_file)
+            pkl_file.close()
             # only loaded keys which are part of the worker's chunk
-            for el in np.intersect1d(all_obj_keys, list(f.keys())):
-                cached_mesh_dc[int(el)].append([f[str(el)]['f'][:], f[str(el)]['v'][:], f[str(el)]['n'][:]])
-            f.close()
+            for el in np.intersect1d(all_obj_keys, list(partial_mesh_dc.keys())):
+                cached_mesh_dc[el].append(partial_mesh_dc[el])
         dt_mesh_merge_io += time.time() - start
         log_proc.debug('Loading meshes from worker caches took'
                           ' {:.2f} min'.format(dt_mesh_merge_io / 60))

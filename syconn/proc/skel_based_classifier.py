# -*- coding: utf-8 -*-
# SyConn - Synaptic connectivity inference toolkit
#
# Copyright (c) 2016 - now
# Max Planck Institute of Neurobiology, Martinsried, Germany
# Authors: Sven Dorkenwald, Philipp Schubert, Joergen Kornfeld

try:
    import cPickle as pkl
except ImportError:
    import pickle as pkl
import glob
import numpy as np
import os
import re
from collections import Counter
from sklearn.ensemble import RandomForestClassifier, ExtraTreesClassifier
from sklearn.externals import joblib
import matplotlib
matplotlib.use("Agg", warn=False, force=True)
from matplotlib import pyplot as plt

from . import skel_based_classifier_helper as sbch
from ..handler.basics import load_pkl2obj
<<<<<<< HEAD
from ..handler.logger import initialize_logging
from ..reps import super_segmentation as ss
from ..proc.stats import model_performance
from ..mp import qsub_utils as qu
from ..mp import mp_utils as sm
from ..config.global_params import wd
script_folder = os.path.abspath(os.path.dirname(__file__) + "/../QSUB_scripts/")
=======
from ..handler.config import initialize_logging
from ..reps import super_segmentation as ss
from ..proc.stats import model_performance
from ..mp import batchjob_utils as qu
from ..mp import mp_utils as sm
>>>>>>> a2a39874
logger_skel = initialize_logging('skeleton')
feature_set = ["Mean diameter", "STD diameter", "Hist1", "Hist2", "Hist3",
               "Hist4", "Hist5", "Hist6", "Hist7", "Hist8", "Hist9", "Hist10",
               "Mean node degree", "N sj", "Mean size sj", "STD size sj",
               "N mi", "Mean size mi", "STD size mi", "N vc", "Mean size vc",
               "STD size vc", "node density"]

colorVals = [[0.841, 0.138, 0.133, 1.],
             [0.35, 0.725, 0.106, 1.],
             [0.100, 0.200, 0.600, 1.],
             [0.05, 0.05, 0.05, 1.],
             [0.25, 0.25, 0.25, 1.]] + [[0.45, 0.45, 0.45, 1.]]*20

colors = {"axgt": [colorVals[0], ".7", ".3"],
          "spgt": [".7", "r", "k"],
          "ctgt": np.array([[127, 98, 170], [239, 102, 142], [177, 181, 53],
                            [92, 181, 170]]) / 255.}

legend_labels = {"axgt": ("Axon", "Dendrite", "Soma"),
                 "ctgt": ("EA", "MSN", "GP", "INT"),
                 "spgt": ("Shaft", "Head")}#, "Neck")}

comment_converter = {"axgt": {"soma": 2, "axon": 1, "dendrite": 0},
                     "spgt": {"shaft": 0, "head": 1, "neck": 2},
                     "ctgt": {}}


class SkelClassifier(object):
    def __init__(self, target_type, working_dir=None, create=False):
        assert target_type in ["axoness", "spiness"]
        if target_type == "axoness":
            ssd_version = "axgt"
        elif target_type == "spiness":
            ssd_version = "spgt"
        else:
            raise ValueError("'target_type' has to be one of "
                             "['axoness', 'spiness']")
        self._target_type = target_type
        self._ssd_version = ssd_version
        self._working_dir = working_dir
        self._clf = None
        self._ssd = None
        self.label_dict = None
        self.splitting_dict = None

        if create and not os.path.exists(self.path):
            os.makedirs(self.path)
        if create and not os.path.exists(self.labels_path):
            os.makedirs(self.labels_path)
        if create and not os.path.exists(self.feat_path):
            os.makedirs(self.feat_path)
        if create and not os.path.exists(self.clf_path):
            os.makedirs(self.clf_path)
        if create and not os.path.exists(self.plots_path):
            os.makedirs(self.plots_path)

    @property
    def target_type(self):
        return self._target_type

    @property
    def working_dir(self):
        return self._working_dir

    @property
    def ssd_version(self):
        return str(self._ssd_version)

    @property
    def splitting_fname(self):
        return self.working_dir + "/ssv_{}/{}_splitting.pkl".format(self.ssd_version, self.ssd_version)

    @property
    def label_dict_fname(self):
        return self.working_dir + "/ssv_%s/%s_labels.pkl" \
               % (self.ssd_version, self.ssd_version)

    @property
    def path(self):
        return self.working_dir + "/skel_clf_{}_{}".format(
            self.target_type, self.ssd_version)

    @property
    def labels_path(self):
        return self.path + "/labels/"

    @property
    def plots_path(self):
        return self.path + "/plots/"

    @property
    def feat_path(self):
        return self.path + "/features/"

    @property
    def clf_path(self):
        return self.path + "/clfs/"

    @property
    def ss_dataset(self):
        if self._ssd is None:
            self._ssd = ss.SuperSegmentationDataset(ssd_type='ssv',
                                                    working_dir=self.working_dir,
                                                    version=self.ssd_version)
        return self._ssd

    def avail_feature_contexts(self, clf_name):
        paths = glob.glob(self.clf_path + "/*{}*.pkl".format(clf_name))
        feature_contexts = set()
        for path in paths:
            fc = int(re.findall("[\d]+", os.path.basename(path))[-1])
            feature_contexts.add(fc)

        return np.array(list(feature_contexts))

    def load_label_dict(self):
        if self.label_dict is None:
            if self.ssd_version in ["axgt", "spgt", "ctgt"]:
                with open(self.label_dict_fname, "rb") as f:
                    self.label_dict = pkl.load(f)
            else:
                msg = "SSD version wrong."
                logger_skel.critical(msg)
                raise ValueError(msg)

    def load_splitting_dict(self):
        if self.splitting_dict is None:
            assert os.path.isfile(self.splitting_fname)
            self.splitting_dict = load_pkl2obj(self.splitting_fname)

    def generate_data(self, feature_contexts_nm=(500, 1000, 2000, 4000, 8000), stride=10,
                      qsub_pe=None, qsub_queue=None, nb_cpus=1, overwrite=True):
        self.load_label_dict()
        self.load_splitting_dict()
        multi_params = []
        sso_ids = np.concatenate(list(self.splitting_dict.values())).astype(
            np.int)
        for fc_block in [feature_contexts_nm[i:i + stride]
                         for i in range(0, len(feature_contexts_nm), stride)]:

            for this_id in sso_ids:
                multi_params.append([this_id, self.ssd_version,
                                     self.working_dir,
                                     fc_block,
                                     self.feat_path + "/features_%d_%d.npy",
                                    comment_converter[self.ssd_version], overwrite])

        if (qsub_pe is None and qsub_queue is None) or not qu.batchjob_enabled():
            results = sm.start_multiprocess(sbch.generate_clf_data_thread,
                multi_params, nb_cpus=nb_cpus)

        elif qu.batchjob_enabled():
            path_to_out = qu.QSUB_script(multi_params,
                                         "generate_clf_data",
                                         pe=qsub_pe, queue=qsub_queue,
                                         script_folder=None)
        else:
            msg = "QSUB not available"
            logger_skel.critical(msg)
            raise Exception(msg)

    def classifier_production(self, clf_name="rfc", n_estimators=2000,
                              feature_contexts_nm=(500, 1000, 2000, 4000, 8000), qsub_pe=None,
                              qsub_queue=None, nb_cpus=1, production=False):
        self.load_label_dict()
        multi_params = []
        for feature_context_nm in feature_contexts_nm:
            multi_params.append([self.working_dir, self.target_type,
                                 clf_name, n_estimators,
                                 feature_context_nm, production])
        if (qsub_pe is None and qsub_queue is None) or not qu.batchjob_enabled():
            results = sm.start_multiprocess(classifier_production_thread,
                multi_params, nb_cpus=nb_cpus)

        elif qu.batchjob_enabled():
            path_to_out = qu.QSUB_script(multi_params,
                                         "classifier_production",
                                         n_cores=nb_cpus,
                                         pe=qsub_pe, queue=qsub_queue,
                                         script_folder=None)

        else:
            msg = "QSUB not available"
            logger_skel.critical(msg)
            raise Exception(msg)

    def create_splitting(self, ratios=(.6, .2, .2)):
        assert not os.path.isfile(self.splitting_fname), "Splitting file exists."
        print("Creating dataset splits.")
        self.load_label_dict()
        classes = np.array(self.label_dict.values(), dtype=np.int)
        unique_classes = np.unique(classes)

        id_bin_dict = {"train": [], "valid": [], "test": []}
        for this_class in unique_classes:
            sso_ids = np.array(list(self.label_dict.keys()), dtype=np.uint)[classes == this_class]

            weights = []
            for sso_id in sso_ids:
                sso = self.ss_dataset.get_super_segmentation_object(sso_id)
                sso.load_skeleton()
                weights.append(len(sso.skeleton["nodes"]))

            print("Class weight:", this_class, np.sum(weights))

            cum_weights = np.cumsum(np.array(weights) / float(np.sum(weights)))
            train_mask = cum_weights < ratios[0]
            valid_mask = np.logical_and(cum_weights >= ratios[0],
                                        cum_weights < ratios[0] + ratios[1])
            test_mask = cum_weights >= ratios[0] + ratios[1]

            id_bin_dict["train"] += list(sso_ids[train_mask])
            id_bin_dict["valid"] += list(sso_ids[valid_mask])
            id_bin_dict["test"] += list(sso_ids[test_mask])

        with open(self.splitting_fname, "wb") as f:
            pkl.dump(id_bin_dict, f)

    def id_bins(self):
        if not os.path.exists(self.splitting_fname) and self.splitting_dict is None:
            self.create_splitting()

        if self.splitting_dict is None:
            part_dict = load_pkl2obj(self.splitting_fname)
        else:
            part_dict = self.splitting_dict

        id_bin_dict = {}
        for key in part_dict.keys():
            for sso_id in part_dict[key]:
                id_bin_dict[sso_id] = key
        return id_bin_dict

    def load_data(self, feature_context_nm, ratio=(0.7, .15, .15)):
        self.load_splitting_dict()
        self.load_label_dict()

        id_bin_dict = self.id_bins()

        feature_dict = {}
        labels_dict = {}
        sso_ids = np.concatenate(list(self.splitting_dict.values())).astype(np.int)
        for sso_id in sso_ids:
            if not sso_id in id_bin_dict:
                continue
            this_feats = np.load(self.feat_path +
                                 "/features_{}_{}.npy".format(feature_context_nm, sso_id))
            labels_fname = self.feat_path +\
                            "/labels_{}_{}.npy".format(feature_context_nm, sso_id)
            if not os.path.isfile(labels_fname):
                this_labels = [self.label_dict[sso_id]] * len(this_feats)
            else:
                # if file exists, then current SSO contains multiple classes
                # only use features where we have specified labels
                this_labels = np.load(labels_fname)
                this_feats = this_feats[this_labels != -1]
                this_labels = this_labels[this_labels != -1]
                if self.target_type == "spiness":
                    # set neck labels to shaft labels, and then as a postporcessing assign skeleton ndoes between branch point and spine head as neck
                    this_labels[this_labels == 2] = 0
                this_labels = this_labels.tolist()
                cnt = Counter(this_labels)
                print("Found node specific labels in SSV {}. {}".format(sso_id, cnt))
            if id_bin_dict[sso_id] in feature_dict:
                feature_dict[id_bin_dict[sso_id]] = \
                    np.concatenate([feature_dict[id_bin_dict[sso_id]],
                                    this_feats])
            else:
                feature_dict[id_bin_dict[sso_id]] = this_feats

            if id_bin_dict[sso_id] in labels_dict:
                labels_dict[id_bin_dict[sso_id]] += this_labels
            else:
                labels_dict[id_bin_dict[sso_id]] = this_labels
        labels_dict["train"] = np.array(labels_dict["train"], dtype=np.int)
        labels_dict["valid"] = np.array(labels_dict["valid"], dtype=np.int)
        if "test" not in labels_dict:
            labels_dict["test"] = []
        if "test" not in feature_dict:
            feature_dict["test"] = np.zeros((0, feature_dict["train"].shape[1]), np.float)
        labels_dict["test"] = np.array(labels_dict["test"], dtype=np.int)
        print("--------DATASET SUMMARY--------\n\n"
              "train\n%s\n\nvalid\n%s\n\ntest\n%s\n" %
              (Counter(labels_dict["train"]), Counter(labels_dict["valid"]),
               Counter(labels_dict["test"])))
        return feature_dict["train"], labels_dict["train"], \
               feature_dict["valid"], labels_dict["valid"], \
               feature_dict["test"], labels_dict["test"]

    def score(self, probs, labels, balanced=True):
        pred = np.argmax(probs, axis=1)
        labels = np.array(labels, dtype=np.int)
        classes = np.unique(labels)
        if balanced:
            weights = 1.e8/np.unique(labels, return_counts=True)[1]
            labels = labels.copy()
            label_weights = np.zeros_like(labels, dtype=np.float)
            for i_class in range(len(classes)):
                this_class = classes[i_class]
                label_weights[labels == this_class] = weights[this_class]
        else:
            label_weights = np.ones_like(labels, dtype=np.float)

        overall_score = np.sum((pred == labels) * label_weights) / \
                        float(np.sum(label_weights))
        print("Overall acc: {0:.5}\n".format(overall_score))

        score_dict = {}
        for i_class in range(len(classes)):
            this_class = classes[i_class]
            false_pos = float(np.sum((pred[labels != this_class] == this_class) * label_weights[labels != this_class]))
            false_neg = float(np.sum((pred[labels == this_class] != this_class) * label_weights[labels == this_class]))
            true_pos = float(np.sum((pred[labels == this_class] == this_class) * label_weights[labels == this_class]))

            precision = true_pos / (false_pos + true_pos)
            recall = true_pos / (false_neg + true_pos)
            if precision + recall == 0:
                f_score = 0
                ValueError("F-Score is 0.")
            else:
                f_score = 2 * precision * recall / (recall + precision)
            score_dict[this_class] = [precision, recall, f_score]

            print("class: {}: p: {:.4}, r: {:.4}, f: "
                  "{:.4}".format(this_class, precision, recall, f_score))
        return score_dict, label_weights

    def train_clf(self, name, n_estimators=2000, feature_context_nm=4000,
                  balanced=True, production=False, performance=False,
                  save=False, fast=False, leave_out_classes=()):
        if name == "rfc":
            clf = self.create_rfc(n_estimators=n_estimators)
        elif name == "ext":
            clf = self.create_ext(n_estimators=n_estimators)
        else:
            msg = "Unsupported classifier selected. Please chosse either" \
                  " 'ext' or 'rfc'."
            logger_skel.critical(msg)
            raise ValueError(msg)

        print("\n --- {} ---\n".format(name))
        tr_feats, tr_labels, v_feats, v_labels, te_feats, te_labels = \
            self.load_data(feature_context_nm=feature_context_nm)

        for c in leave_out_classes:
            tr_feats = tr_feats[tr_labels != c]
            tr_labels = tr_labels[tr_labels != c]
            if len(v_feats) > 0:
                v_feats = v_feats[v_labels != c]
                v_labels = v_labels[v_labels != c]
            if len(te_feats) > 0:
                te_feats = te_feats[te_labels != c]
                te_labels = te_labels[te_labels != c]

        if fast:
            classes = np.unique(tr_labels)
            for i_class in classes:
                tr_labels[i_class] = i_class
                te_feats[i_class] = i_class
                te_labels[i_class] = i_class
            tr_feats = tr_feats[:40]
            v_feats = v_feats[:40]
            te_feats = te_feats[:40]
            tr_labels = tr_labels[:40]
            v_labels = v_labels[:40]
            te_labels = te_labels[:40]


        if production:
            tr_feats = np.concatenate([tr_feats, v_feats, te_feats])
            # v_feats = tr_feats
            # te_feats = tr_feats
            tr_labels = np.concatenate([tr_labels, v_labels, te_labels])
            # v_labels = tr_labels
            # te_labels = tr_labels
        elif performance:
            tr_feats = np.concatenate([tr_feats, v_feats])
            v_feats = te_feats
            tr_labels = np.concatenate([tr_labels, v_labels])
            v_labels = te_labels

        # tr_labels = np.array(tr_labels)
        # if balanced:
        #     weights = 1.e8/np.unique(tr_labels, return_counts=True)[1]
        #     label_weights = np.zeros_like(tr_labels, dtype=np.float)
        #     for i_class in range(len(classes)):
        #         this_class = classes[i_class]
        #         label_weights[tr_labels == this_class] = weights[this_class]
        # else:
        #     label_weights = np.ones_like(tr_labels, dtype=np.float)

        unique_labels, labels_cnt = np.unique(tr_labels, return_counts=True)
        sample_weights = np.zeros_like(tr_labels, dtype=np.float32)
        for i_label in range(len(unique_labels)):
            sample_weights[tr_labels == unique_labels[i_label]] = 1. / labels_cnt[i_label]

        clf.fit(tr_feats, tr_labels, sample_weight=sample_weights)
        summary_str = ""
        if name in ["rfc", "ext"]:
            summary_str += "OOB score (train set): %.10f" % clf.oob_score_
        #
        # print "Label occ.:", np.unique(v_labels, return_counts=True)
        #
        # probs = clf.predict_proba(v_feats)
        #
        # print "Not balanced: "
        #
        # self.score(probs, v_labels, balanced=False)
        #
        # print "Label occ.:", np.unique(v_labels, return_counts=True)
        #
        # print "Balanced: "
        #
        # score, label_weights = self.score(probs, v_labels, balanced=True)

        feat_imps = np.array(clf.feature_importances_)

        sorting = np.argsort(feat_imps)[::-1]
        feat_set = np.array(feature_set)[sorting]
        feat_imps = feat_imps[sorting]

        summary_str += "\nFEATURE IMPORTANCES--------------------\n"
        for i_feat in range(np.min([5, len(feat_imps)])):#len(feat_imps)):
            summary_str += "%s: %.5f" % (feat_set[i_feat], feat_imps[i_feat])
        print("{}".format(summary_str))
        if save:
            prefix = "%s" % repr(leave_out_classes) if \
                len(leave_out_classes) > 0 else ""
            self.save_classifier(clf, name, feature_context_nm,
                                 production=production, prefix=prefix)
            with open(self.plots_path + prefix + "_summary.txt", 'w') as f:
                      f.write(summary_str)
        if not production:
            v_proba = clf.predict_proba(v_feats)
            if len(te_feats) > 0:
                te_proba = clf.predict_proba(te_feats)
            else:
                te_proba = np.zeros((0, v_proba.shape[-1]))
            self.eval_performance(v_proba, v_labels, te_proba, te_labels, leave_out_classes,
                                  [name, str(n_estimators), str(feature_context_nm), str(leave_out_classes)])

    def create_rfc(self, n_estimators=2000):
        rfc = RandomForestClassifier(warm_start=False, oob_score=True,
                                     max_features="auto",
                                     # max_depth=4,
                                     n_estimators=n_estimators,
                                     class_weight="balanced",
                                     n_jobs=-1)
        return rfc

    def create_ext(self, n_estimators=2000):
        ext = ExtraTreesClassifier(warm_start=False, oob_score=True,
                                   max_features="sqrt",
                                   n_estimators=n_estimators,
                                   bootstrap=True,
                                   # class_weight="balanced",
                                   n_jobs=-1)
        return ext

    def train_mlp(self, feature_context_nm=5000):
        raise(NotImplementedError)
        print("\n --- MLP ---\n")
        tr_feats, tr_labels, v_feats, v_labels, te_feats, te_labels = \
            self.load_data(feature_context_nm=feature_context_nm)

        norm = np.max(np.concatenate([tr_feats, v_feats, te_feats]), axis=0)
        tr_feats /= norm
        v_feats /= norm
        te_feats /= norm

        print(tr_feats.shape[0], 'train samples')
        print(v_feats.shape[0], 'test samples')

        num_classes = len(np.unique(tr_labels))
        print("N classes", num_classes)

        tr_labels = keras.utils.to_categorical(tr_labels, num_classes)
        v_labels = keras.utils.to_categorical(v_labels, num_classes)
        te_labels = keras.utils.to_categorical(te_labels, num_classes)

        model = Sequential()
        model.add(Dense(256, activation='relu', input_shape=(22,)))
        model.add(Dropout(0.3))
        model.add(Dense(128, activation='relu'))
        model.add(Dropout(0.2))
        model.add(Dense(64, activation='relu'))
        model.add(Dropout(0.1))
        model.add(Dense(num_classes, activation='softmax'))

        model.summary()

        model.compile(loss='categorical_crossentropy',
                      optimizer=RMSprop(),
                      metrics=['accuracy'])

        history = model.fit(tr_feats, tr_labels,
                            batch_size=512,
                            epochs=10,
                            verbose=1,
                            validation_data=(v_feats, v_labels))

        score = model.evaluate(te_feats, te_labels, verbose=0)
        print('Test loss:', score[0])
        print('Test accuracy:', score[1])

    def save_classifier(self, clf, name, feature_context_nm, production=False,
                        prefix=""):
        save_p = self.clf_path + '/clf_%s_%d%s%s.pkl' % (name, feature_context_nm, "_prod" if production else "", prefix)
        joblib.dump(clf, save_p)

    def load_classifier(self, name, feature_context_nm, production=False,
                        prefix=""):
        save_p = self.clf_path + '/clf_%s_%d%s%s.pkl' % (
        name, feature_context_nm, "_prod" if production else "", prefix)
        clf = joblib.load(save_p)
        return clf

    def plot_lines(self, data, x_label, y_label, path, legend_labels=None):
        plt.clf()
        fig, ax = plt.subplots()

        ax.spines['left'].set_linewidth(3)
        ax.spines['bottom'].set_linewidth(3)
        ax.spines['right'].set_visible(False)
        ax.spines['top'].set_visible(False)

        fig.patch.set_facecolor('white')

        plt.xlabel(x_label, fontsize=24)
        plt.ylabel(y_label, fontsize=24)

        plt.tick_params(axis='both', which='major', labelsize=24,
                        direction='out',
                        length=8, width=3., right="off", top="off", pad=10)
        plt.tick_params(axis='both', which='minor', labelsize=12,
                        direction='out',
                        length=8, width=3., right="off", top="off", pad=10)

        ax.set_xlim(0, 1.02)
        ax.set_ylim(0, 1.02)

        ax.set_xticks(np.arange(0., 1.1, 0.2))
        ax.set_xticks(np.arange(0., 1.1, 0.1), minor=True)
        ax.set_yticks(np.arange(0., 1.1, 0.2))
        ax.set_yticks(np.arange(0., 1.1, 0.1), minor=True)

        for i_line in range(len(data)):
            if legend_labels is None:
                plt.plot(data[i_line][0], data[i_line][1],
                         c=colors[self.ssd_version][i_line], lw=3, alpha=0.8)
            else:
                plt.plot(data[i_line][0], data[i_line][1], c=colors[self.ssd_version][i_line],
                         label=legend_labels[i_line], lw=3, alpha=0.8)

        legend = plt.legend(loc="best", frameon=False, prop={'size': 23})
        plt.tight_layout()
        plt.savefig(path)
        plt.close()

    def get_curves(self, probs, labels):
        classes = np.unique(labels)
        labels = np.array(labels, dtype=np.int)
        weights = 1.e8/np.unique(labels, return_counts=True)[1]
        labels = labels.copy()
        label_weights = np.zeros_like(labels, dtype=np.float)
        for i_class in range(len(classes)):
            this_class = classes[i_class]
            label_weights[labels == this_class] = weights[this_class]

        labels = np.array(labels, dtype=np.int)
        curves = []
        for i_class in range(probs.shape[1]):
            # curves.append(precision_recall_curve(labels==i_class, probs[:, i_class], sample_weight=label_weights))
            class_curve = []
            precision = []
            recall = []
            f_score = []
            for t in np.arange(0.0, 1.0, 0.01):
                pred = probs[:, i_class] >= t
                false_pos = float(np.sum(pred[labels != i_class].astype(np.float) * label_weights[labels != i_class]))
                false_neg = float(np.sum(np.invert(pred[labels == i_class]).astype(np.float) * label_weights[labels == i_class]))
                true_pos = float(np.sum(pred[labels == i_class].astype(np.float) * label_weights[labels == i_class]))

                if true_pos + false_pos == 0:
                    continue

                precision.append(true_pos / (false_pos + true_pos))
                recall.append(true_pos / (false_neg + true_pos))
                if precision[-1] + recall[-1] == 0:
                    f_score.append(0)
                else:
                    f_score.append(2 * precision[-1] * recall[-1] / (recall[-1] + precision[-1]))

                # print precision[-1], recall[-1]
            curves.append([precision, recall, f_score, np.arange(0.0, 1.01, 0.01)])
        return curves

    def eval_performance(self, probs_valid, labels_valid, probs_test,
                         labels_test, leave_out_classes=(), identifiers=()):
        prefix = ""
        for ident in identifiers:
            prefix += str(ident) + "_"
        prefix += "valid"
        tgt_names = list(legend_labels[self.ssd_version])
        if len(leave_out_classes) > 0:
            for c in leave_out_classes:
                tgt_names[c] = None
            tgt_names = [el for el in tgt_names if el is not None]
        model_performance(probs_valid, labels_valid, model_dir=self.plots_path,
                          n_labels=len(legend_labels[self.ssd_version]) - len(leave_out_classes),
                          target_names=tgt_names,
                          prefix=prefix)
        if len(probs_test) > 0:
            prefix = ""
            for ident in identifiers:
                prefix += str(ident) + "_"
            prefix += "test"
            model_performance(probs_test, labels_test, model_dir=self.plots_path,
                              n_labels=len(legend_labels[self.ssd_version]),
                              target_names=legend_labels[self.ssd_version],
                              prefix=prefix)


def classifier_production_thread(args):
    working_dir = args[0]
    target_type = args[1]
    clf_name = args[2]
    n_estimators = args[3]
    feature_context_nm = args[4]
    production = args[5]

    sc = SkelClassifier(target_type, working_dir=working_dir,
                        create=True)

    sc.train_clf(name=clf_name, n_estimators=n_estimators,
                 feature_context_nm=feature_context_nm, production=production,
                 save=True)<|MERGE_RESOLUTION|>--- conflicted
+++ resolved
@@ -22,21 +22,11 @@
 
 from . import skel_based_classifier_helper as sbch
 from ..handler.basics import load_pkl2obj
-<<<<<<< HEAD
-from ..handler.logger import initialize_logging
-from ..reps import super_segmentation as ss
-from ..proc.stats import model_performance
-from ..mp import qsub_utils as qu
-from ..mp import mp_utils as sm
-from ..config.global_params import wd
-script_folder = os.path.abspath(os.path.dirname(__file__) + "/../QSUB_scripts/")
-=======
 from ..handler.config import initialize_logging
 from ..reps import super_segmentation as ss
 from ..proc.stats import model_performance
 from ..mp import batchjob_utils as qu
 from ..mp import mp_utils as sm
->>>>>>> a2a39874
 logger_skel = initialize_logging('skeleton')
 feature_set = ["Mean diameter", "STD diameter", "Hist1", "Hist2", "Hist3",
                "Hist4", "Hist5", "Hist6", "Hist7", "Hist8", "Hist9", "Hist10",

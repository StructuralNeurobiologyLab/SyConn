--- conflicted
+++ resolved
@@ -431,13 +431,8 @@
         obj_slice = objslices[int(ix - 1)]
         sub_vol = overlay[obj_slice]
         # pad with zeros to prevent boundary artifacts in the original data array
-<<<<<<< HEAD
-        if "closing" in mop_func.__name__:
-            sub_vol = np.pad(sub_vol, n_iters, mode="constant")
-=======
         if "closing" in mop_func.__name__ or "dilation" in mop_func.__name__:
             sub_vol = np.pad(sub_vol, n_iters)
->>>>>>> 3d2f2baa
         binary_mask = (sub_vol == ix).astype(np.int)
         if verbose:
             nb_occ = np.sum(binary_mask)

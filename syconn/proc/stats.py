--- conflicted
+++ resolved
@@ -733,11 +733,7 @@
         for i, (step_name, step_dt) in enumerate(self.timings.items()):
             step_dt_per = f"{(step_dt / dt_tot * 100):.1f}"
             step_dt = time.strftime("{}d:{}h:{}min:{}s".format(*self._s2str(step_dt)))
-<<<<<<< HEAD
-            step_str = '{:<10}{:<40}{:<20}{:<4s}\n'.format(f'[{i}/{n_steps}]', step_name,
-=======
             step_str = '{:<10}{:<40}{:<20}{:<4s}\n'.format(f'[{i+1}/{n_steps}]', step_name,
->>>>>>> 49159786
                                                            step_dt, f'{step_dt_per}%')
             time_summary_str += step_str
         return time_summary_str

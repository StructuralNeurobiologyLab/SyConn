--- conflicted
+++ resolved
@@ -284,11 +284,7 @@
         bin_labels = label_binarize(valid_l,
                                     classes=np.arange(len(target_names)))
     else:
-<<<<<<< HEAD
-        raise()
-=======
         raise ValueError("Unknown data. Please add a valid prefix.")
->>>>>>> a2a39874
     if pca is None:
         pca = PCA(n_components=3, whiten=True, random_state=0)
         pca.fit(train_d)
@@ -303,11 +299,7 @@
     summary_txt += "3D latent space results for %s:" % prefix
     summary_txt += "Captured variance: {}".format(pca.explained_variance_ratio_)
     summary_txt += classification_report(valid_l, np.argmax(pred, axis=1),
-<<<<<<< HEAD
-                                target_names=target_names)
-=======
                                 target_names=target_names, digits=4)
->>>>>>> a2a39874
     plt.figure()
     colors = []
     for i in range(len(target_names)):
@@ -333,11 +325,7 @@
     pred = rfc.predict_proba(valid_d)
     summary_txt += "Complete latent space results for %s using RFC:" % prefix
     summary_txt += str(classification_report(valid_l, np.argmax(pred, axis=1),
-<<<<<<< HEAD
-                                target_names=target_names))
-=======
                                 target_names=target_names, digits=4))
->>>>>>> a2a39874
 
     # kNN classification for whole latent space
     nbrs = KNeighborsClassifier(n_neighbors=5, algorithm='kd_tree', n_jobs=16,
@@ -346,11 +334,7 @@
     pred = nbrs.predict_proba(valid_d)
     summary_txt += "Complete latent space results for %s using kNN:" % prefix
     summary_txt += str(classification_report(valid_l, np.argmax(pred, axis=1),
-<<<<<<< HEAD
-                                target_names=target_names))
-=======
                                 target_names=target_names, digits=4))
->>>>>>> a2a39874
 
     text_file = open(fold + '/%s_performance_summary.txt' % prefix, "w")
     text_file.write(summary_txt)
@@ -543,15 +527,6 @@
     if target_names is None:
         target_names = ["%d" % i for i in nb_labels]
     for i in nb_labels:
-<<<<<<< HEAD
-        cur_pal = sns.light_palette(colors[i], as_cmap=True)
-        d0, d1 = res[ds_l == i][:, 0], res[ds_l == i][:, 1]
-        ax = sns.kdeplot(d0, d1, shade=False, cmap=cur_pal,
-                         alpha=0.75, shade_lowest=False, label="%d" % i,
-                         n_levels=15, gridsize=100, ls=1, lw=1)
-        ax.patch.set_facecolor('white')
-        ax.collections[0].set_alpha(0)
-=======
         # cur_pal = sns.light_palette(colors[i], as_cmap=True)
         # d0, d1 = res[ds_l == i][:, 0], res[ds_l == i][:, 1]
         # ax = sns.kdeplot(d0, d1, shade=False, cmap=cur_pal,
@@ -559,7 +534,6 @@
         #                  n_levels=1, gridsize=100, ls=1, lw=1)
         # ax.patch.set_facecolor('white')
         # ax.collections[0].set_alpha(0)
->>>>>>> a2a39874
         plt.scatter(res[ds_l == i][:, 0], res[ds_l == i][:, 1],
                                 s=1.2, lw=0, alpha=1, color=colors[i], label=target_names[i])
     handles = []
@@ -575,15 +549,6 @@
         plt.ylabel('$Z_3$', fontsize=15)
         plt.xlabel('$Z_1$', fontsize=15)
         for i in nb_labels:
-<<<<<<< HEAD
-            cur_pal = sns.light_palette(colors[i], as_cmap=True)
-            d0, d2 = res[ds_l == i][:, 0], res[ds_l == i][:, 2]
-            ax = sns.kdeplot(d0, d2, shade=False, cmap=cur_pal,
-                             alpha=0.6, shade_lowest=False, label="%d" % i
-                             , gridsize=100, ls=0.6, lw=0.6)
-            ax.patch.set_facecolor('white')
-            ax.collections[0].set_alpha(0)
-=======
             # cur_pal = sns.light_palette(colors[i], as_cmap=True)
             # d0, d2 = res[ds_l == i][:, 0], res[ds_l == i][:, 2]
             # ax = sns.kdeplot(d0, d2, shade=False, cmap=cur_pal,
@@ -591,7 +556,6 @@
             #                  , gridsize=100, ls=0.6, lw=0.6)
             # ax.patch.set_facecolor('white')
             # ax.collections[0].set_alpha(0)
->>>>>>> a2a39874
             plt.scatter(res[ds_l == i][:, 0], res[ds_l == i][:, 2],
                                     s=1.2, lw=0, alpha=0.5, color=colors[i], label=target_names[i])
         handles = []
@@ -607,15 +571,6 @@
         plt.ylabel('$Z_3$', fontsize=15)
         plt.xlabel('$Z_2$', fontsize=15)
         for i in nb_labels:
-<<<<<<< HEAD
-            cur_pal = sns.light_palette(colors[i], as_cmap=True)
-            d1, d2 = res[ds_l == i][:, 1], res[ds_l == i][:, 2]
-            ax = sns.kdeplot(d1, d2, shade=False, cmap=cur_pal,
-                             alpha=0.6, shade_lowest=False, label="%d" % i
-                             , gridsize=100, ls=0.6, lw=0.6)
-            ax.patch.set_facecolor('white')
-            ax.collections[0].set_alpha(0)
-=======
             # cur_pal = sns.light_palette(colors[i], as_cmap=True)
             # d1, d2 = res[ds_l == i][:, 1], res[ds_l == i][:, 2]
             # ax = sns.kdeplot(d1, d2, shade=False, cmap=cur_pal,
@@ -623,7 +578,6 @@
             #                  , gridsize=100, ls=0.6, lw=0.6)
             # ax.patch.set_facecolor('white')
             # ax.collections[0].set_alpha(0)
->>>>>>> a2a39874
             plt.scatter(res[ds_l == i][:, 1], res[ds_l == i][:, 2],
                                     s=1.2, lw=0, alpha=0.5, color=colors[i], label=target_names[i])
         handles = []

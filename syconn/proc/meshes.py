# -*- coding: utf-8 -*-
# SyConn - Synaptic connectivity inference toolkit
#
# Copyright (c) 2016 - now
# Max Planck Institute of Neurobiology, Martinsried, Germany
# Authors: Sven Dorkenwald, Philipp Schubert, Joergen Kornfeld

import itertools
import numpy as np
from collections import Counter
from numba import jit
from scipy import spatial, ndimage
from skimage import measure
from sklearn.decomposition import PCA
import openmesh
from plyfile import PlyData, PlyElement
from scipy.ndimage.morphology import binary_closing, binary_dilation
import tqdm
try:
    import vtki
    __vtk_avail__ = True
except ImportError:
    __vtk_avail__ = False
<<<<<<< HEAD

try:
    from .in_bounding_boxC import in_bounding_box
except ImportError:
    from .in_bounding_box import in_bounding_box

=======
>>>>>>> f2d61c3b
from ..proc import log_proc
from ..handler.basics import write_data2kzip, data2kzip
from .image import apply_pca
from ..backend.storage import AttributeDict, MeshStorage, VoxelStorage
from ..global_params import MESH_DOWNSAMPLING, MESH_CLOSING, MESH_MIN_OBJ_VX
from .. import global_params
from ..mp.mp_utils import start_multiprocess_obj, start_multiprocess_imap
try:
    # set matplotlib backend to offscreen
    import matplotlib
    matplotlib.use('agg')
    from vigra.filters import boundaryDistanceTransform, gaussianSmoothing
except ImportError as e:
    boundaryDistanceTransform, gaussianSmoothing = None, None
    log_proc.error('ModuleNotFoundError. Could not import VIGRA. '
                   'Mesh generation will not be possible. {}'.format(e))

__all__ = ['MeshObject', 'get_object_mesh', 'merge_meshes', 'triangulation',
           'get_random_centered_coords', 'write_mesh2kzip', 'write_meshes2kzip',
           'compartmentalize_mesh', 'mesh_chunk', 'mesh_creator_sso']


class MeshObject(object):
    def __init__(self, object_type, indices, vertices, normals=None,
                 color=None, bounding_box=None):
        self.object_type = object_type
        if vertices.ndim == 2 and vertices.shape[1] == 3:
            self.vertices = vertices.flatten()
        else:
            # assume flat array
            self.vertices = np.array(vertices, dtype=np.float)
        if indices.ndim == 2 and indices.shape[1] == 3:
            self.indices = indices.flatten().astype(np.uint)
        else:
            # assume flat array
            self.indices = np.array(indices, dtype=np.uint)
        if len(self.vertices) == 0:
            self.center = 0
            self.max_dist = 1
            self._normals = np.zeros((0, 3))
            return
        if bounding_box is None:
            self.center, self.max_dist = get_bounding_box(self.vertices)
        else:
            self.center = bounding_box[0]
            self.max_dist = bounding_box[1]
        self.center = self.center.astype(np.float)
        self.max_dist = self.max_dist.astype(np.float)
        vert_resh = np.array(self.vertices).reshape((len(self.vertices) // 3, 3))
        vert_resh -= np.array(self.center, dtype=self.vertices.dtype)
        vert_resh = vert_resh / np.array(self.max_dist)
        self.vertices = vert_resh.reshape(len(self.vertices))
        if normals is not None and len(normals) == 0:
            normals = None
        if normals is not None and normals.ndim == 2:
            normals = normals.reshape(len(normals)*3)
        self._normals = normals
        self._ext_color = color
        self._colors = None
        self.pca = None

    @property
    def colors(self):
        if self._ext_color is None:
            self._colors = np.ones(len(self.vertices) // 3 * 4) * 0.5
        elif np.isscalar(self._ext_color):
            self._colors = np.array(len(self.vertices) // 3 * [self._ext_color]).flatten()
        else:
            if np.ndim(self._ext_color) >= 2:
                self._ext_color = self._ext_color.squeeze()
                assert self._ext_color.shape[1] == 4,\
                    "'color' parameter has wrong shape"
                self._ext_color = self._ext_color.squeeze()
                assert self._ext_color.shape[1] == 4,\
                    "Rendering requires RGBA 'color' shape of (X, 4). Please" \
                    "add alpha channel."
                self._ext_color = self._ext_color.flatten()
            assert len(self._ext_color)/4 == len(self.vertices)/3, \
                "len(ext_color)/4 must be equal to len(vertices)/3."
            self._colors = self._ext_color
        return self._colors

    @property
    def vert_resh(self):
        vert_resh = np.array(self.vertices).reshape(-1, 3)
        return vert_resh

    @property
    def normals(self):
        if self._normals is None or len(self._normals) != len(self.vertices):
            log_proc.info("Calculating normals")
            self._normals = unit_normal(self.vertices, self.indices)
        elif len(self._normals) != len(self.vertices):
            log_proc.info("Calculating normals, because their shape differs from"
                  " vertices: %s (normals) vs. %s (vertices)" %
                  (str(self._normals.shape), str(self.vertices.shape)))
            self._normals = unit_normal(self.vertices, self.indices)
        return self._normals

    @property
    def normals_resh(self):
        return self.normals.reshape(-1, 3)

    def transform_external_coords(self, coords):
        """

        Parameters
        ----------
        coords : np.array

        Returns
        -------
        np.array
            transformed coordinates
        """
        if len(coords) == 0:
            return coords
        coords = np.array(coords, dtype=np.float)
        coords = coords - self.center
        coords /= self.max_dist
        return coords

    def retransform_external_coords(self, coords):
        coords = np.array(coords, dtype=np.float)
        coords *= self.max_dist
        coords += self.center
        return coords.astype(np.int)

    @property
    def bounding_box(self):
        return [self.center, self.max_dist]

    def perform_pca_rotation(self):
        """
        Rotates vertices into principal component coordinate system.
        """
        if self.pca is None:
            self.pca = PCA(n_components=3, whiten=False, random_state=0)
            self.pca.fit(self.vert_resh)
        self.vertices = self.pca.transform(
            self.vert_resh).reshape(len(self.vertices))

    def renormalize_vertices(self, bounding_box=None):
        """
        Renomralize, i.e. substract mean and divide by max. extent, vertices
        using either center and max. distance from self.vertices or given from
        keyword argument bounding_box.

        Parameters
        ----------
        bounding_box : tuple
            center, scale (applied as follows: self.vert_resh / scale)
        """
        if bounding_box is None:
            bounding_box = get_bounding_box(self.vertices)
        self.center, self.max_dist = bounding_box
        self.center = self.center.astype(np.float)
        self.max_dist = self.max_dist.astype(np.float)
        vert_resh = np.array(self.vertices).reshape(len(self.vertices) // 3, 3)
        vert_resh -= self.center
        vert_resh /= self.max_dist
        self.vertices = vert_resh.reshape(len(self.vertices))

    @property
    def vertices_scaled(self):
        return (self.vert_resh * self.max_dist + self.center).flatten()


def triangulation(pts, downsampling=(1, 1, 1), n_closings=0, single_cc=False,
                  decimate_mesh=0, gradient_direction='ascent',
                  force_single_cc=False):
    """
    Calculates triangulation of point cloud or dense volume using marching cubes
    by building dense matrix (in case of a point cloud) and applying marching
    cubes.

    Parameters
    ----------
    pts : np.array
        [N, 3] or [N, M, O] (dtype: uint8, bool)
    downsampling : Tuple[int]
        Magnitude of downsampling, e.g. 1, 2, (..) which is applied to pts
        for each axis
    n_closings : int
        Number of closings applied before mesh generation
    single_cc : bool
        Returns mesh of biggest connected component only
    decimate_mesh : float
        Percentage of mesh size reduction, i.e. 0.1 will leave 90% of the
        vertices
    gradient_direction : str
        defines orientation of triangle indices. 'ascent' is needed for KNOSSOS
         compatibility.
    force_single_cc : bool
        If True, performans dilations until only one foreground CC is present
        and then erodes with the same number to maintain size.

    Returns
    -------
    array, array, array
        indices [M, 3], vertices [N, 3], normals [N, 3]

    """
    if boundaryDistanceTransform is None:
        raise ImportError('"boundaryDistanceTransform" could not be imported from VIGRA. '
                          'Please install vigra, see SyConn documentation.')
    assert type(downsampling) == tuple, "Downsampling has to be of type 'tuple'"
    assert (pts.ndim == 2 and pts.shape[1] == 3) or pts.ndim == 3, \
        "Point cloud used for mesh generation has wrong shape."
    if pts.ndim == 2:
        if np.max(pts) <= 1:
            msg = "Currently this function only supports point " \
                  "clouds with coordinates >> 1."
            log_proc.error(msg)
            raise ValueError(msg)
        offset = np.min(pts, axis=0)
        pts -= offset
        pts = (pts / downsampling).astype(np.uint32)
        # add zero boundary around object
        margin = n_closings + 5
        pts += margin
        bb = np.max(pts, axis=0) + margin
        volume = np.zeros(bb, dtype=np.float32)
        volume[pts[:, 0], pts[:, 1], pts[:, 2]] = 1
    else:
        volume = pts
        if np.any(np.array(downsampling) != 1):
            # volume = measure.block_reduce(volume, downsampling, np.max)
            ndimage.zoom(volume, downsampling, order=0)
        offset = np.array([0, 0, 0])
    # volume = multiBinaryErosion(volume, 1).astype(np.float32)
    if n_closings > 0:
        volume = binary_closing(volume, iterations=n_closings).astype(np.float32)
        if force_single_cc:
            n_dilations = 0
            while True:
                labeled, nb_cc = ndimage.label(volume)
                # log_proc.debug('Forcing single CC, additional dilations {}, num'
                #                'ber connected components: {}'
                #                ''.format(n_dilations, nb_cc))
                if nb_cc == 1:  # does not count background
                    break
                # pad volume to maintain margin at boundary and correct offset
                volume = np.pad(volume, [(1, 1), (1, 1), (1, 1)],
                                mode='constant', constant_values=0)
                offset -= 1
                volume = binary_dilation(volume, iterations=1).astype(
                    np.float32)
                n_dilations += 1
    else:
        volume = volume.astype(np.float32)
    if single_cc:
        labeled, nb_cc = ndimage.label(volume)
        cnt = Counter(labeled[labeled != 0])
        l, occ = cnt.most_common(1)[0]
        volume = np.array(labeled == l, dtype=np.float32)
    # InterpixelBoundary, OuterBoundary, InnerBoundary
    dt = boundaryDistanceTransform(volume, boundary="InterpixelBoundary")
    dt[volume == 1] *= -1
    volume = gaussianSmoothing(dt, 1)
    if np.sum(volume < 0) == 0 or np.sum(volume > 0) == 0:  # less smoothing
        volume = gaussianSmoothing(dt, 0.5)
    try:
        verts, ind, norm, _ = measure.marching_cubes_lewiner(
            volume, 0, gradient_direction=gradient_direction)
    except Exception as e:
        raise ValueError(e)
    if pts.ndim == 2:  # account for [5, 5, 5] offset
        verts -= margin
    verts = np.array(verts) * downsampling + offset
    if decimate_mesh > 0:
        if not __vtk_avail__:
            msg = "vtki not installed. Please install vtki.'" \
                  "pip install vtki'."
            log_proc.error(msg)
            raise ImportError(msg)
        log_proc.warning("'triangulation': Currently mesh-sparsification"
                         " may not preserve volume.")
        # add number of vertices in front of every face (required by vtki)
        ind = np.concatenate([np.ones((len(ind), 1)).astype(np.int64) * 3, ind],
                             axis=1)
        mesh = vtki.PolyData(verts, ind.flatten()).TriFilter()
        decimated_mesh = mesh.Decimate(decimate_mesh, volume_preservation=True)
        if decimated_mesh is None:  # maybe vtki API changes and operates in-place -> TODO: check version differences and require one of them, changed to vtki, PS 04Feb2019
            decimated_mesh = mesh
            if len(decimated_mesh.faces.reshape((-1, 4))[:, 1:]) == len(ind):
                log_proc.error(
                    "'triangulation': Mesh-sparsification could not sparsify"
                    " mesh.")
        # remove face sizes again
        ind = decimated_mesh.faces.reshape((-1, 4))[:, 1:]
        verts = decimated_mesh.points
        mo = MeshObject("", ind, verts)
        # compute normals
        norm = mo.normals.reshape((-1, 3))
    return np.array(ind, dtype=np.int), verts, norm


def get_object_mesh(obj, downsampling, n_closings, decimate_mesh=0,
                    triangulation_kwargs=None):
    """
    Get object mesh from object voxels using marching cubes.

    Parameters
    ----------
    obj : SegmentationObject
    downsampling : tuple of int
        Magnitude of downsampling for each axis
    n_closings : int
        Number of closings before mesh generation
    decimate_mesh : float
    triangulation_kwargs : dict
     Keyword arguments parsed to 'traingulation' call

    Returns
    -------
    array [N, 1], array [M, 1], array [M, 1]
        vertices, indices, normals
    """
    if triangulation_kwargs is None:
        triangulation_kwargs = {}
    if np.isscalar(obj.voxels):
        return np.zeros((0,), dtype=np.int32), np.zeros((0,), dtype=np.int32),\
               np.zeros((0,), dtype=np.float32)
    try:
        min_obj_vx = global_params.config.entries['Sizethresholds'][obj.type]
    except KeyError:
        min_obj_vx = MESH_MIN_OBJ_VX
    try:
        indices, vertices, normals = triangulation(
            np.array(obj.voxel_list), downsampling=downsampling,
            n_closings=n_closings, decimate_mesh=decimate_mesh,
            **triangulation_kwargs)
    except ValueError as e:
        if len(obj.voxel_list) <= min_obj_vx:
            # log_proc.debug('Did not create mesh for object of type "{}" '
            #                ' with ID {} because its size is {} voxels.'
            #                ''.format(obj.type, obj.id, len(obj.voxel_list)))
            return np.zeros((0,), dtype=np.int32), np.zeros((0,), dtype=np.int32), \
                   np.zeros((0,), dtype=np.float32)
        msg = 'Error ({}) during marching_cubes procedure of SegmentationObject {}' \
              ' of type "{}". It contained {} voxels.'.format(str(e), obj.id, obj.type,
                                                              len(obj.voxel_list))
        log_proc.error(msg)
        return np.zeros((0,)), np.zeros((0,)), np.zeros((0,))
    vertices += 1  # account for knossos 1-indexing
    vertices = np.round(vertices * obj.scaling)
    assert len(vertices) == len(normals) or len(normals) == 0, \
        "Length of normals (%s) does not correspond to length of" \
        " vertices (%s)." % (str(normals.shape), str(vertices.shape))
    return indices.flatten(), vertices.flatten(), normals.flatten()


def normalize_vertices(vertices):
    """
    Rotate, center and normalize vertices.

    Parameters
    ----------
    vertices : np.array
        [N, 1]

    Returns
    -------
    array
        transformed vertices
    """
    vert_resh = vertices.reshape(len(vertices) // 3, 3)
    vert_resh = apply_pca(vert_resh)
    vert_resh -= np.median(vert_resh, axis=0)
    max_val = np.abs(vert_resh).max()
    vert_resh = vert_resh / max_val
    vertices = vert_resh.reshape(len(vertices)).astype(np.float32)
    return vertices


def calc_rot_matrices(coords, vertices, edge_length):
    """
    # TODO: optimize with cython (bottleneck is probably 'in_bounding_box' -> create single for loop)
    Fits a PCA to local sub-volumes in order to rotate them according to
    its main process (e.g. x-axis will be parallel to the long axis of a tube)

    Parameters
    ----------
    coords : np.array [M x 3]
    vertices : np.array [N x 3]
    edge_length : float, int
        spatial extent of box for querying vertices for pca fit

    Returns
    -------
    np.array [M x 16]
        Fortran flattened OpenGL rotation matrix
    """
    if not np.isscalar(edge_length):
        log_proc.warning('"calc_rot_matrices" now takes only scalar edgelengths'
                         '. Choosing np.min(edge_length) as query box edge'
                         ' length.')
        edge_length = np.min(edge_length)
    if len(vertices) > 1e5:
        vertices = vertices[::8]
    rot_matrices = np.zeros((len(coords), 16))
    edge_lengths = np.array([edge_length] * 3)
    for ii, c in enumerate(coords):
        bounding_box = (c, edge_lengths)
        inlier = np.array(vertices[in_bounding_box(vertices, bounding_box)])
        rot_matrices[ii] = get_rotmatrix_from_points(inlier)
    return rot_matrices


def get_rotmatrix_from_points(points):
    """
    Fits pca to input points and returns corresponding rotation matrix, usable
    in PyOpenGL.

    Parameters
    ----------
    points : np.array

    Returns
    -------

    """
    if len(points) <= 2:
        return np.zeros((16))
    new_center = np.mean(points, axis=0)
    points -= new_center
    pca = PCA(n_components=3, random_state=0)
    pca.fit(points)
    rot_mat = np.zeros((4, 4))
    rot_mat[:3, :3] = pca.components_
    rot_mat[3, 3] = 1
    rot_mat = rot_mat.flatten('F')
    return rot_mat


def flag_empty_spaces(coords, vertices, edge_length):
    """
    Flag empty locations.

    Parameters
    ----------
    coords : np.array
        [M x 3]
    vertices : np.array
        [N x 3]
    edge_length : np.array
        spatial extent of bounding box to look for vertex support

    Returns
    -------
    np.array [M x 1]
        
    """
    if not np.isscalar(edge_length):
        log_proc.warning('"calc_rot_matrices" now takes only scalar edgelengths'
                         '. Choosing np.min(edge_length) as query box edge'
                         ' length.')
        edge_length = np.min(edge_length)
    if len(vertices) > 1e6:
        vertices = vertices[::8]
    empty_spaces = np.zeros((len(coords))).astype(np.bool)
    edge_lengths = np.array([edge_length] * 3)
    for ii, c in enumerate(coords):
        bounding_box = (c, edge_lengths)
        inlier = np.array(vertices[in_bounding_box(vertices, bounding_box)])
        if len(inlier) == 0:
            empty_spaces[ii] = True
    return empty_spaces


def get_bounding_box(coordinates):
    """
    Calculates center of coordinates and its maximum distance in any spatial
    dimension to the most distant point.

    Parameters
    ----------
    coordinates : np.array

    Returns
    -------
    np.array, float
        center, distance
    """
    if coordinates.ndim == 2 and coordinates.shape[1] == 3:
        coord_resh = coordinates
    else:
        coord_resh = coordinates.reshape(len(coordinates) // 3, 3)
    mean = np.mean(coord_resh, axis=0)
    max_dist = np.max(np.abs(coord_resh - mean))
    return mean, max_dist


# @jit
# def in_bounding_box(coords, bounding_box):
#     """
#     Loop version with numba
#
#     Parameters
#     ----------
#     coords : np.array (N x 3)
#     bounding_box : tuple (np.array, np.array)
#         center coordinate and edge lengths of bounding box
#
#     Returns
#     -------
#     np.array of bool
#         inlying coordinates are indicated as true
#     """
#     edge_sizes = bounding_box[1] / 2
#     coords = np.array(coords) - bounding_box[0]
#     inlier = np.zeros((len(coords)), dtype=np.bool)
#     for i in range(len(coords)):
#         x_cond = (coords[i, 0] > -edge_sizes[0]) & (coords[i, 0] < edge_sizes[0])
#         y_cond = (coords[i, 1] > -edge_sizes[1]) & (coords[i, 1] < edge_sizes[1])
#         z_cond = (coords[i, 2] > -edge_sizes[2]) & (coords[i, 2] < edge_sizes[2])
#         inlier[i] = x_cond & y_cond & z_cond
#     return inlier


@jit
def get_avg_normal(normals, indices, nbvert):
    normals_avg = np.zeros((nbvert, 3), np.float)
    for n in range(len(indices)):
        ix = indices[n]
        normals_avg[ix] += normals[n]
    return normals_avg


def unit_normal(vertices, indices):
    """
    Calculates normals per face (averaging corresponding vertex normals) and
    expands it to (averaged) normals per vertex.

    Parameters
    ----------
    vertices : np.array [N x 1]
        Flattend vertices
    indices : np.array [M x 1]
        Flattend indices

    Returns
    -------
    np.array [N x 1]
        Unit face normals per vertex
    """
    vertices = np.array(vertices, dtype=np.float)
    nbvert = len(vertices) // 3
    # get coordinate list
    vert_lst = vertices.reshape(nbvert, 3)[indices]
    # get traingles from coordinates
    triangles = vert_lst.reshape(len(vert_lst) // 3, 3, 3)
    # calculate normals of triangles
    v = triangles[:, 1] - triangles[:, 0]
    w = triangles[:, 2] - triangles[:, 0]
    normals = np.cross(v, w)
    norm = np.linalg.norm(normals, axis=1)
    normals[norm != 0, :] = normals[norm != 0, :] / norm[norm != 0, None]
    # repeat normal, s.t. len(normals) == len(vertices), i.e. every vertex nows
    # its normal (multiple normals because one vertex is part of multiple triangles
    normals = np.array(list(itertools.chain.from_iterable(itertools.repeat(x, 3) for x in normals)))
    # average normal for every vertex
    normals_avg = get_avg_normal(normals, indices, nbvert)
    return -normals_avg.astype(np.float32).reshape(nbvert*3)


def get_random_centered_coords(pts, nb, r):
    """

    Parameters
    ----------
    pts : np.array
        coordinates
    nb : int
        number of center of masses to be returned
    r : int
        radius of query_ball_point in order to get list of points for
        center of mass

    Returns
    -------
    np.array
        coordinates of randomly located center of masses in pts
    """
    tree = spatial.cKDTree(pts)
    rand_ixs = np.random.randint(0, len(pts), nb)
    close_ixs = tree.query_ball_point(pts[rand_ixs], r)
    coms = np.zeros((nb, 3))
    for i, ixs in enumerate(close_ixs):
        coms[i] = np.mean(pts[ixs], axis=0)
    return coms


def merge_meshes(ind_lst, vert_lst, nb_simplices=3):
    """
    Combine several meshes into a single one.

    Parameters
    ----------
    ind_lst : list of np.array [N, 1]
    vert_lst : list of np.array [N, 1]
    nb_simplices : int
        Number of simplices, e.g. for triangles nb_simplices=3

    Returns
    -------
    np.array, np.array
    """
    assert len(vert_lst) == len(ind_lst), "Length of indices list differs" \
                                          "from vertices list."
    all_ind = np.zeros((0, ), dtype=np.uint)
    all_vert = np.zeros((0, ))
    for i in range(len(vert_lst)):
        all_ind = np.concatenate([all_ind, ind_lst[i] +
                                  len(all_vert)/nb_simplices])
        all_vert = np.concatenate([all_vert, vert_lst[i]])
    return all_ind, all_vert


def mesh_loader(so):
    return so.mesh


def merge_someshes(sos, nb_simplices=3, nb_cpus=1, color_vals=None,
                  cmap=None, alpha=1.0):
    """
    Merge meshes of SegmentationObjects.

    Parameters
    ----------
    sos : iterable of SegmentationObject
        SegmentationObjects are used to get .mesh, N x 1
    nb_simplices : int
        Number of simplices, e.g. for triangles nb_simplices=3
    color_vals : iterable of float
        color values for every mesh, N x 4 (rgba). No normalization!
    nb_cpus : int
    cmap : matplotlib colormap
    alpha : float

    Returns
    -------
    np.array, np.array [, np.array]
        indices, vertices (scaled) [,colors]
    """
    all_ind = np.zeros((0, ), dtype=np.uint)
    all_vert = np.zeros((0, ))
    all_norm = np.zeros((0, ))
    colors = np.zeros((0, ))
    meshes = start_multiprocess_imap(mesh_loader, sos, nb_cpus=nb_cpus,
                                     show_progress=False)
    if color_vals is not None and cmap is not None:
        color_vals = color_factory(color_vals, cmap, alpha=alpha)
    for i in range(len(meshes)):
        ind, vert, norm = meshes[i]
        assert len(vert) == len(norm) or len(norm) == 0, "Length of normals " \
                                                         "and vertices differ."
        all_ind = np.concatenate([all_ind, ind + len(all_vert)/nb_simplices])
        all_vert = np.concatenate([all_vert, vert])
        all_norm = np.concatenate([all_norm, norm])
        if color_vals is not None:
            curr_color = np.array([color_vals[i]]*len(vert))
            colors = np.concatenate([colors, curr_color])
    assert len(all_vert) == len(all_norm) or len(all_norm) == 0, \
        "Length of combined normals and vertices differ."
    if color_vals is not None:
        return all_ind, all_vert, all_norm, colors
    return all_ind, all_vert, all_norm


def make_ply_string(dest_path, indices, vertices, rgba_color):
    """
    Creates a ply str that can be included into a .k.zip for rendering
    in KNOSSOS.
    # TODO: write out normals

    Parameters
    ----------
    indices : np.array
    vertices : np.array
    rgba_color : Tuple[uint8] or np.array

    Returns
    -------
    str
    """
    # create header
    if not indices.ndim == 2:
        indices = np.array(indices, dtype=np.int).reshape((-1, 3))
    if not vertices.ndim == 2:
        vertices = np.array(vertices, dtype=np.float32).reshape((-1, 3))
    if len(rgba_color) != len(vertices) and len(rgba_color) == 4:
        # TODO: create per tree color instead of per vertex color
        rgba_color = np.array([rgba_color for i in range(len(vertices))],
                              dtype=np.uint8)
    else:
        if not (len(rgba_color) == len(vertices) and len(rgba_color[0]) == 4):
            msg = 'Color array has to be RGBA and to provide a color value f' \
                  'or every vertex!'
            log_proc.error(msg)
            raise ValueError(msg)
    if not rgba_color.ndim == 2:
        rgba_color = np.array(rgba_color, dtype=np.int).reshape((-1, 4))
    if type(rgba_color) is list:
        rgba_color = np.array(rgba_color, dtype=np.uint8)
        log_proc.warn("Color input is list. It will now be converted "
                      "automatically, data will be unusable if not normalized"
                      " between 0 and 255. min/max of data:"
                      " {}, {}".format(rgba_color.min(), rgba_color.max()))
    elif rgba_color.dtype.kind not in ("u", "i"):
        log_proc.warn("Color array is not of type integer or unsigned integer."
                      " It will now be converted automatically, data will be "
                      "unusable if not normalized between 0 and 255."
                      "min/max of data: {}, {}".format(rgba_color.min(),
                                                       rgba_color.max()))
        rgba_color = np.array(rgba_color, dtype=np.uint8)
    # ply file requires 1D object arrays,
    vertices = np.concatenate([vertices.astype(np.object),
                               rgba_color.astype(np.object)], axis=1)
    vertices = np.array([tuple(el) for el in vertices],
                        dtype=[('x', 'f4'), ('y', 'f4'), ('z', 'f4'),
                               ('red', 'u1'), ('green', 'u1'), ('blue', 'u1'),
                               ('alpha', 'u1')])
    # ply file requires 1D object arrays.
    indices = np.array([tuple([el], ) for el in indices],
                       dtype=[('vertex_indices', 'i4', (3,))])
    PlyData([PlyElement.describe(vertices, 'vertex'),
             PlyElement.describe(indices, 'face')]).write(dest_path)


def make_ply_string_wocolor(dest_path, indices, vertices):
    """
    Creates a ply str that can be included into a .k.zip for rendering
    in KNOSSOS.
    # TODO: write out normals

    Parameters
    ----------
    indices : iterable of indices (int)
    vertices : iterable of vertices (int)

    Returns
    -------
    str
    """
    # create header
    if not indices.ndim == 2:
        indices = np.array(indices, dtype=np.int).reshape((-1, 3))
    if not vertices.ndim == 2:
        vertices = np.array(vertices, dtype=np.float32).reshape((-1, 3))
    vertices = np.array([tuple(el) for el in vertices], dtype=[('x', 'f4'), ('y', 'f4'), ('z', 'f4')])
    indices = np.array([tuple([el], ) for el in indices],dtype=[('vertex_indices', 'i4', (3,))])
    PlyData([PlyElement.describe(vertices, 'vertex'),
             PlyElement.describe(indices, 'face')]).write(dest_path)


def write_mesh2kzip(k_path, ind, vert, norm, color, ply_fname,
                    force_overwrite=False):
    """
    Writes mesh as .ply's to k.zip file.

    Parameters
    ----------
    k_path : str
        path to zip
    ind : np.array
    vert : np.array
    norm : np.array
    color : tuple or np.array
        rgba between 0 and 255
    ply_fname : str
    """
    if len(vert) == 0:
        log_proc.warn("'write_mesh2kzip' call with empty vertex array. Did not"
                      " write data to kzip.")
        return
    tmp_dest_p = '{}_{}'.format(k_path, ply_fname)
    if color is not None:
        make_ply_string(tmp_dest_p, ind, vert.astype(np.float32), color)
    else:
        make_ply_string_wocolor(tmp_dest_p, ind, vert.astype(np.float32))
    write_data2kzip(k_path, tmp_dest_p, ply_fname,
                    force_overwrite=force_overwrite)


def write_meshes2kzip(k_path, inds, verts, norms, colors, ply_fnames,
                      force_overwrite=True, verbose=True):
    """
    Writes meshes as .ply's to k.zip file.

    Parameters
    ----------
    k_path : str
        path to zip
    inds : list of np.array
    verts : list of np.array
    norms : list of np.array
    colors : list of tuple or np.array
        rgba between 0 and 255
    ply_fnames : list of str
    force_overwrite : bool
    verbose : bool
    """
    if not force_overwrite:
        raise NotImplementedError('Currently modification of data in existing kzip is not implemented.')
    tmp_paths = []
    if verbose:
        log_proc.info('Generating ply files.')
        pbar = tqdm.tqdm(total=len(inds))
    write_out_ply_fnames = []
    for i in range(len(inds)):
        vert = verts[i]
        ind = inds[i]
        norm = norms[i]
        color = colors[i]
        ply_fname = ply_fnames[i]
        tmp_dest_p = '{}_{}'.format(k_path, ply_fname)
        if len(vert) == 0:
            log_proc.warning("Mesh with zero-length vertex array. Skipping.")
            continue
        if color is not None:
            make_ply_string(tmp_dest_p, ind, vert.astype(np.float32), color)
        else:
            make_ply_string_wocolor(tmp_dest_p, ind, vert.astype(np.float32))
        tmp_paths.append(tmp_dest_p)
        write_out_ply_fnames.append(ply_fname)
        if verbose:
            pbar.update(1)
    if verbose:
        pbar.close()
    data2kzip(k_path, tmp_paths, write_out_ply_fnames, force_overwrite=force_overwrite,
              verbose=verbose)


def get_bb_size(coords):
    bb_min, bb_max = np.min(coords, axis=0), np.max(coords, axis=0)
    return np.linalg.norm(bb_max - bb_min, ord=2)


def color_factory(c_values, mcmap, alpha=1.0):
    colors = []
    for c_val in c_values:
        curr_color = list(mcmap(c_val))
        curr_color[-1] = alpha
        colors.append(curr_color)
    return np.array(colors)


def compartmentalize_mesh(ssv, pred_key_appendix=""):
    """
    Splits SuperSegmentationObject mesh into axon, dendrite and soma. Based
    on axoness prediction of SV's contained in SuperSuperVoxel ssv.

    Parameters
    ----------
    sso : SuperSegmentationObject
    pred_key_appendix : str
        Specific version of axoness prediction

    Returns
    -------
    np.array
        Majority label of each face / triangle in mesh indices;
        triangulation is assumed. If majority class has n=1, majority label is
        set to -1.
    """
    preds = np.array(start_multiprocess_obj("axoness_preds",
                                             [[sv, {"pred_key_appendix": pred_key_appendix}]
                                                for sv in ssv.svs],
                                               nb_cpus=ssv.nb_cpus))
    preds = np.concatenate(preds)
    locs = ssv.sample_locations()
    pred_coords = np.concatenate(locs)
    assert pred_coords.ndim == 2, "Sample locations of ssv have wrong shape."
    assert pred_coords.shape[1] == 3, "Sample locations of ssv have wrong shape."
    ind, vert, axoness = ssv._pred2mesh(pred_coords, preds, k=3,
                                        colors=(0, 1, 2))
    # get axoness of each vertex where indices are pointing to
    ind_comp = axoness[ind]
    ind = ind.reshape(-1, 3)
    vert = vert.reshape(-1, 3)
    norm = ssv.mesh[2].reshape(-1, 3)
    ind_comp = ind_comp.reshape(-1, 3)
    ind_comp_maj = np.zeros((len(ind)), dtype=np.uint8)
    for ii in range(len(ind)):
        triangle = ind_comp[ii]
        cnt = Counter(triangle)
        ax, n = cnt.most_common(1)[0]
        if n == 1:
            ax = -1
        ind_comp_maj[ii] = ax
    comp_meshes = {}
    for ii, comp_type in enumerate(["axon", "dendrite", "soma"]):
        comp_ind = ind[ind_comp_maj == ii].flatten()
        unique_comp_ind = np.unique(comp_ind)
        comp_vert = vert[unique_comp_ind].flatten()
        if len(ssv.mesh[2]) != 0:
            comp_norm = norm[unique_comp_ind].flatten()
        else:
            comp_norm = ssv.mesh[2]
        remap_dict = {}
        for i in range(len(unique_comp_ind)):
            remap_dict[unique_comp_ind[i]] = i
        comp_ind = np.array([remap_dict[i] for i in comp_ind], dtype=np.uint)
        comp_meshes[comp_type] = [comp_ind, comp_vert, comp_norm]
    return comp_meshes


def mesh_creator_sso(ssv):
    ssv.enable_locking = False
    ssv.load_attr_dict()
    _ = ssv._load_obj_mesh(obj_type="mi", rewrite=False)
    _ = ssv._load_obj_mesh(obj_type="sj", rewrite=False)
    _ = ssv._load_obj_mesh(obj_type="vc", rewrite=False)
    _ = ssv._load_obj_mesh(obj_type="sv", rewrite=False)
    try:
        ssv.attr_dict["conn"] = ssv.attr_dict["conn_ids"]
        _ = ssv._load_obj_mesh(obj_type="conn", rewrite=False)
    except KeyError:
        log_proc.error("Loading 'conn' objects failed for SSV %s."
              % ssv.id)
    ssv.clear_cache()


def mesh_chunk(args):
    attr_dir, obj_type = args
    scaling = global_params.config.entries['Dataset']['scaling']
    ad = AttributeDict(attr_dir + "/attr_dict.pkl", disable_locking=True)
    obj_ixs = list(ad.keys())
    if len(obj_ixs) == 0:
        return
    voxel_dc = VoxelStorage(attr_dir + "/voxel.pkl", disable_locking=True)
    md = MeshStorage(attr_dir + "/mesh.pkl", disable_locking=True, read_only=False)
    valid_obj_types = ["vc", "sj", "mi", "con"]
    if not obj_type in valid_obj_types:
        raise NotImplementedError("Object type must be one of the following:\n"
                                  "%s" % str(valid_obj_types))
    for ix in obj_ixs:
        # create voxel_list
        bin_arrs, block_offsets = voxel_dc[ix]
        voxel_list = np.array([], dtype=np.int32)
        for i_bin_arr in range(len(bin_arrs)):
            block_voxels = np.array(zip(*np.nonzero(bin_arrs[i_bin_arr])),
                                    dtype=np.int32)
            block_voxels += np.array(block_offsets[i_bin_arr])

            if len(voxel_list) == 0:
                voxel_list = block_voxels
            else:
                voxel_list = np.concatenate([voxel_list, block_voxels])
        # create mesh
        indices, vertices, normals = triangulation(np.array(voxel_list),
                                     downsampling=MESH_DOWNSAMPLING[obj_type],
                                     n_closings=MESH_CLOSING[obj_type])
        vertices *= scaling
        md[ix] = [indices.flatten(), vertices.flatten(), normals.flatten()]
    md.push()


def mesh2obj_file(dest_path, mesh, color=None, center=None):
    """
    Writes mesh to .obj file.

    Parameters
    ----------
    mesh : List[np.array]
     flattend arrays of indices (triangle faces), vertices and normals
    center : np.array


    Returns
    -------

    """
    options = openmesh.Options()
    options += openmesh.Options.Binary
    mesh_obj = openmesh.TriMesh()
    ind, vert, norm = mesh
    if vert.ndim == 1:
        vert = vert.reshape(-1 ,3)
    if ind.ndim == 1:
        ind = ind.reshape(-1 ,3)
    if center is not None:
        vert -= center
    vert_openmesh = []
    if color is not None:
        mesh_obj.request_vertex_colors()
        options += openmesh.Options.VertexColor
        if color.ndim == 1:
            color = np.array([color] * len(vert))
        color = color.astype(np.float64)  # required by openmesh
    for ii, v in enumerate(vert):
        v = v.astype(np.float64)  # Point requires double
        v_openmesh = mesh_obj.add_vertex(openmesh.TriMesh.Point(v[0], v[1], v[2]))
        if color is not None:
            mesh_obj.set_color(v_openmesh, openmesh.TriMesh.Color(*color[ii]))
        vert_openmesh.append(v_openmesh)
    for f in ind:
        f_openmesh = [vert_openmesh[f[0]], vert_openmesh[f[1]],
                      vert_openmesh[f[2]]]
        mesh_obj.add_face(f_openmesh)
    result = openmesh.write_mesh(mesh_obj, dest_path, options)
    if not result:
        log_proc.error("Error occured when writing mesh to .obj file.")<|MERGE_RESOLUTION|>--- conflicted
+++ resolved
@@ -21,15 +21,12 @@
     __vtk_avail__ = True
 except ImportError:
     __vtk_avail__ = False
-<<<<<<< HEAD
 
 try:
     from .in_bounding_boxC import in_bounding_box
 except ImportError:
     from .in_bounding_box import in_bounding_box
 
-=======
->>>>>>> f2d61c3b
 from ..proc import log_proc
 from ..handler.basics import write_data2kzip, data2kzip
 from .image import apply_pca

--- conflicted
+++ resolved
@@ -37,11 +37,6 @@
     matplotlib.use('agg')
     from vigra.filters import boundaryDistanceTransform, gaussianSmoothing
 except ImportError as e:
-<<<<<<< HEAD
-    print(repr(e))
-from scipy.ndimage.morphology import binary_closing
-from ..proc import log_proc
-=======
     boundaryDistanceTransform, gaussianSmoothing = None, None
     log_proc.error('ImportError. Could not import VIGRA. '
                    'Mesh generation will not be possible. {}'.format(e))
@@ -51,17 +46,9 @@
     log_proc.error('ImportError. Could not import openmesh. '
                    'Writing meshes will not be possible. {}'.format(e))
 
->>>>>>> a2a39874
 try:
     from .in_bounding_boxC import in_bounding_box
 except ImportError:
-<<<<<<< HEAD
-    __vtk_avail__ = False
-from ..mp.mp_utils import start_multiprocess_obj, start_multiprocess_imap
-__all__ = ["MeshObject", "get_object_mesh", "merge_meshes", "triangulation",
-           "get_random_centered_coords", "write_mesh2kzip", 'write_meshes2kzip',
-           "compartmentalize_mesh", 'write_ssomesh2kzip']
-=======
     from .in_bounding_box import in_bounding_box
     log_proc.error('ImportError. Could not import `in_boundinb_box` from '
                    '`syconn/proc.in_bounding_boxC.py`. Fallback to numba jit.')
@@ -71,7 +58,6 @@
            'get_random_centered_coords', 'write_mesh2kzip', 'write_meshes2kzip',
            'compartmentalize_mesh', 'mesh_chunk', 'mesh_creator_sso', 'merge_meshes_incl_norm',
            'mesh_area_calc', 'mesh2obj_file']
->>>>>>> a2a39874
 
 
 class MeshObject(object):
@@ -812,20 +798,12 @@
                       "automatically, data will be unusable if not normalized"
                       " between 0 and 255. min/max of data:"
                       " {}, {}".format(rgba_color.min(), rgba_color.max()))
-<<<<<<< HEAD
-    elif rgba_color.dtype.kind not in ("u", "i"):
-        log_proc.warn("Color array is not of type integer or unsigned integer."
-                      " It will now be converted automatically, data will be "
-                      "unusable if not normalized between 0 and 255."
-                      "min/max of data: {}, {}".format(rgba_color.min(), rgba_color.max()))
-=======
     elif not np.issubdtype(rgba_color.dtype, np.uint8):
         log_proc.warn("Color array is not of type integer or unsigned integer."
                       " It will now be converted automatically, data will be "
                       "unusable if not normalized between 0 and 255."
                       "min/max of data: {}, {}".format(rgba_color.min(),
                                                        rgba_color.max()))
->>>>>>> a2a39874
         rgba_color = np.array(rgba_color, dtype=np.uint8)
     # ply file requires 1D object arrays,
     vertices = np.concatenate([vertices.astype(np.object),
@@ -886,13 +864,8 @@
     ply_fname : str
     """
     if len(vert) == 0:
-<<<<<<< HEAD
-        log_proc.warn("'write_mesh2kzip' call with empty vertex array. Did not"
-                      " write data to kzip.")
-=======
         log_proc.warn("'write_mesh2kzip' called with empty vertex array. Did not"
                       " write data to kzip. `ply_fname`. {}".format(ply_fname))
->>>>>>> a2a39874
         return
     tmp_dest_p = '{}_{}'.format(k_path, ply_fname)
     if color is not None:
@@ -904,11 +877,7 @@
 
 
 def write_meshes2kzip(k_path, inds, verts, norms, colors, ply_fnames,
-<<<<<<< HEAD
-                      force_overwrite=False):
-=======
                       force_overwrite=True, verbose=True):
->>>>>>> a2a39874
     """
     Writes meshes as .ply's to k.zip file.
 

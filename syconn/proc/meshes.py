--- conflicted
+++ resolved
@@ -6,8 +6,6 @@
 # Authors: Sven Dorkenwald, Philipp Schubert, Joergen Kornfeld
 
 import itertools
-import pdb
-
 import numpy as np
 from collections import Counter
 from numba import jit
@@ -46,8 +44,6 @@
         else:
             self.center = bounding_box[0]
             self.max_dist = bounding_box[1]
-        # pdb.set_trace()
-
         self.center = self.center.astype(np.float)
         self.max_dist = self.max_dist.astype(np.float)
         vert_resh = np.array(self.vertices).reshape((len(self.vertices) // 3, 3))
@@ -85,11 +81,7 @@
     @property
     def normals(self):
         if self._normals is None:
-<<<<<<< HEAD
-            print ("Calculating normals")
-=======
-            print("Calculating normals.")
->>>>>>> 15a2599c
+            print("Calculating normals")
             self._normals = unit_normal(self.vertices, self.indices)
         return self._normals
 

# -*- coding: utf-8 -*-
# SyConn - Synaptic connectivity inference toolkit
#
# Copyright (c) 2016 - now
# Max Planck Institute of Neurobiology, Martinsried, Germany
# Authors: Sven Dorkenwald, Philipp Schubert, Joergen Kornfeld

from ctypes import sizeof, c_float, c_void_p, c_uint
from PIL import Image
import numpy as np
import time
import os
import tqdm
import shutil
import warnings
import glob
from scipy.ndimage.filters import gaussian_filter

from .image import rgb2gray, apply_clahe
from . import log_proc
from .. import global_params
from ..handler.basics import flatten_list, chunkify_successive
from ..handler.compression import arrtolz4string
from ..backend.storage import CompressedStorage
from ..handler.multiviews import generate_palette, remap_rgb_labelviews,\
    rgb2id_array, id2rgb_array_contiguous, rgba2id_array, id2rgba_array_contiguous
from .meshes import merge_meshes, MeshObject, calc_rot_matrices
try:
    import os
    os.environ['PYOPENGL_PLATFORM'] = global_params.PYOPENGL_PLATFORM
    import OpenGL
    OpenGL.USE_ACCELERATE = True  # unclear behavior
    from OpenGL.GL import *
    from OpenGL.GLU import *
    from OpenGL.GL.framebufferobjects import *
    from OpenGL.arrays import *
except Exception as e:
    log_proc.error("Problem loading OpenGL: {}".format(e))
    pass

# can't load more than one platform simultaneously
if os.environ['PYOPENGL_PLATFORM'] == 'egl':
    try:
        from OpenGL.EGL import eglDestroyContext, eglSwapBuffers
        from OpenGL.EGL import EGL_SURFACE_TYPE, EGL_PBUFFER_BIT, EGL_BLUE_SIZE, \
            EGL_RED_SIZE, EGL_GREEN_SIZE, EGL_DEPTH_SIZE, \
            EGL_COLOR_BUFFER_TYPE, EGL_LUMINANCE_BUFFER, EGL_HEIGHT, \
            EGL_RENDERABLE_TYPE, EGL_OPENGL_BIT, EGL_CONFORMANT, \
            EGL_OPENGL_BIT, EGL_CONFIG_CAVEAT, EGL_NONE, \
            EGL_DEFAULT_DISPLAY, EGL_NO_CONTEXT, EGL_WIDTH, \
            EGL_OPENGL_API, EGL_LUMINANCE_SIZE, EGL_NO_DISPLAY,\
            eglGetDisplay, eglInitialize, eglChooseConfig, \
            eglBindAPI, eglCreatePbufferSurface, EGL_ALPHA_SIZE,\
            eglCreateContext, eglMakeCurrent, EGLConfig, EGL_RGB_BUFFER
        from OpenGL.EGL import EGL_SURFACE_TYPE, EGL_PBUFFER_BIT, EGL_BLUE_SIZE, \
            EGL_RED_SIZE, EGL_GREEN_SIZE, EGL_DEPTH_SIZE, \
            EGL_COLOR_BUFFER_TYPE, EGL_LUMINANCE_BUFFER, EGL_HEIGHT, \
            EGL_RENDERABLE_TYPE, EGL_OPENGL_BIT, EGL_CONFORMANT, \
            EGL_OPENGL_BIT, EGL_CONFIG_CAVEAT, EGL_NONE, \
            EGL_DEFAULT_DISPLAY, EGL_NO_CONTEXT, EGL_WIDTH, \
            EGL_OPENGL_API, EGL_LUMINANCE_SIZE, EGL_NO_DISPLAY, EGL_TRUE, \
            eglGetDisplay, eglInitialize, eglChooseConfig, \
            eglBindAPI, eglCreatePbufferSurface, \
            eglCreateContext, eglMakeCurrent, EGLConfig, EGL_RGB_BUFFER
        log_proc.info('EGL rendering enabled.')
    except ImportError as e:
        os.environ['PYOPENGL_PLATFORM'] = 'osmesa'
        from OpenGL.osmesa import *
        log_proc.warn('EGL requirements could not be imported ({}). '
                      'Switched to OSMESA platform.'.format(e))
elif os.environ['PYOPENGL_PLATFORM'] == 'osmesa':
    log_proc.info('OSMESA rendering enabled.')
    from OpenGL.osmesa import *
else:
    msg = 'PYOpenGL environment has to be "egl" or "osmesa".'
    log_proc.error(msg)
    raise NotImplementedError(msg)
import numpy as np
from ..mp.batchjob_utils import QSUB_script
try:
    import cPickle as pkl
except ImportError:
    import pickle as pkl

# TODO: add all rendering params to config/global_params


from .egl_ext import eglQueryDevicesEXT
MULTIGPU = True  # probably fine to remove this, mechanism can always be enabled


# ------------------------------------ General rendering code ------------------------------------------
# structure definition of rendering data array
float_size = sizeof(c_float)
vertex_offset = c_void_p(0 * float_size)
normal_offset = c_void_p(3 * float_size)
color_offset = c_void_p(6 * float_size)
record_len = 10 * float_size


def init_object(indices, vertices, normals, colors, ws):
    """
    Initialize objects for rendering from N triangles and M vertices

    Parameters
    ----------
    indices : array_like
        [3N, 1]
    vertices : array_like
        [3M, 1]
    normals : array_like
        [3M, 1]
    colors : array_like
        [4M, 1]
    ws : tuple

    Returns
    -------

    """
    global ind_cnt, vertex_cnt
    indices = indices.astype(np.uint32)
    # create individual vertices for each triangle
    vertices = vertices.astype(np.float32).reshape(-1, 3)
    # adapt color array
    colors = colors.reshape(-1, 4)
    ind_cnt = len(indices)
    vertex_cnt = len(vertices)
    normals = normals.astype(np.float32).reshape(-1, 3)
    data = np.concatenate((vertices, normals, colors),
                          axis=1).reshape(-1)
    # enabling arrays
    glEnableClientState(GL_VERTEX_ARRAY)
    glEnableClientState(GL_NORMAL_ARRAY)
    glEnableClientState(GL_COLOR_ARRAY)
    # model data
    indices_buffer = (c_uint * len(indices))(*indices)
    data_buffer = (c_float * len(data))(*data)

    el_arr_buffer = glGenBuffers(1)
    glBindBuffer(GL_ELEMENT_ARRAY_BUFFER, el_arr_buffer)
    glBufferData(GL_ELEMENT_ARRAY_BUFFER, indices_buffer, GL_STATIC_DRAW)

    el_arr_buffer2 = glGenBuffers(1)
    glBindBuffer(GL_ARRAY_BUFFER, el_arr_buffer2)
    glBufferData(GL_ARRAY_BUFFER, data_buffer, GL_STATIC_DRAW)

    # rbo fbo for screenshooting
    fbo = glGenFramebuffers(1)
    glBindFramebuffer(GL_FRAMEBUFFER, fbo)
    rbo = glGenRenderbuffers(1)
    glBindRenderbuffer(GL_RENDERBUFFER, rbo)
    glRenderbufferStorage(GL_RENDERBUFFER, GL_RGBA, ws[0],
                          ws[1])
    glFramebufferRenderbuffer(GL_FRAMEBUFFER, GL_COLOR_ATTACHMENT0,
                              GL_RENDERBUFFER, rbo)
    del rbo
    del fbo
    del indices_buffer
    del data_buffer
    # return [el_arr_buffer, el_arr_buffer2]


def draw_object(triangulation=True):
    """
    Draw elements in current buffer.
    """
    glVertexPointer(3, GL_FLOAT, record_len, vertex_offset)
    glNormalPointer(GL_FLOAT, record_len, normal_offset)
    glColorPointer(4, GL_FLOAT, record_len, color_offset)
    if triangulation is True:
        glDrawElements(GL_TRIANGLES, ind_cnt, GL_UNSIGNED_INT, None)
        # glDrawArrays(GL_TRIANGLES, 0, vertex_cnt)
    elif triangulation == "points":
        glDrawElements(GL_POINTS, ind_cnt, GL_UNSIGNED_INT, None)
    else:
        glDrawElements(GL_QUADS, ind_cnt, GL_UNSIGNED_INT, None)


def screen_shot(ws, colored=False, depth_map=False, clahe=False,
                triangulation=True, egl_args=None):
    """
    Create screenshot of currently opened window and return as array.

    Parameters
    ----------
    ws : tuple
    colored : bool
    depth_map : bool
    clahe : bool
    triangulation : bool

    Returns
    -------
    np.array
    """
    glBindFramebuffer(GL_FRAMEBUFFER, 0)
    draw_object(triangulation)
    if egl_args is None:
        glReadBuffer(GL_FRONT)
    else:
        eglSwapBuffers(egl_args[0], egl_args[2])

    if depth_map:
        data = glReadPixels(0, 0, ws[0], ws[1],
                            GL_DEPTH_COMPONENT, GL_UNSIGNED_BYTE)
        data = Image.frombuffer("L", (ws[0], ws[1]), data, 'raw', 'L', 0, 1)
        data = np.asarray(data.transpose(Image.FLIP_TOP_BOTTOM))
        data = gaussian_filter(data, .7)
        if clahe:
            data = apply_clahe(data)
        if np.sum(data) == 0:
            data = np.ones_like(data) * 255
    elif colored:
        data = glReadPixels(0, 0, ws[0], ws[1],
                            GL_RGBA, GL_UNSIGNED_BYTE)
        data = Image.frombuffer("RGBA", (ws[0], ws[1]), data, 'raw', 'RGBA', 0, 1)
        data = np.asarray(data.transpose(Image.FLIP_TOP_BOTTOM))
    else:
        data = glReadPixels(0, 0, ws[0], ws[1],
                            GL_RGB, GL_UNSIGNED_BYTE)
        data = Image.frombuffer("RGB", (ws[0], ws[1]), data, 'raw', 'RGB', 0, 1)
        data = rgb2gray(np.asarray(data.transpose(Image.FLIP_TOP_BOTTOM))) * 255
    glClear(GL_COLOR_BUFFER_BIT | GL_DEPTH_BUFFER_BIT)
    return data


def init_ctx(ws, depth_map):
    # ctx = OSMesaCreateContext(OSMESA_RGBA, None)
    if os.environ['PYOPENGL_PLATFORM'] == 'egl':
        major, minor = ctypes.c_long(), ctypes.c_long()
        num_configs = ctypes.c_long()
        configs = (EGLConfig * 1)()

        # Initialize EGL
        if (MULTIGPU):
            dev_on_node = eglQueryDevicesEXT()
            for i in range(0, len(dev_on_node)):
                dsp = eglGetDisplay(dev_on_node[i])
                try:
                    initialized = eglInitialize(dsp, major, minor)
                    if (initialized == EGL_TRUE):
                        break
                except:
                    pass
        else:
            dsp = eglGetDisplay(EGL_DEFAULT_DISPLAY)
            assert dsp != EGL_NO_DISPLAY, 'Invalid DISPLAY during egl init.'
            eglInitialize(dsp, major, minor)
        if depth_map:
            config_attr = arrays.GLintArray.asArray(
                [EGL_SURFACE_TYPE, EGL_PBUFFER_BIT, EGL_BLUE_SIZE, 8, EGL_RED_SIZE, 8,
                 EGL_GREEN_SIZE, 8,
                 EGL_DEPTH_SIZE, 8, EGL_COLOR_BUFFER_TYPE, #EGL_LUMINANCE_BUFFER,
                 EGL_RGB_BUFFER,
                 EGL_RENDERABLE_TYPE,
                 EGL_OPENGL_BIT,  EGL_NONE])   #EGL_CONFORMANT, EGL_OPENGL_BIT,
        else:
            config_attr = arrays.GLintArray.asArray(
                [EGL_SURFACE_TYPE, EGL_PBUFFER_BIT, EGL_BLUE_SIZE, 8, EGL_RED_SIZE, 8,
                 EGL_GREEN_SIZE, 8, EGL_ALPHA_SIZE, 8,
                 EGL_DEPTH_SIZE, 8, EGL_COLOR_BUFFER_TYPE,  # EGL_LUMINANCE_BUFFER,
                 EGL_RGB_BUFFER,
                 EGL_RENDERABLE_TYPE,
                 EGL_OPENGL_BIT, EGL_NONE])  # EGL_CONFORMANT, EGL_OPENGL_BIT,
        eglChooseConfig(dsp, config_attr, configs, 1, num_configs)

        # Bind EGL to the OpenGL API
        eglBindAPI(EGL_OPENGL_API)
        #attrbls = [major, minor,  EGL_CONTEXT_OPENGL_CORE_PROFILE_BIT, EGL_TRUE, EGL_FALSE, EGL_FALSE,
         #          EGL_NO_RESET_NOTIFICATION]
        attrbls = None

        # Create an EGL context
        ctx = eglCreateContext(dsp, configs[0], EGL_NO_CONTEXT, attrbls)

        # Create an EGL pbuffer
        buf = eglCreatePbufferSurface(dsp, configs[0], [EGL_WIDTH, ws[0], EGL_HEIGHT, ws[1], EGL_NONE])
        # Make the EGL context current
        assert (eglMakeCurrent(dsp, buf, buf, ctx))
        ctx = [dsp, ctx, buf]
    elif os.environ['PYOPENGL_PLATFORM'] == 'osmesa':  # TODO: might be optimizable for depth map
        # rendering
        ctx = OSMesaCreateContextExt(OSMESA_RGBA, 32, 0, 0, None)
        buf = arrays.GLubyteArray.zeros((ws[0], ws[1], 4)) + 1
        assert (OSMesaMakeCurrent(ctx, buf, GL_UNSIGNED_BYTE, ws[0], ws[1]))
        assert (OSMesaGetCurrentContext())
        OSMesaPixelStore(OSMESA_Y_UP, 0)
    else:
        raise NotImplementedError('PYOpenGL environment has to be "egl" or "osmesa".')
    return ctx


def init_opengl(ws, enable_lightning=False, clear_value=None, depth_map=False,
                smooth_shade=True, wire_frame=False):
    """
    Initialize OpenGL settings.

    Parameters
    ----------
    ws : tuple
    enable_lightning : bool
    clear_value : float
    depth_map : bool

    Returns
    -------

    """
    glEnable(GL_NORMALIZE)
    if enable_lightning:
        glEnable(GL_BLEND)
        glEnable(GL_POLYGON_SMOOTH)
        glBlendFunc(GL_SRC_ALPHA, GL_ONE_MINUS_SRC_ALPHA)
        glHint(GL_POLYGON_SMOOTH_HINT, GL_NICEST)
        glEnable(GL_LIGHTING)
        glEnable(GL_LIGHT0)
        glLightfv(GL_LIGHT0, GL_DIFFUSE, [.7, .7, .7, 1.0])
    glLightModeli(GL_LIGHT_MODEL_TWO_SIDE, GL_TRUE)
    if wire_frame:
        glPolygonMode(GL_FRONT_AND_BACK, GL_LINE)
        depth_map = False
    if not depth_map:
        glEnable(GL_COLOR_MATERIAL)
        glColorMaterial(GL_FRONT, GL_AMBIENT)
    # objects in the foreground will be visible in the projection
    glEnable(GL_DEPTH_TEST)
    if smooth_shade:
        glShadeModel(GL_SMOOTH)
    else:
        glShadeModel(GL_FLAT)
    glViewport(0, 0, ws[0], ws[1])
    if clear_value is None:
        glClearColor(0., 0., 0., 0.)
    else:
        glClearColor(clear_value, clear_value, clear_value, clear_value)  # alpha changed from 0
        # to clear_value, PS 12Apr2019
    glClear(GL_COLOR_BUFFER_BIT | GL_DEPTH_BUFFER_BIT)


def multi_view_mesh(indices, vertices, normals, colors=None, alpha=None,
                    ws=(2048, 2048), physical_scale=None,
                    enable_lightning=False, depth_map=False,
                    nb_views=3, background=None):  # Mariana Sh added background function
    """
    Render mesh from 3 (default) equidistant perspectives.

    Parameters
    ----------
    indices :
    vertices :
    normals :
    colors:
    alpha :
    nb_simplices :
    ws :
    physical_scale :
    enable_lightning :
    depth_map :
    nb_views : int
        two views parallel to main component, and N-2 views (evenly spaced in
        angle space) perpendicular to it.
    background
        float value for background (clear value) between 0 and 1 (used as RGB
        values)

    Returns
    -------
    np.array
        shape: (nb_views, ws[0], ws[1]
    """
    ctx = init_ctx(ws, depth_map=depth_map)
    init_opengl(ws, enable_lightning, depth_map=depth_map, clear_value=background)
    vertices = np.array(vertices)
    indices = np.array(indices, dtype=np.uint)
    if colors is not None:
        colored = True
        colors = np.array(colors)
    else:
        colored = False
        colors = np.ones(len(vertices) // 3 * 4) * 0.2
    if alpha is not None:
        colors[::4] = alpha
    c_views = []
    init_object(indices, vertices, normals, colors, ws)

    glMatrixMode(GL_MODELVIEW)
    glLoadIdentity()

    glMatrixMode(GL_PROJECTION)
    glLoadIdentity()
    glOrtho(-1, 1, 1, -1, -1, 1)
    glMatrixMode(GL_MODELVIEW)
    glPushMatrix()
    if enable_lightning:
        glLightfv(GL_LIGHT0, GL_DIFFUSE, [.7, .7, .7, 1.0])
        glLightModeli(GL_LIGHT_MODEL_TWO_SIDE, GL_TRUE)
    if physical_scale is not None:
        draw_scale(physical_scale)
    c_views.append(screen_shot(ws, colored, depth_map=depth_map)[None, ])
    glPopMatrix()
    glMatrixMode(GL_MODELVIEW)
    for m in range(1, nb_views):
        if physical_scale is not None:
            draw_scale(physical_scale)
        glPushMatrix()
        glRotate(360. / nb_views * m, 1, 0, 0)
        if enable_lightning:
            glLightfv(GL_LIGHT0, GL_DIFFUSE, [.7, .7, .7, 1.0])
            glLightModeli(GL_LIGHT_MODEL_TWO_SIDE, GL_TRUE)
        c_views.append(screen_shot(ws, colored, depth_map=depth_map)[None, ])
        glPopMatrix()
    # glFinish()
    if os.environ['PYOPENGL_PLATFORM'] == 'egl':
        eglDestroyContext(*ctx)
    else:
        OSMesaDestroyContext(ctx)
    return np.concatenate(c_views)


def multi_view_sso(sso, colors=None, obj_to_render=('sv',),
                   ws=(2048, 2048), physical_scale=None,
                   enable_lightning=True, depth_map=False,
                   nb_views=3, background=1, rot_mat=None,
                   triangulation=True):
    """
    Render mesh from nb_views (default: 3) perspectives rotated around the
     first principle component (angle between adjacent views is 360°/nb_views)

    Parameters
    ----------
    sso : SuperSegmentationObject
    colors : dict
    obj_to_render : tuple of str
        cell objects to render (e.g. 'mi', 'sj', 'vc', ..)
    ws : tuple
        window size of output images (width, height)
    physical_scale :
    enable_lightning :
    depth_map :
    nb_views : int
        two views parallel to main component, and N-2 views (evenly spaced in
        angle space) perpendicular to it.
    background : int
        float value for background (clear value) between 0 and 1 (used as RGB
        values)
    rot_mat : np.array
        4 x 4 rotation matrix
    triangulation : bool

    Returns
    -------

    """
    if colors is not None:
        assert type(colors) == dict
    else:
        colors = {"sv": None, "mi": None, "vc": None, "sj": None}
    ctx = init_ctx(ws, depth_map=depth_map)
    init_opengl(ws, enable_lightning, depth_map=depth_map,
                clear_value=background)
    # initially loading mesh is still needed to get bounding box...
    sv_mesh = MeshObject("sv", sso.mesh[0], sso.mesh[1], sso.mesh[2],
                         colors["sv"])
    c_views = []
    norm, col = np.zeros(0, ), np.zeros(0, )
    ind, vert = [], []
    for object_type in ['vc', 'mi', 'sj', 'sv']:
        if not object_type in obj_to_render:
            continue
        curr_ind, curr_vert, curr_norm = sso.load_mesh(object_type)
        if len(curr_vert) == 0:
            continue
        m = MeshObject(object_type, curr_ind, curr_vert, curr_norm,
                             colors[object_type], sv_mesh.bounding_box)
        norm = np.concatenate([norm, m.normals])
        col = np.concatenate([col, m.colors])
        ind.append(m.indices)
        vert.append(m.vertices)
    ind, vert = merge_meshes(ind, vert)
    init_object(ind, vert, norm, col, ws)

    glMatrixMode(GL_MODELVIEW)
    glLoadIdentity()

    glMatrixMode(GL_PROJECTION)
    glLoadIdentity()
    glOrtho(-1, 1, 1, -1, -1, 1)
    glMatrixMode(GL_MODELVIEW)
    glPushMatrix()
    if enable_lightning:
        glLightfv(GL_LIGHT0, GL_DIFFUSE, [.7, .7, .7, 1.0])
        glLightModeli(GL_LIGHT_MODEL_TWO_SIDE, GL_TRUE)
    if physical_scale is not None:
        draw_scale(physical_scale)
    c_views.append(screen_shot(ws, True, depth_map=depth_map,
                               triangulation=triangulation)[None, ])
    glPopMatrix()
    glMatrixMode(GL_MODELVIEW)
    for m in range(1, nb_views):
        if physical_scale is not None:
            draw_scale(physical_scale)
        glPushMatrix()
        glRotate(360. / nb_views * m, 1, 0, 0)
        if rot_mat is not None:
            glMultMatrixf(rot_mat)
        if enable_lightning:
            glLightfv(GL_LIGHT0, GL_DIFFUSE, [.7, .7, .7, 1.0])
            glLightModeli(GL_LIGHT_MODEL_TWO_SIDE, GL_TRUE)
        c_views.append(screen_shot(ws, True, depth_map=depth_map,
                                   triangulation=triangulation)[None, ])
        glPopMatrix()
    # glFinish()
    if os.environ['PYOPENGL_PLATFORM'] == 'egl':
        eglDestroyContext(*ctx)
    else:
        OSMesaDestroyContext(ctx)
    return np.concatenate(c_views)


def multi_view_mesh_coords(mesh, coords, rot_matrices, edge_lengths, alpha=None,
                           ws=(256, 128), views_key="raw", nb_simplices=3,
                           depth_map=True, clahe=False, smooth_shade=True,
                           verbose=False, wire_frame=False, egl_args=None,
                           nb_views=None, triangulation=True):
    """
    Same as multi_view_mesh_coords but without creating gl context.

    Parameters
    ----------
    mesh : MeshObject
    rot_matrices : np.array
        Rotation matrices for each view in ViewContainer list vc_list
    coords : np.array
        [N, 3], must correspond to rot_matrices
    edge_lengths : np.array
        Spatial extent for sub-volumes
    alpha : float
    views_key : str
    nb_simplices : int
        Number of simplices used for meshes
    ws : tuple of ints
        Window size used for rendering (resolution of array being stored/saved)
    depth_map : bool
        Render views as depth, else render without light effects (binary)
    clahe : bool
        apply clahe to screenshot
    wire_frame : bool
    smooth_shade : bool
    verbose : bool
    egl_args : Tuple
        Optional arguments if EGL platform is used
    nb_views : int
    triangulation : bool

    Returns
    -------
    np.array
        Returns array of views, else None
    """
    if os.environ['PYOPENGL_PLATFORM'] != 'egl':
        egl_args = None
    if nb_views is None:
        nb_views = global_params.NB_VIEWS
    # center data
    assert isinstance(edge_lengths, np.ndarray)
    assert nb_simplices in [3, 4]
    vertices = mesh.vertices
    indices = mesh.indices
    colors = mesh.colors
    if mesh._normals is None:
        normals = np.zeros(len(vertices))
    else:
        normals = mesh.normals
    edge_lengths = edge_lengths / mesh.max_dist
    # default color
    if colors is not None and not depth_map:
        colored = True
        colors = np.array(colors)
    else:
        colored = False
        colors = np.ones(len(vertices) // 3 * 4) * 0.8
    if alpha is not None:
        colors[::4] = alpha
    if not colored:
        view_sh = (nb_views, ws[1], ws[0])
    else:
        view_sh = (nb_views, ws[1], ws[0], 4)
    res = np.ones([len(coords)] + list(view_sh), dtype=np.uint8) * 255
    init_opengl(ws, depth_map=depth_map, clear_value=1.0,
                smooth_shade=smooth_shade, wire_frame=wire_frame)
    init_object(indices, vertices, normals, colors, ws)
    n_empty_views = 0
    if verbose:
        pbar = tqdm.tqdm(total=len(res), mininterval=0.5)
    for ii, c in enumerate(coords):
        c_views = np.ones(view_sh, dtype=np.float32)
        rot_mat = rot_matrices[ii]
        if np.sum(np.abs(rot_mat)) == 0 or np.sum(np.abs(mesh.vertices)) == 0:
            if views_key in ["raw", "index"]:
                log_proc.warning(
                    "Rotation matrix or vertices of '%s' with %d vertices is"
                    " zero during rendering at %s. Skipping."
                    % (views_key, len(mesh.vert_resh), str(c)))
            continue
        glMatrixMode(GL_MODELVIEW)
        glLoadIdentity()

        glMatrixMode(GL_PROJECTION)
        glLoadIdentity()
        glOrtho(-edge_lengths[0]/2, edge_lengths[0]/2, edge_lengths[1]/2,
                -edge_lengths[1]/2, -edge_lengths[2]/2, edge_lengths[2]/2)
        glMatrixMode(GL_MODELVIEW)

        transformed_c = mesh.transform_external_coords([c])[0]
        # dummy rendering, somehow first screenshot is always black
        _ = screen_shot(ws, colored=colored, depth_map=depth_map, clahe=clahe,
                        triangulation=triangulation, egl_args=egl_args)
        # glPopMatrix()

        glMatrixMode(GL_MODELVIEW)
        for m in range(0, nb_views):
            if nb_views == 2:
                rot_angle = (-1)**(m+1)*25# views are orthogonal
            else:
                rot_angle = 360. / nb_views * m  # views are equi-angular
            glPushMatrix()
            glRotate(rot_angle, edge_lengths[0], 0, 0)
            glMultMatrixf(rot_mat)
            glTranslate(-transformed_c[0], -transformed_c[1], -transformed_c[2])
            light_position = [1., 1., 2., 0.]
            glLightfv(GL_LIGHT0, GL_POSITION, light_position)
            glLightModeli(GL_LIGHT_MODEL_TWO_SIDE, GL_TRUE)
            c_views[m] = screen_shot(ws, colored=colored, depth_map=depth_map,
                                     clahe=clahe, triangulation=triangulation,
                                     egl_args=egl_args)
            glPopMatrix()
        res[ii] = c_views
        if verbose:
            pbar.update(1)
        for cv in c_views:
<<<<<<< HEAD
            if len(np.unique(cv)) == 1:
                if views_key == "raw":
                    warnings.warn("Empty view of '%s'-mesh with %d "
                                  "vertices found."
                                  % (views_key, len(mesh.vert_resh)),
                                  RuntimeWarning)
                    found_empty_view = True
        if found_empty_view:
            print("View 1: %0.1f\t View 2: %0.1f\t#view in list: %d/%d\n"
                  "'%s'-mesh with %d vertices. Location: %s" %
                  (np.sum(c_views[0]), np.sum(c_views[1]), ii, len(coords),
                   views_key, len(mesh.vertices), repr(c)))
=======
            if views_key == "raw" or views_key == "index":
                if len(np.unique(cv)) == 1:
                    n_empty_views += 1
                    continue  # check at most one occurrence
    if n_empty_views / len(res) > 0.1:  # more than 10% locations contain at least one empty view
        log_proc.critical(
            "WARNING: Found {}/{} locations with empty views.\t'{}'-mesh with "
            "{} vertices. Example location: {}".format(n_empty_views, len(coords), views_key,
                                                       len(mesh.vertices), repr(c)))
>>>>>>> a2a39874
    if verbose:
        pbar.close()
    return res


def draw_scale(size):
    """
    Draws black bar of given length with fixed width.

    Parameters
    ----------
    size : float
    """
    glLineWidth(5)
    glBegin(GL_LINES)
    glColor(0, 0, 0, 1)
    glVertex2f(1 - 0.1 - size, 1 - 0.1)
    glVertex2f(1 - 0.1, 1 - 0.1)
    glEnd()


def render_mesh(mo, **kwargs):
    """
    Render super voxel raw views located at randomly chosen center of masses in
    vertice cloud.

    Parameters
    ----------
    mo : MeshObject
        Mesh
    """
    if "physical_scale" in kwargs.keys():
        kwargs["physical_scale"] = kwargs["physical_scale"] / mo.max_dist
    mo_views = multi_view_mesh(mo.indices, mo.vertices, mo.normals,
                            colors=mo.colors, **kwargs)
    return mo_views


def render_mesh_coords(coords, ind, vert, **kwargs):
    """
    Render raw views located at given coordinates in mesh
    Returns ViewContainer list if dest_dir is None, else writes
    views to dest_path.

    Parameters
    ----------
    coords : np.array
    ind : np.array [N, 1]
    vert : np.array [N, 1]

    Returns
    -------
    numpy.array
        views at each coordinate
    """
    mesh = MeshObject("views", ind, vert)
    mesh._colors = None  # this enables backwards compatibility, check why this was used
    return _render_mesh_coords(coords, mesh, **kwargs)


def _render_mesh_coords(coords, mesh, clahe=False, verbose=False, ws=(256, 128),
                        rot_matrices=None, views_key="raw",
                        return_rot_matrices=False, depth_map=True,
                        smooth_shade=True, wire_frame=False, nb_views=None,
                        triangulation=True, comp_window=8e3):
    """
    Render raw views located at given coordinates in mesh
     Returns ViewContainer list if dest_dir is None, else writes
    views to dest_path.

    Parameters
    ----------
    coords : np.array
    mesh : MeshObject
    clahe : bool
    verbose : bool
    ws : tuple
        Window size
    rot_matrices : np.array
    views_key : str
    return_rot_matrices : bool
    depth_map : bool
    wire_frame : bool
    comp_window : float
        window length in NM along main p.c. for mesh view

    Returns
    -------
    numpy.array
        views at each coordinate
    """
    if nb_views is None:
        nb_views = global_params.NB_VIEWS
    if np.isscalar(comp_window):
        edge_lengths = np.array([comp_window, comp_window / 2, comp_window])
    else:
        edge_lengths = comp_window
    if verbose:
        start = time.time()
    querybox_edgelength = np.max(edge_lengths)
    if rot_matrices is None:
        rot_matrices = calc_rot_matrices(mesh.transform_external_coords(coords),
                                         mesh.vert_resh,
                                         querybox_edgelength / mesh.max_dist)
        if verbose:
            log_proc.debug("Calculation of rotation matrices took {:.2f}s."
                           "".format(time.time() - start))
    if verbose:
        log_proc.debug("Starting local rendering at %d locations (%s)." %
                       (len(coords), views_key))
    ctx = init_ctx(ws, depth_map=depth_map)
    mviews = multi_view_mesh_coords(mesh, coords, rot_matrices, edge_lengths,
                                    clahe=clahe, views_key=views_key, ws=ws,
                                    depth_map=depth_map, verbose=verbose,
                                    smooth_shade=smooth_shade,
                                    triangulation=triangulation, egl_args=ctx,
                                    wire_frame=wire_frame, nb_views=nb_views)
    if verbose:
        end = time.time()
        log_proc.debug("Finished rendering mesh of type %s at %d locations after"
                       " %0.2fs" % (views_key,len(mviews), end - start))
    if os.environ['PYOPENGL_PLATFORM'] == 'egl':
        eglDestroyContext(*ctx)
    else:
        OSMesaDestroyContext(ctx)
    if return_rot_matrices:
        return mviews, rot_matrices
    return mviews


# ------------------------------------------------------------------------------
# SSO rendering code

def render_sampled_sso(sso, ws=(256, 128), verbose=False, woglia=True, return_rot_mat=False,
                       add_cellobjects=True, overwrite=True, index_views=False,
                       return_views=False, cellobjects_only=False, rot_mat=None,
                       view_key=None):
    """

    Renders for each SV views at sampled locations (number is dependent on
    SV mesh size with scaling fact) from combined mesh of all SV.

    Parameters
    ----------
    sso : SuperSegmentationObject
    ws : tuple
    verbose : bool
    add_cellobjects : bool
    cellobjects_only : bool
    woglia : bool
        without glia
    index_views : bool
    overwrite : bool
    return_views : bool
    cellobjects_only : bool
    view_key : str
    return_rot_mat : bool
    rot_mat : np.ndarray

    """
    # get coordinates for N SV's in SSO
<<<<<<< HEAD
    if verbose:
        start = time.time()
=======
>>>>>>> a2a39874
    coords = sso.sample_locations(cache=False)
    if not overwrite:
        missing_sv_ixs = ~np.array(sso.view_existence(
            woglia=woglia, index_views=index_views, view_key=view_key), dtype=np.bool)
        missing_svs = np.array(sso.svs)[missing_sv_ixs]
        coords = np.array(coords)[missing_sv_ixs]
        log_proc.debug("Rendering {}/{} missing SVs of SSV {}. {}".format(
            len(missing_svs), len(sso.sv_ids), sso.id,
            "(index views)" if index_views else ""))
    else:
        missing_svs = np.array(sso.svs)
    if len(missing_svs) == 0:
        if return_views:
            return sso.load_views(woglia=woglia)
        return
    # len(part_views) == N + 1
    part_views = np.cumsum([0] + [len(c) for c in coords])
    flat_coords = np.array(flatten_list(coords))
    if verbose:
        start = time.time()
    if index_views:
        views, rot_mat = render_sso_coords_index_views(
            sso, flat_coords, ws=ws, return_rot_matrices=True, verbose=verbose, rot_mat=rot_mat)
    else:
        views, rot_mat = render_sso_coords(
            sso, flat_coords, ws=ws, verbose=verbose, add_cellobjects=add_cellobjects,
            return_rot_mat=True, cellobjects_only=cellobjects_only, rot_mat=rot_mat)
    if verbose:
        dur = time.time() - start
        log_proc.debug("Rendering of %d views took %0.2fs. "
                       "%0.4fs/SV" % (len(views), dur, float(dur)/len(sso.svs)))
    if not return_views:
        if cellobjects_only:
            log_proc.warning('`cellobjects_only=True` in `render_sampled_sso` call, views '
                             'will be written to file system in serial (this is slow).')
            for i, so in enumerate(missing_svs):
                sv_views = views[part_views[i]:part_views[i + 1]]
                so.save_views(sv_views, woglia=woglia, cellobjects_only=cellobjects_only,
                              index_views=index_views, enable_locking=True, view_key=view_key)
        else:
            write_sv_views_chunked(missing_svs, views, part_views,
                                   dict(woglia=woglia, index_views=index_views, view_key=view_key))
    if return_views:
        if return_rot_mat:
            return views, rot_mat
        return views
    if return_rot_mat:
        return rot_mat


def write_sv_views_chunked(svs, views, part_views, view_kwargs):
    """

    Parameters
    ----------
    svs : List[SegmentationObject]
    views : np.ndarray
    part_views : np.ndarray[int]
        Cumulated number of views -> indices of start and end of SV views in `views` array
    view_kwargs : dict
    """
    view_dc = {}
    for sv_ix, sv in enumerate(svs):
        curr_view_dest = sv.view_path(**view_kwargs)
        view_ixs = part_views[sv_ix], part_views[sv_ix+1]
        if curr_view_dest in view_dc:
            view_dc[curr_view_dest][sv.id] = view_ixs
        else:
            view_dc[curr_view_dest] = {sv.id: view_ixs}
    for k, v in view_dc.items():
        view_storage = CompressedStorage(k, read_only=False)  # locking is enabled by default
        for sv_id, sv_view_ixs in v.items():
            view_storage[sv_id] = views[sv_view_ixs[0]:sv_view_ixs[1]]
        view_storage.push()
        del view_storage


def render_sso_coords(sso, coords, add_cellobjects=True, verbose=False, clahe=False,
                      ws=None, cellobjects_only=False, wire_frame=False, nb_views=None,
                      comp_window=None, rot_mat=None, return_rot_mat=False):
    """
    Render views of SuperSegmentationObject at given coordinates.

    Parameters
    ----------
    sso : SuperSegmentationObject
    coords : np.array
        N, 3
    add_cellobjects : bool
    verbose : bool
    clahe : bool
    ws : Optional[Tuple[int]]
        Window size in pixels (y, x). Default: (256, 128)
    cellobjects_only : bool
    wire_frame : bool
    nb_views : int
    comp_window : Optional[float]
        window size in nm. the clipping box during rendering will have an extent
         of [comp_window, comp_window / 2, comp_window]. Default: 8 um
    rot_mat : np.array
    return_rot_mat : bool

    Returns
    -------
    np.ndarray
        Resulting views rendered at each location.
        Output shape: len(coords), 4 [cell outline + number of cell objects], nb_views, y, x
    """
    if comp_window is None:
        comp_window = 8e3
    if ws is None:
        ws = (256, 128)
    if verbose:
        log_proc.debug('Started "render_sso_coords" at {} locations for SSO {} using PyOpenGL'
                       ' platform "{}".'.format(len(coords), sso.id, os.environ['PYOPENGL_PLATFORM']))
    if nb_views is None:
        nb_views = global_params.NB_VIEWS
    mesh = sso.mesh
    if cellobjects_only:
        assert add_cellobjects, "Add cellobjects must be True when rendering" \
                                "cellobjects only."
        raw_views = np.ones((len(coords), nb_views, ws[0], ws[1]), dtype=np.uint8) * 255
        if rot_mat is None:
            mo = MeshObject("raw", mesh[0], mesh[1])
            mo._colors = None
            querybox_edgelength = comp_window / mo.max_dist
            rot_mat = calc_rot_matrices(mo.transform_external_coords(coords),
                                        mo.vert_resh, querybox_edgelength,
                                        nb_cpus=sso.nb_cpus)
    else:
        if len(mesh[1]) == 0 or len(coords) == 0:
            raw_views = np.ones((len(coords), nb_views, ws[0], ws[1]), dtype=np.uint8) * 255
            msg = "No mesh for SSO {} found with {} locations.".format(sso, len(coords))
            log_proc.warning(msg)
        else:
            raw_views, rot_mat = render_mesh_coords(
                coords, mesh[0], mesh[1], clahe=clahe, verbose=verbose,
                return_rot_matrices=True, ws=ws, wire_frame=wire_frame,
                rot_matrices=rot_mat, nb_views=nb_views, comp_window=comp_window)
    if add_cellobjects:
        mesh = sso.mi_mesh
        if len(mesh[1]) != 0:
            mi_views = render_mesh_coords(
                coords, mesh[0], mesh[1], clahe=clahe, verbose=verbose,
                rot_matrices=rot_mat, views_key="mi", ws=ws, nb_views=nb_views,
                wire_frame=wire_frame, comp_window=comp_window)
        else:
            mi_views = np.ones_like(raw_views) * 255
        mesh = sso.vc_mesh
        if len(mesh[1]) != 0:
            vc_views = render_mesh_coords(
                coords, mesh[0], mesh[1], clahe=clahe, verbose=verbose,
                rot_matrices=rot_mat, views_key="vc", ws=ws, nb_views=nb_views,
                wire_frame=wire_frame, comp_window=comp_window)
        else:
            vc_views = np.ones_like(raw_views) * 255
        mesh = sso.sj_mesh
        if len(mesh[1]) != 0:
            sj_views = render_mesh_coords(
                coords, mesh[0], mesh[1], clahe=clahe, verbose=verbose,
                rot_matrices=rot_mat, views_key="sj", ws=ws,nb_views=nb_views,
                wire_frame=wire_frame, comp_window=comp_window)
        else:
            sj_views = np.ones_like(raw_views) * 255
        if cellobjects_only:
            res = np.concatenate([mi_views[:, None], vc_views[:, None],
                                  sj_views[:, None]], axis=1)
            if return_rot_mat:
                return res, rot_mat
            return res
        res = np.concatenate([raw_views[:, None], mi_views[:, None],
                              vc_views[:, None], sj_views[:, None]], axis=1)
        if return_rot_mat:
            return res, rot_mat
        return res
    if return_rot_mat:
        return raw_views[:, None], rot_mat
    return raw_views[:, None]


def render_sso_coords_index_views(sso, coords, verbose=False, ws=None,
                                  rot_mat=None, nb_views=None,
                                  comp_window=None, return_rot_matrices=False):
    """
    Uses per-face color via flattened vertices (i.e. vert[ind] -> slow!). This was added to be able
    to calculate the surface coverage captured by the views.
    TODO: Add fast GL_POINT rendering to omit slow per-face coloring (redundant vertices) and
     expensive remapping from face IDs to vertex IDs.

    Parameters
    ----------
    sso : SuperSegmentationObject
    coords : np.array
        N, 3
    rot_mat :
    comp_window : float
        window size in nm. the clipping box during rendering will have an extent
         of [comp_window, comp_window / 2, comp_window]
    return_rot_matrices : bool
    verbose : bool
    ws : Optional[Tuple[int]]
        Window size in pixels (y, x). Default: (256, 128)
    rot_mat : np.array
    nb_views : int
    comp_window : Optional[float]
        window size in nm. the clipping box during rendering will have an extent
         of [comp_window, comp_window / 2, comp_window]. Default: 8 um

    Returns
    -------
    np.ndarray
        array of views after rendering of locations.
    -------
    """
    if comp_window is None:
        comp_window = 8e3
    if ws is None:
        ws = (256, 128)
    if verbose:
        log_proc.debug('Started "render_sso_coords_index_views" at {} locations for SSO {} using '
                       'PyOpenGL platform "{}".'.format(len(coords), sso.id, os.environ['PYOPENGL_PLATFORM']))
    if nb_views is None:
        nb_views = global_params.NB_VIEWS
    # tim = time.time()
    ind, vert, norm = sso.mesh
    # tim1 = time.time()
    # if verbose:
    #     print("Time for initialising MESH {:.2f}s."
    #                        "".format(tim1 - tim))
    if len(vert) == 0:
        msg = "No mesh for SSO {} found with {} locations.".format(sso, len(coords))
        log_proc.critical(msg)
        return np.ones((len(coords), nb_views, ws[1], ws[0], 3), dtype=np.uint8) * 255
    try:
        # color_array = id2rgba_array_contiguous(np.arange(len(ind) // 3))
        color_array = id2rgba_array_contiguous(np.arange(len(vert) // 3))
    except ValueError as e:
        msg = "'render_sso_coords_index_views' failed with {} when " \
              "rendering SSV {}.".format(e, sso.id)
        log_proc.error(msg)
        raise ValueError(msg)
    if color_array.shape[1] == 3:  # add alpha channel
        color_array = np.concatenate([color_array, np.ones((len(color_array), 1),
                                                           dtype=np.uint8)*255], axis=-1)
    color_array = color_array.astype(np.float32) / 255.
    # in init it seems color values have to be normalized, check problems with uniqueness if
    # they are normalized between 0 and 1.. OR check if it is possible to just switch color arrays to UINT8 -> Check
    # backwards compatibility with other color-dependent rendering methods
    # Create mesh object without redundant vertices to get same PCA rotation as for raw views
    if rot_mat is None:
        mo = MeshObject("raw", ind, vert, color=color_array, normals=norm)
        querybox_edgelength = comp_window / mo.max_dist
        rot_mat = calc_rot_matrices(mo.transform_external_coords(coords),
                                    mo.vert_resh, querybox_edgelength,
                                    nb_cpus=sso.nb_cpus)
    # create redundant vertices to enable per-face colors
    # vert = vert.reshape(-1, 3)[ind].flatten()
    # ind = np.arange(len(vert) // 3)
    # color_array = np.repeat(color_array, 3, axis=0)  # 3 <- triangles
    mo = MeshObject("raw", ind, vert, color=color_array, normals=norm)
    if return_rot_matrices:
        ix_views, rot_mat = _render_mesh_coords(
            coords, mo, verbose=verbose, ws=ws, depth_map=False,
            rot_matrices=rot_mat, smooth_shade=False, views_key="index",
            nb_views=nb_views, comp_window=comp_window,
            return_rot_matrices=return_rot_matrices)
        if ix_views.shape[-1] == 3:  # rgba rendering
            ix_views = rgb2id_array(ix_views)[:, None]
        else:  # rgba rendering
            ix_views = rgba2id_array(ix_views)[:, None]
        return ix_views, rot_mat
    ix_views = _render_mesh_coords(coords, mo, verbose=verbose, ws=ws,
                                   depth_map=False, rot_matrices=rot_mat,
                                   smooth_shade=False, views_key="index",
                                   nb_views=nb_views, comp_window=comp_window,
                                   return_rot_matrices=return_rot_matrices)

    if ix_views.shape[-1] == 3:
        ix_views = rgb2id_array(ix_views)[:, None]
    else:
        ix_views = rgba2id_array(ix_views)[:, None]
    scnd_largest = np.partition(np.unique(ix_views.flatten()), -2)[-2]  # largest value is background
    if scnd_largest > len(vert) // 3:
        log_proc.critical('Critical error during index-rendering: Maximum vertex'
                          ' ID which was rendered is bigger than vertex array.'
                          '{}, {}; SSV ID {}'.format(
            scnd_largest, len(vert) // 3, sso.id))
    return ix_views


def render_sso_coords_label_views(sso, vertex_labels, coords, verbose=False,
                                  ws=None, rot_mat=None, nb_views=None,
                                  comp_window=None, return_rot_matrices=False):
    """
    Render views with vertex colors corresponding to vertex labels.

    Parameters
    ----------
    sso :
    vertex_labels : np.array
        vertex labels [N, 1]. Ordering and length have to be the same as
        vertex array of SuperSegmentationObject (len(sso.mesh[1]) // 3).
    coords :
    verbose :
    ws :
    rot_mat :
    nb_views :
    comp_window :
    return_rot_matrices :

    Returns
    -------

    """
    if comp_window is None:
        comp_window = 8e3
    if ws is None:
        ws = (256, 128)
    if nb_views is None:
        nb_views = global_params.NB_VIEWS
    ind, vert, _ = sso.mesh
    if len(vertex_labels) != len(vert) // 3:
        raise ValueError("Length of vertex labels and vertices "
                         "have to be equal.")
    palette = generate_palette(len(np.unique(vertex_labels)))
    color_array = palette[vertex_labels].astype(np.float32)/255
    mo = MeshObject("neuron", ind, vert, color=color_array)
    label_views, rot_mat = _render_mesh_coords(coords, mo, depth_map=False, ws=ws,
                                               rot_matrices=rot_mat, nb_views=nb_views,
                                               smooth_shade=False, verbose=verbose,
                                               comp_window=comp_window,
                                               return_rot_matrices=True)
    label_views = remap_rgb_labelviews(label_views, palette)[:, None]
    if return_rot_matrices:
        return label_views, rot_mat
    return label_views


def get_sso_view_dc(sso, verbose=False):
    """
    Extracts views from sampled positions in SSO for each SV.
    Parameters
    ----------
    sso : SuperSegmentationObject
    verbose : bool

    Returns
    -------
    dict
    """
    views = render_sampled_sso(sso, verbose=verbose, return_views=True)
    view_dc = {sso.id: arrtolz4string(views)}
    return view_dc


def render_sso_ortho_views(sso):
    """
    Renders three views of SSO mesh.

    Parameters
    ----------
    sso : SuperSegmentationObject

    Returns
    -------
    np.ndarray
    """
    views = np.zeros((3, 4, 1024, 1024))
    # init MeshObject to calculate rotation into PCA frame
    views[:, 0] = multi_view_sso(sso, ws=(1024, 1024), depth_map=True,
                                 obj_to_render=('sv', ), )
    views[:, 1] = multi_view_sso(sso, ws=(1024, 1024), depth_map=True,
                                 obj_to_render=('mi', ))
    views[:, 2] = multi_view_sso(sso, ws=(1024, 1024), depth_map=True,
                                 obj_to_render=('vc', ))
    views[:, 3] = multi_view_sso(sso, ws=(1024, 1024), depth_map=True,
                                 obj_to_render=('sj', ))
    return views


def render_sso_coords_multiprocessing(ssv, wd, n_jobs, n_cores=1, rendering_locations=None,
                                      verbose=False, render_kwargs=None, view_key=None,
                                      render_indexviews=True, return_views=True,
                                      disable_batchjob=True):
    """

    Parameters
    ----------
    ssv : SuperSegmentationObject
    wd : string
        working directory for accessing data
    rendering_locations: array of locations to be rendered
        if not given, rendering locations are retrieved from the SSV's SVs. Results will be stored at SV locations.
    n_jobs : int
        number of parallel jobs running on same node of cluster
    n_cores : int
        Cores per job
    verbose : bool
        flag to show th progress of rendering.
    return_views : bool
        if False and rendering_locations is None, views will be saved at
        SSV SVs
    render_kwargs : dict
    view_key : str
    render_indexviews : bool
    disable_batchjob : bool

    Returns
    -------
    np.ndarray
        array of views after rendering of locations.
    -------

    """
<<<<<<< HEAD
    version, skip_indexviews, svixs = args[0], args[1], args[2:]
    fpath = os.path.dirname(os.path.abspath(__file__))
    cmd = "python %s/../../scripts/backend/render_helper_svidlist.py" % fpath
    cmd += " {}".format(version)
    cmd += " {}".format(skip_indexviews)
    for ix in svixs:
        cmd += " {}".format(ix)
    res = os.system(cmd)
    if type(res) == str and "Error" in res:
        raise Exception(res)
=======
    if rendering_locations is not None and return_views is False:
        raise ValueError('"render_sso_coords_multiprocessing" received invalid '
                         'parameters (`rendering_locations!=None` and `return_v'
                         'iews=False`). When using specific rendering locations, '
                         'views have to be returned-')
    svs = None
    if rendering_locations is None:  # use SV rendering locations
        svs = list(ssv.svs)
        if ssv._sample_locations is None and not ssv.attr_exists("sample_locations"):
            ssv.load_attr_dict()
        rendering_locations = ssv.sample_locations(cache=False)
        # store number of rendering locations per SV -> Ordering of rendered
        # views must be preserved!
        part_views = np.cumsum([0] + [len(c) for c in rendering_locations])
        rendering_locations = np.concatenate(rendering_locations)
    if len(rendering_locations) == 0:
        log_proc.critical('No rendering locations found for SSV {}.'.format(ssv.id))
        # TODO: adapt hard-coded window size (256, 128) as soon as those are available in
        #  `global_params`
        return np.ones((0, global_params.NB_VIEWS, 256, 128), dtype=np.uint8) * 255
    params = np.array_split(rendering_locations, n_jobs)

    ssv_id = ssv.id
    working_dir = wd
    sso_kwargs = {'ssv_id': ssv_id,
                  'working_dir': working_dir,
                  "version": ssv.version,
                  'nb_cpus': n_cores}
    # TODOO: refactor kwargs!
    render_kwargs_def = {'add_cellobjects': True, 'verbose': verbose, 'clahe': False,
                      'ws': None, 'cellobjects_only': False, 'wire_frame': False,
                      'nb_views': None, 'comp_window': None, 'rot_mat': None, 'woglia': True,
                     'return_rot_mat': False, 'render_indexviews': render_indexviews}
    if render_kwargs is not None:
        render_kwargs_def.update(render_kwargs)

    params = [[par, sso_kwargs, render_kwargs_def, ix] for ix, par in
              enumerate(params)]
    # This is single node multiprocessing -> `disable_batchjob=False`
    path_to_out = QSUB_script(
        params, "render_views_multiproc", suffix="_SSV{}".format(ssv_id),
        n_cores=n_cores, disable_batchjob=disable_batchjob,
        n_max_co_processes=n_jobs,
        additional_flags="--gres=gpu:1" if not disable_batchjob else "")
    out_files = glob.glob(path_to_out + "/*")
    views = []
    out_files2 = np.sort(out_files, axis=-1, kind='quicksort', order=None)
    for out_file in out_files2:
        with open(out_file, 'rb') as f:
            views.append(pkl.load(f))
    views = np.concatenate(views)
    shutil.rmtree(os.path.abspath(path_to_out + "/../"), ignore_errors=True)
    if svs is not None and return_views is False:
        start_writing = time.time()
        if render_kwargs_def['cellobjects_only']:
            log_proc.warning('`cellobjects_only=True` in `render_sampled_sso` call, views '
                             'will be written to file system in serial (this is slow).')
            for i, so in enumerate(svs):
                so.enable_locking = True
                sv_views = views[part_views[i]:part_views[i+1]]
                so.save_views(sv_views, woglia=render_kwargs_def['woglia'],
                              cellobjects_only=render_kwargs_def['cellobjects_only'],
                              index_views=render_kwargs_def["render_indexviews"])
        else:
            write_sv_views_chunked(svs, views, part_views,
                                   dict(woglia=render_kwargs_def['woglia'],
                                        index_views=render_kwargs_def["render_indexviews"],
                                        view_key=view_key))
        end_writing = time.time()
        log_proc.debug('Writing SV renderings took {:.2f}s'.format(
            end_writing - start_writing))
        return
    return views
>>>>>>> a2a39874


def render_sso_coords_generic(ssv, working_dir, rendering_locations, n_jobs=None,
                              verbose=False, render_indexviews=True):
    """

    Args:
        ssv: SuperSegmentationObject
        working_dir: string
            working directory for accessing data
        rendering_locations: array of locations to be rendered
            if not given, rendering locations are retrieved from the SSV's SVs. Results will be stored at SV locations.
        n_jobs : int
            number of parallel jobs running on same node of cluster
        verbose : bool
            flag to show th progress of rendering.
        render_indexviews: Bool
            Flag to choose between render_index_view and render_sso_coords

     Returns
    -------
    np.ndarray
        array of views after rendering of locations.
    -------

    """
    if n_jobs is None:
        n_jobs = global_params.NCORES_PER_NODE // 10

    if render_indexviews is False:
        if len(rendering_locations) > 360:
            views = render_sso_coords_multiprocessing(
                ssv, working_dir, rendering_locations=rendering_locations,
                n_jobs=n_jobs, verbose=verbose, render_indexviews=render_indexviews)
        else:
            views = render_sso_coords(ssv, rendering_locations, verbose=verbose)
    else:
        if len(rendering_locations) > 140:
            views = render_sso_coords_multiprocessing(
                ssv, working_dir, rendering_locations=rendering_locations,
                render_indexviews=render_indexviews, n_jobs=n_jobs, verbose=verbose)
        else:
            views = render_sso_coords_index_views(ssv, rendering_locations, verbose=verbose)
    return views<|MERGE_RESOLUTION|>--- conflicted
+++ resolved
@@ -639,20 +639,6 @@
         if verbose:
             pbar.update(1)
         for cv in c_views:
-<<<<<<< HEAD
-            if len(np.unique(cv)) == 1:
-                if views_key == "raw":
-                    warnings.warn("Empty view of '%s'-mesh with %d "
-                                  "vertices found."
-                                  % (views_key, len(mesh.vert_resh)),
-                                  RuntimeWarning)
-                    found_empty_view = True
-        if found_empty_view:
-            print("View 1: %0.1f\t View 2: %0.1f\t#view in list: %d/%d\n"
-                  "'%s'-mesh with %d vertices. Location: %s" %
-                  (np.sum(c_views[0]), np.sum(c_views[1]), ii, len(coords),
-                   views_key, len(mesh.vertices), repr(c)))
-=======
             if views_key == "raw" or views_key == "index":
                 if len(np.unique(cv)) == 1:
                     n_empty_views += 1
@@ -662,7 +648,6 @@
             "WARNING: Found {}/{} locations with empty views.\t'{}'-mesh with "
             "{} vertices. Example location: {}".format(n_empty_views, len(coords), views_key,
                                                        len(mesh.vertices), repr(c)))
->>>>>>> a2a39874
     if verbose:
         pbar.close()
     return res
@@ -824,11 +809,6 @@
 
     """
     # get coordinates for N SV's in SSO
-<<<<<<< HEAD
-    if verbose:
-        start = time.time()
-=======
->>>>>>> a2a39874
     coords = sso.sample_locations(cache=False)
     if not overwrite:
         missing_sv_ixs = ~np.array(sso.view_existence(
@@ -1243,18 +1223,6 @@
     -------
 
     """
-<<<<<<< HEAD
-    version, skip_indexviews, svixs = args[0], args[1], args[2:]
-    fpath = os.path.dirname(os.path.abspath(__file__))
-    cmd = "python %s/../../scripts/backend/render_helper_svidlist.py" % fpath
-    cmd += " {}".format(version)
-    cmd += " {}".format(skip_indexviews)
-    for ix in svixs:
-        cmd += " {}".format(ix)
-    res = os.system(cmd)
-    if type(res) == str and "Error" in res:
-        raise Exception(res)
-=======
     if rendering_locations is not None and return_views is False:
         raise ValueError('"render_sso_coords_multiprocessing" received invalid '
                          'parameters (`rendering_locations!=None` and `return_v'
@@ -1328,7 +1296,6 @@
             end_writing - start_writing))
         return
     return views
->>>>>>> a2a39874
 
 
 def render_sso_coords_generic(ssv, working_dir, rendering_locations, n_jobs=None,

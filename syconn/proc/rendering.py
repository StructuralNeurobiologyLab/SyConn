# -*- coding: utf-8 -*-
# SyConn - Synaptic connectivity inference toolkit
#
# Copyright (c) 2016 - now
# Max Planck Institute of Neurobiology, Martinsried, Germany
# Authors: Sven Dorkenwald, Philipp Schubert, Joergen Kornfeld

from ctypes import sizeof, c_float, c_void_p, c_uint
from PIL import Image
import numpy as np
import shutil
import time
import os
import tqdm
import warnings
import glob
from scipy.ndimage.filters import gaussian_filter

from .image import rgb2gray, apply_clahe
from . import log_proc
from .. import global_params
from ..handler.basics import flatten_list, chunkify_successive, chunkify_successive_split
from ..handler.compression import arrtolz4string
from ..handler.multiviews import generate_palette, remap_rgb_labelviews,\
    rgb2id_array, id2rgb_array_contiguous, rgba2id_array, id2rgba_array_contiguous
from .meshes import merge_meshes, MeshObject, calc_rot_matrices
try:
    import os
    os.environ['PYOPENGL_PLATFORM'] = global_params.PYOPENGL_PLATFORM
    import OpenGL
    OpenGL.USE_ACCELERATE = True  # unclear behavior
    from OpenGL.GL import *
    from OpenGL.GLU import *
    from OpenGL.GL.framebufferobjects import *
    from OpenGL.arrays import *
except Exception as e:
    log_proc.error("Problem loading OpenGL: {}".format(e))
    pass

# can't load more than one platform simultaneously
if os.environ['PYOPENGL_PLATFORM'] == 'egl':
    try:
        from OpenGL.EGL import eglDestroyContext, eglSwapBuffers
        from OpenGL.EGL import EGL_SURFACE_TYPE, EGL_PBUFFER_BIT, EGL_BLUE_SIZE, \
            EGL_RED_SIZE, EGL_GREEN_SIZE, EGL_DEPTH_SIZE, \
            EGL_COLOR_BUFFER_TYPE, EGL_LUMINANCE_BUFFER, EGL_HEIGHT, \
            EGL_RENDERABLE_TYPE, EGL_OPENGL_BIT, EGL_CONFORMANT, \
            EGL_OPENGL_BIT, EGL_CONFIG_CAVEAT, EGL_NONE, \
            EGL_DEFAULT_DISPLAY, EGL_NO_CONTEXT, EGL_WIDTH, \
            EGL_OPENGL_API, EGL_LUMINANCE_SIZE, EGL_NO_DISPLAY,\
            eglGetDisplay, eglInitialize, eglChooseConfig, \
            eglBindAPI, eglCreatePbufferSurface, EGL_ALPHA_SIZE,\
            eglCreateContext, eglMakeCurrent, EGLConfig, EGL_RGB_BUFFER
        log_proc.info('EGL rendering enabled.')
    except ImportError as e:
        os.environ['PYOPENGL_PLATFORM'] = 'osmesa'
        from OpenGL.osmesa import *
        log_proc.warn('EGL requirements could not be imported ({}). '
                      'Switched to OSMESA platform.'.format(e))
elif os.environ['PYOPENGL_PLATFORM'] == 'osmesa':
    log_proc.info('OSMESA rendering enabled.')
    from OpenGL.osmesa import *
else:
    msg = 'PYOpenGL environment has to be "egl" or "osmesa".'
    log_proc.error(msg)
    raise NotImplementedError(msg)
import numpy as np
from ..mp.batchjob_utils import QSUB_script
try:
    import cPickle as pkl
except ImportError:
    import pickle as pkl


from .egl_ext import eglQueryDevicesEXT
MULTIGPU = True

# ------------------------------------ General rendering code ------------------------------------------
# structure definition of rendering data array
float_size = sizeof(c_float)
vertex_offset = c_void_p(0 * float_size)
normal_offset = c_void_p(3 * float_size)
color_offset = c_void_p(6 * float_size)
record_len = 10 * float_size


def init_object(indices, vertices, normals, colors, ws):
    """
    Initialize objects for rendering from N triangles and M vertices

    Parameters
    ----------
    indices : array_like
        [3N, 1]
    vertices : array_like
        [3M, 1]
    normals : array_like
        [3M, 1]
    colors : array_like
        [4M, 1]
    ws : tuple

    Returns
    -------

    """
    global ind_cnt, vertex_cnt
    indices = indices.astype(np.uint32)
    # create individual vertices for each triangle
    vertices = vertices.astype(np.float32).reshape(-1, 3)
    # adapt color array
    colors = colors.reshape(-1, 4)
    ind_cnt = len(indices)
    vertex_cnt = len(vertices)
    normals = normals.astype(np.float32).reshape(-1, 3)
    data = np.concatenate((vertices, normals, colors),
                          axis=1).reshape(-1)
    # enabling arrays
    glEnableClientState(GL_VERTEX_ARRAY)
    glEnableClientState(GL_NORMAL_ARRAY)
    glEnableClientState(GL_COLOR_ARRAY)
    # model data
    indices_buffer = (c_uint * len(indices))(*indices)
    data_buffer = (c_float * len(data))(*data)

    el_arr_buffer = glGenBuffers(1)
    glBindBuffer(GL_ELEMENT_ARRAY_BUFFER, el_arr_buffer)
    glBufferData(GL_ELEMENT_ARRAY_BUFFER, indices_buffer, GL_STATIC_DRAW)

    el_arr_buffer2 = glGenBuffers(1)
    glBindBuffer(GL_ARRAY_BUFFER, el_arr_buffer2)
    glBufferData(GL_ARRAY_BUFFER, data_buffer, GL_STATIC_DRAW)

    # rbo fbo for screenshooting
    fbo = glGenFramebuffers(1)
    glBindFramebuffer(GL_FRAMEBUFFER, fbo)
    rbo = glGenRenderbuffers(1)
    glBindRenderbuffer(GL_RENDERBUFFER, rbo)
    glRenderbufferStorage(GL_RENDERBUFFER, GL_RGBA, ws[0],
                          ws[1])
    glFramebufferRenderbuffer(GL_FRAMEBUFFER, GL_COLOR_ATTACHMENT0,
                              GL_RENDERBUFFER, rbo)
    del rbo
    del fbo
    del indices_buffer
    del data_buffer
    # return [el_arr_buffer, el_arr_buffer2]


def draw_object(triangulation=True):
    """
    Draw mesh.
    """
    glVertexPointer(3, GL_FLOAT, record_len, vertex_offset)
    glNormalPointer(GL_FLOAT, record_len, normal_offset)
    glColorPointer(4, GL_FLOAT, record_len, color_offset)
    if triangulation is True:
        glDrawElements(GL_TRIANGLES, ind_cnt, GL_UNSIGNED_INT, None)
        # glDrawArrays(GL_TRIANGLES, 0, vertex_cnt)
    elif triangulation == "points":
        glDrawElements(GL_POINTS, ind_cnt, GL_UNSIGNED_INT, None)
    else:
        glDrawElements(GL_QUADS, ind_cnt, GL_UNSIGNED_INT, None)


def screen_shot(ws, colored=False, depth_map=False, clahe=False,
                triangulation=True, egl_args=None):
    """
    Create screenshot of currently opened window and return as array.

    Parameters
    ----------
    ws : tuple
    colored : bool
    depth_map : bool
    clahe : bool
    triangulation : bool

    Returns
    -------
    np.array
    """
    glBindFramebuffer(GL_FRAMEBUFFER, 0)
    draw_object(triangulation)
    if egl_args is None:
        glReadBuffer(GL_FRONT)
    else:
        eglSwapBuffers(egl_args[0], egl_args[2])

    if depth_map:
        data = glReadPixels(0, 0, ws[0], ws[1],
                            GL_DEPTH_COMPONENT, GL_UNSIGNED_BYTE)
        data = Image.frombuffer("L", (ws[0], ws[1]), data, 'raw', 'L', 0, 1)
        data = np.asarray(data.transpose(Image.FLIP_TOP_BOTTOM))
        data = gaussian_filter(data, .7)
        if clahe:
            data = apply_clahe(data)
        if np.sum(data) == 0:
            data = np.ones_like(data) * 255
    elif colored:
        data = glReadPixels(0, 0, ws[0], ws[1],
                            GL_RGBA, GL_UNSIGNED_BYTE)
        data = Image.frombuffer("RGBA", (ws[0], ws[1]), data, 'raw', 'RGBA', 0, 1)
        data = np.asarray(data.transpose(Image.FLIP_TOP_BOTTOM))
    else:
        data = glReadPixels(0, 0, ws[0], ws[1],
                            GL_RGB, GL_UNSIGNED_BYTE)
        data = Image.frombuffer("RGB", (ws[0], ws[1]), data, 'raw', 'RGB', 0, 1)
        data = rgb2gray(np.asarray(data.transpose(Image.FLIP_TOP_BOTTOM))) * 255
    glClear(GL_COLOR_BUFFER_BIT | GL_DEPTH_BUFFER_BIT)
    return data


def init_ctx(ws, depth_map):
    # ctx = OSMesaCreateContext(OSMESA_RGBA, None)
    if os.environ['PYOPENGL_PLATFORM'] == 'egl':
        from OpenGL.EGL import EGL_SURFACE_TYPE, EGL_PBUFFER_BIT, EGL_BLUE_SIZE, \
            EGL_RED_SIZE, EGL_GREEN_SIZE, EGL_DEPTH_SIZE, \
            EGL_COLOR_BUFFER_TYPE, EGL_LUMINANCE_BUFFER, EGL_HEIGHT, \
            EGL_RENDERABLE_TYPE, EGL_OPENGL_BIT, EGL_CONFORMANT, \
            EGL_OPENGL_BIT, EGL_CONFIG_CAVEAT, EGL_NONE, \
            EGL_DEFAULT_DISPLAY, EGL_NO_CONTEXT, EGL_WIDTH, \
            EGL_OPENGL_API, EGL_LUMINANCE_SIZE, EGL_NO_DISPLAY, EGL_TRUE, \
            eglGetDisplay, eglInitialize, eglChooseConfig, \
            eglBindAPI, eglCreatePbufferSurface, \
            eglCreateContext, eglMakeCurrent, EGLConfig, EGL_RGB_BUFFER

        major, minor = ctypes.c_long(), ctypes.c_long()
        num_configs = ctypes.c_long()
        configs = (EGLConfig * 1)()

        if (MULTIGPU):
            dev_on_node = eglQueryDevicesEXT()
            for i in range(0, len(dev_on_node)):
                dsp = eglGetDisplay(dev_on_node[i])
                try:
                    initialized = eglInitialize(dsp, major, minor)
                    if (initialized == EGL_TRUE):
                        break
                except:
                    pass
        else:
            dsp = eglGetDisplay(EGL_DEFAULT_DISPLAY)

            assert dsp != EGL_NO_DISPLAY, 'Invalid DISPLAY during egl init.'

        # Initialize EGL
            eglInitialize(dsp, major, minor)
        if depth_map:
            config_attr = arrays.GLintArray.asArray(
                [EGL_SURFACE_TYPE, EGL_PBUFFER_BIT, EGL_BLUE_SIZE, 8, EGL_RED_SIZE, 8,
                 EGL_GREEN_SIZE, 8,
                 EGL_DEPTH_SIZE, 8, EGL_COLOR_BUFFER_TYPE, #EGL_LUMINANCE_BUFFER,
                 EGL_RGB_BUFFER,
                 EGL_RENDERABLE_TYPE,
                 EGL_OPENGL_BIT,  EGL_NONE])   #EGL_CONFORMANT, EGL_OPENGL_BIT,
        else:
            config_attr = arrays.GLintArray.asArray(
                [EGL_SURFACE_TYPE, EGL_PBUFFER_BIT, EGL_BLUE_SIZE, 8, EGL_RED_SIZE, 8,
                 EGL_GREEN_SIZE, 8, EGL_ALPHA_SIZE, 8,
                 EGL_DEPTH_SIZE, 8, EGL_COLOR_BUFFER_TYPE,  # EGL_LUMINANCE_BUFFER,
                 EGL_RGB_BUFFER,
                 EGL_RENDERABLE_TYPE,
                 EGL_OPENGL_BIT, EGL_NONE])  # EGL_CONFORMANT, EGL_OPENGL_BIT,
        eglChooseConfig(dsp, config_attr, configs, 1, num_configs)

        # Bind EGL to the OpenGL API
        eglBindAPI(EGL_OPENGL_API)
        #attrbls = [major, minor,  EGL_CONTEXT_OPENGL_CORE_PROFILE_BIT, EGL_TRUE, EGL_FALSE, EGL_FALSE,
         #          EGL_NO_RESET_NOTIFICATION]
        attrbls = None

        # Create an EGL context
        ctx = eglCreateContext(dsp, configs[0], EGL_NO_CONTEXT, attrbls)

        # Create an EGL pbuffer
        buf = eglCreatePbufferSurface(dsp, configs[0], [EGL_WIDTH, ws[0], EGL_HEIGHT, ws[1], EGL_NONE])
        # Make the EGL context current
        assert (eglMakeCurrent(dsp, buf, buf, ctx))
        ctx = [dsp, ctx, buf]
    elif os.environ['PYOPENGL_PLATFORM'] == 'osmesa':  # TODO: might be optimizable for depth map
        # rendering
        ctx = OSMesaCreateContextExt(OSMESA_RGBA, 32, 0, 0, None)
        buf = arrays.GLubyteArray.zeros((ws[0], ws[1], 4)) + 1
        assert (OSMesaMakeCurrent(ctx, buf, GL_UNSIGNED_BYTE, ws[0], ws[1]))
        assert (OSMesaGetCurrentContext())
        OSMesaPixelStore(OSMESA_Y_UP, 0)
    else:
        raise NotImplementedError('PYOpenGL environment has to be "egl" or "osmesa".')
    return ctx


def init_opengl(ws, enable_lightning=False, clear_value=None, depth_map=False,
                smooth_shade=True, wire_frame=False):
    """
    Initialize OpenGL settings.

    Parameters
    ----------
    ws : tuple
    enable_lightning : bool
    clear_value : float
    depth_map : bool

    Returns
    -------

    """
    glEnable(GL_NORMALIZE)
    if enable_lightning:
        glEnable(GL_BLEND)
        glEnable(GL_POLYGON_SMOOTH)
        glBlendFunc(GL_SRC_ALPHA, GL_ONE_MINUS_SRC_ALPHA)
        glHint(GL_POLYGON_SMOOTH_HINT, GL_NICEST)
        glEnable(GL_LIGHTING)
        glEnable(GL_LIGHT0)
        glLightfv(GL_LIGHT0, GL_DIFFUSE, [.7, .7, .7, 1.0])
    glLightModeli(GL_LIGHT_MODEL_TWO_SIDE, GL_TRUE)
    if wire_frame:
        glPolygonMode(GL_FRONT_AND_BACK, GL_LINE)
        depth_map = False
    if not depth_map:
        glEnable(GL_COLOR_MATERIAL)
        glColorMaterial(GL_FRONT, GL_AMBIENT)
    # objects in the foreground will be visible in the projection
    glEnable(GL_DEPTH_TEST)
    if smooth_shade:
        glShadeModel(GL_SMOOTH)
    else:
        glShadeModel(GL_FLAT)
    glViewport(0, 0, ws[0], ws[1])
    if clear_value is None:
        glClearColor(0., 0., 0., 0.)
    else:
        glClearColor(clear_value, clear_value, clear_value, clear_value)  # alpha changed from 0
        # to clear_value, PS 12Apr2019
    glClear(GL_COLOR_BUFFER_BIT | GL_DEPTH_BUFFER_BIT)


def multi_view_mesh(indices, vertices, normals, colors=None, alpha=None,
                    ws=(2048, 2048), physical_scale=None,
                    enable_lightning=False, depth_map=False,
                    nb_views=3, background=None):  # Mariana Sh added background function
    """
    Render mesh from 3 (default) equidistant perspectives.

    Parameters
    ----------
    indices :
    vertices :
    normals :
    colors:
    alpha :
    nb_simplices :
    ws :
    physical_scale :
    enable_lightning :
    depth_map :
    nb_views : int
        two views parallel to main component, and N-2 views (evenly spaced in
        angle space) perpendicular to it.
    background
        float value for background (clear value) between 0 and 1 (used as RGB
        values)

    Returns
    -------
    np.array
        shape: (nb_views, ws[0], ws[1]
    """
    ctx = init_ctx(ws, depth_map=depth_map)
    init_opengl(ws, enable_lightning, depth_map=depth_map, clear_value=background)
    vertices = np.array(vertices)
    indices = np.array(indices, dtype=np.uint)
    if colors is not None:
        colored = True
        colors = np.array(colors)
    else:
        colored = False
        colors = np.ones(len(vertices) // 3 * 4) * 0.2
    if alpha is not None:
        colors[::4] = alpha
    c_views = []
    init_object(indices, vertices, normals, colors, ws)

    glMatrixMode(GL_MODELVIEW)
    glLoadIdentity()

    glMatrixMode(GL_PROJECTION)
    glLoadIdentity()
    glOrtho(-1, 1, 1, -1, -1, 1)
    glMatrixMode(GL_MODELVIEW)
    glPushMatrix()
    if enable_lightning:
        glLightfv(GL_LIGHT0, GL_DIFFUSE, [.7, .7, .7, 1.0])
        glLightModeli(GL_LIGHT_MODEL_TWO_SIDE, GL_TRUE)
    if physical_scale is not None:
        draw_scale(physical_scale)
    c_views.append(screen_shot(ws, colored, depth_map=depth_map)[None, ])
    glPopMatrix()
    glMatrixMode(GL_MODELVIEW)
    for m in range(1, nb_views):
        if physical_scale is not None:
            draw_scale(physical_scale)
        glPushMatrix()
        glRotate(360. / nb_views * m, 1, 0, 0)
        if enable_lightning:
            glLightfv(GL_LIGHT0, GL_DIFFUSE, [.7, .7, .7, 1.0])
            glLightModeli(GL_LIGHT_MODEL_TWO_SIDE, GL_TRUE)
        c_views.append(screen_shot(ws, colored, depth_map=depth_map)[None, ])
        glPopMatrix()
    # glFinish()
    if os.environ['PYOPENGL_PLATFORM'] == 'egl':
        eglDestroyContext(*ctx)
    else:
        OSMesaDestroyContext(ctx)
    return np.concatenate(c_views)


def multi_view_sso(sso, colors=None, obj_to_render=('sv',),
                   ws=(2048, 2048), physical_scale=None,
                   enable_lightning=True, depth_map=False,
                   nb_views=3, background=1, rot_mat=None,
                   triangulation=True):
    """
    Render mesh from nb_views (default: 3) perspectives rotated around the
     first principle component (angle between adjacent views is 360°/nb_views)

    Parameters
    ----------
    colors: dict
    save_skeleton : tuple of str
        cell objects to render (e.g. 'mi', 'sj', 'vc', ..)
    alpha :
    ws : tuple
        window size of output images (width, height)
    physical_scale :
    enable_lightning :
    depth_map :
    nb_views : int
        two views parallel to main component, and N-2 views (evenly spaced in
        angle space) perpendicular to it.
    background : int
        float value for background (clear value) between 0 and 1 (used as RGB
        values)
    rot_mat : np.array
        4 x 4 rotation matrix

    Returns
    -------

    """
    if colors is not None:
        assert type(colors) == dict
    else:
        colors = {"sv": None, "mi": None, "vc": None, "sj": None}
    ctx = init_ctx(ws, depth_map=depth_map)
    init_opengl(ws, enable_lightning, depth_map=depth_map,
                clear_value=background)
    # initially loading mesh is still needed to get bounding box...
    sv_mesh = MeshObject("sv", sso.mesh[0], sso.mesh[1], sso.mesh[2],
                         colors["sv"])
    c_views = []
    norm, col = np.zeros(0, ), np.zeros(0, )
    ind, vert = [], []
    for object_type in ['vc', 'mi', 'sj', 'sv']:
        if not object_type in obj_to_render:
            continue
        curr_ind, curr_vert, curr_norm = sso.load_mesh(object_type)
        if len(curr_vert) == 0:
            continue
        m = MeshObject(object_type, curr_ind, curr_vert, curr_norm,
                             colors[object_type], sv_mesh.bounding_box)
        norm = np.concatenate([norm, m.normals])
        col = np.concatenate([col, m.colors])
        ind.append(m.indices)
        vert.append(m.vertices)
    ind, vert = merge_meshes(ind, vert)
    init_object(ind, vert, norm, col, ws)

    glMatrixMode(GL_MODELVIEW)
    glLoadIdentity()

    glMatrixMode(GL_PROJECTION)
    glLoadIdentity()
    glOrtho(-1, 1, 1, -1, -1, 1)
    glMatrixMode(GL_MODELVIEW)
    glPushMatrix()
    if enable_lightning:
        glLightfv(GL_LIGHT0, GL_DIFFUSE, [.7, .7, .7, 1.0])
        glLightModeli(GL_LIGHT_MODEL_TWO_SIDE, GL_TRUE)
    if physical_scale is not None:
        draw_scale(physical_scale)
    c_views.append(screen_shot(ws, True, depth_map=depth_map,
                               triangulation=triangulation)[None, ])
    glPopMatrix()
    glMatrixMode(GL_MODELVIEW)
    for m in range(1, nb_views):
        if physical_scale is not None:
            draw_scale(physical_scale)
        glPushMatrix()
        glRotate(360. / nb_views * m, 1, 0, 0)
        if rot_mat is not None:
            glMultMatrixf(rot_mat)
        if enable_lightning:
            glLightfv(GL_LIGHT0, GL_DIFFUSE, [.7, .7, .7, 1.0])
            glLightModeli(GL_LIGHT_MODEL_TWO_SIDE, GL_TRUE)
        c_views.append(screen_shot(ws, True, depth_map=depth_map,
                                   triangulation=triangulation)[None, ])
        glPopMatrix()
    # glFinish()
    if os.environ['PYOPENGL_PLATFORM'] == 'egl':
        eglDestroyContext(*ctx)
    else:
        OSMesaDestroyContext(ctx)
    return np.concatenate(c_views)


def multi_view_mesh_coords(mesh, coords, rot_matrices, edge_lengths, alpha=None,
                           ws=(256, 128), views_key="raw", nb_simplices=3,
                           depth_map=True, clahe=False, smooth_shade=True,
                           verbose=False, wire_frame=False, egl_args=None,
                           nb_views=None, triangulation=True):
    """
    Same as multi_view_mesh_coords but without creating gl context.
    Parameters
    ----------
    mesh : MeshObject
    rot_matrices : np.array
        Rotation matrices for each view in ViewContainer list vc_list
    coords : np.array
        [N, 3], must correspond to rot_matrices
    edge_lengths : np.array
        Spatial extent for sub-volumes
    alpha : float
    views_key : str
    nb_simplices : int
        Number of simplices used for meshes
    ws : tuple of ints
        Window size used for rendering (resolution of array being stored/saved)
    depth_map : bool
        Render views as depth, else render without light effects (binary)
    clahe : bool
        apply clahe to screenshot
    wire_frame : bool

    Returns
    -------
    np.array
        Returns array of views, else None
    """
    if os.environ['PYOPENGL_PLATFORM'] != 'egl':
        egl_args = None
    if nb_views is None:
        nb_views = global_params.NB_VIEWS
    # center data
    assert isinstance(edge_lengths, np.ndarray)
    assert nb_simplices in [3, 4]
    vertices = mesh.vertices
    indices = mesh.indices
    colors = mesh.colors
    if mesh._normals is None:
        normals = np.zeros(len(vertices))
    else:
        normals = mesh.normals
    edge_lengths = edge_lengths / mesh.max_dist
    # default color
    if colors is not None and not depth_map:
        colored = True
        colors = np.array(colors)
    else:
        colored = False
        colors = np.ones(len(vertices) // 3 * 4) * 0.8
    if alpha is not None:
        colors[::4] = alpha
    if not colored:
        view_sh = (nb_views, ws[1], ws[0])
    else:
        view_sh = (nb_views, ws[1], ws[0], 4)
    res = np.ones([len(coords)] + list(view_sh), dtype=np.uint8) * 255
    init_opengl(ws, depth_map=depth_map, clear_value=1.0,
                smooth_shade=smooth_shade, wire_frame=wire_frame)
    init_object(indices, vertices, normals, colors, ws)
    n_empty_views = 0
    if verbose:
        pbar = tqdm.tqdm(total=len(res), mininterval=0.5)
    for ii, c in enumerate(coords):
        c_views = np.ones(view_sh, dtype=np.float32)
        rot_mat = rot_matrices[ii]
        if np.sum(np.abs(rot_mat)) == 0 or np.sum(np.abs(mesh.vertices)) == 0:
            if views_key in ["raw", "index"]:
                log_proc.warning(
                    "Rotation matrix or vertices of '%s' with %d vertices is"
                    " zero during rendering at %s. Skipping."
                    % (views_key, len(mesh.vert_resh), str(c)))
            continue
        glMatrixMode(GL_MODELVIEW)
        glLoadIdentity()

        glMatrixMode(GL_PROJECTION)
        glLoadIdentity()
        glOrtho(-edge_lengths[0]/2, edge_lengths[0]/2, edge_lengths[1]/2,
                -edge_lengths[1]/2, -edge_lengths[2]/2, edge_lengths[2]/2)
        glMatrixMode(GL_MODELVIEW)

        transformed_c = mesh.transform_external_coords([c])[0]
        # dummy rendering, somehow first screenshot is always black
        _ = screen_shot(ws, colored=colored, depth_map=depth_map, clahe=clahe,
                        triangulation=triangulation, egl_args=egl_args)
        # glPopMatrix()

        glMatrixMode(GL_MODELVIEW)
        for m in range(0, nb_views):
            if nb_views == 2:
                rot_angle = (-1)**(m+1)*25# views are orthogonal
            else:
                rot_angle = 360. / nb_views * m  # views are equi-angular
            glPushMatrix()
            glRotate(rot_angle, edge_lengths[0], 0, 0)
            glMultMatrixf(rot_mat)
            glTranslate(-transformed_c[0], -transformed_c[1], -transformed_c[2])
            light_position = [1., 1., 2., 0.]
            glLightfv(GL_LIGHT0, GL_POSITION, light_position)
            glLightModeli(GL_LIGHT_MODEL_TWO_SIDE, GL_TRUE)
            c_views[m] = screen_shot(ws, colored=colored, depth_map=depth_map,
                                     clahe=clahe, triangulation=triangulation,
                                     egl_args=egl_args)
            glPopMatrix()
        res[ii] = c_views
        if verbose:
            pbar.update(1)
        for cv in c_views:
            if views_key == "raw" or views_key == "index":
                if len(np.unique(cv)) == 1:
                    n_empty_views += 1
                    continue  # check at most one occurrence
    if n_empty_views / len(res) > 0.1:  # more than 10% locations contain at least one empty view
        log_proc.critical(
            "WARNING: Found {} locations with empty views.\t#view in list: %d/%d\n"
              "'%s'-mesh with %d vertices. Example location: %s" %
              (n_empty_views, len(coords),
               views_key, len(mesh.vertices), repr(c)))
    if verbose:
        pbar.close()
    return res


def draw_scale(size):
    """
    Draws black bar of given length with fixed width.

    Parameters
    ----------
    size : float
    """
    glLineWidth(5)
    glBegin(GL_LINES)
    glColor(0, 0, 0, 1)
    glVertex2f(1 - 0.1 - size, 1 - 0.1)
    glVertex2f(1 - 0.1, 1 - 0.1)
    glEnd()


def render_mesh(mo, **kwargs):
    """
    Render super voxel raw views located at randomly chosen center of masses in
    vertice cloud.

    Parameters
    ----------
    mo : MeshObject
        Mesh
    """
    if "physical_scale" in kwargs.keys():
        kwargs["physical_scale"] = kwargs["physical_scale"] / mo.max_dist
    mo_views = multi_view_mesh(mo.indices, mo.vertices, mo.normals,
                            colors=mo.colors, **kwargs)
    return mo_views


def render_mesh_coords(coords, ind, vert, **kwargs):
    """
    Render raw views located at given coordinates in mesh
    Returns ViewContainer list if dest_dir is None, else writes
    views to dest_path.

    Parameters
    ----------
    coords : np.array
    ind : np.array [N, 1]
    vert : np.array [N, 1]

    Returns
    -------
    numpy.array
        views at each coordinate
    """
    mesh = MeshObject("views", ind, vert)
    mesh._colors = None  # this enables backwards compatibility, check why this was used
    return _render_mesh_coords(coords, mesh, **kwargs)


def _render_mesh_coords(coords, mesh, clahe=False, verbose=False, ws=(256, 128),
                        rot_matrices=None, views_key="raw",
                        return_rot_matrices=False, depth_map=True,
                        smooth_shade=True, wire_frame=False, nb_views=None,
                        triangulation=True, comp_window=8e3):
    """
    Render raw views located at given coordinates in mesh
     Returns ViewContainer list if dest_dir is None, else writes
    views to dest_path.

    Parameters
    ----------
    coords : np.array
    mesh : MeshObject
    clahe : bool
    verbose : bool
    ws : tuple
        Window size
    rot_matrices : np.array
    views_key : str
    return_rot_matrices : bool
    depth_map : bool
    wire_frame : bool
    comp_window : float
        window length in NM along main p.c. for mesh view

    Returns
    -------
    numpy.array
        views at each coordinate
    """
    if nb_views is None:
        nb_views = global_params.NB_VIEWS
    if np.isscalar(comp_window):
        edge_lengths = np.array([comp_window, comp_window / 2, comp_window])
    else:
        edge_lengths = comp_window
    if verbose:
        start = time.time()
    querybox_edgelength = np.max(edge_lengths)
    if rot_matrices is None:
        rot_matrices = calc_rot_matrices(mesh.transform_external_coords(coords),
                                         mesh.vert_resh,
                                         querybox_edgelength / mesh.max_dist)
        if verbose:
            log_proc.debug("Calculation of rotation matrices took {:.2f}s."
                           "".format(time.time() - start))
    if verbose:
        log_proc.debug("Starting local rendering at %d locations (%s)." %
                       (len(coords), views_key))
    ctx = init_ctx(ws, depth_map=depth_map)
    mviews = multi_view_mesh_coords(mesh, coords, rot_matrices, edge_lengths,
                                    clahe=clahe, views_key=views_key, ws=ws,
                                    depth_map=depth_map, verbose=verbose,
                                    smooth_shade=smooth_shade,
                                    triangulation=triangulation, egl_args=ctx,
                                    wire_frame=wire_frame, nb_views=nb_views)
    if verbose:
        end = time.time()
        log_proc.debug("Finished rendering mesh of type %s at %d locations after"
                       " %0.2fs" % (views_key,len(mviews), end - start))
    if os.environ['PYOPENGL_PLATFORM'] == 'egl':
        eglDestroyContext(*ctx)
    else:
        OSMesaDestroyContext(ctx)
    if return_rot_matrices:
        return mviews, rot_matrices
    return mviews


# ------------------------------------------------------------------------------
# SSO rendering code

def render_sampled_sso(sso, ws=(256, 128), verbose=False, woglia=True,
                       add_cellobjects=True, overwrite=True, index_views=False,
                       return_views=False, cellobjects_only=False):
    """

    Renders for each SV views at sampled locations (number is dependent on
    SV mesh size with scaling fact) from combined mesh of all SV.

    Parameters
    ----------
    sso : SuperSegmentationObject
    ws : tuple
    verbose : bool
    clahe : bool
    add_cellobjects : bool
    cellobjects_only : bool
    woglia : bool
        without glia
    index_views : bool
    overwrite : bool
    return_views : bool
    cellobjects_only : bool
    """
    # get coordinates for N SV's in SSO
    coords = sso.sample_locations(cache=False)
    if not overwrite:
        missing_sv_ixs = np.array([not so.views_exist(woglia=woglia)
                                   for so in sso.svs],
                                  dtype=np.bool)
        missing_svs = np.array(sso.svs)[missing_sv_ixs]
        coords = np.array(coords)[missing_sv_ixs]
        log_proc.info("Rendering %d/%d missing SVs of SSV %d."
                      % (len(missing_svs), len(sso.sv_ids), sso.id))
    else:
        missing_svs = np.array(sso.svs)
    if len(missing_svs) == 0:
        if return_views:
            return sso.load_views(woglia=woglia)
        return
    # len(part_views) == N + 1
    part_views = np.cumsum([0] + [len(c) for c in coords])
    flat_coords = np.array(flatten_list(coords))
    if verbose:
        start = time.time()
    if index_views:
        views = render_sso_coords_index_views(sso, flat_coords, ws=ws,
                                              verbose=verbose)
    else:
        views = render_sso_coords(sso, flat_coords, ws=ws, verbose=verbose,
                                  add_cellobjects=add_cellobjects,
                                  cellobjects_only=cellobjects_only)
    if verbose:
        dur = time.time() - start
        log_proc.debug("Rendering of %d views took %0.2fs. "
                       "%0.4fs/SV" % (len(views), dur, float(dur)/len(sso.svs)))
    # if sso.version != 'tmp':
    if not return_views:
        for i, so in enumerate(missing_svs):
            sv_views = views[part_views[i]:part_views[i+1]]
            so.enable_locking = True
            so.save_views(sv_views, woglia=woglia, cellobjects_only=cellobjects_only,
                          index_views=index_views)
    # else:
    #     log_proc.warning('"render_sampled_sso" called but this SSV '
    #                      'has version "tmp", results will'
    #                      ' not be saved to disk.')
    if return_views:
        return views


def render_sso_coords(sso, coords, add_cellobjects=True, verbose=False, clahe=False,
                      ws=None, cellobjects_only=False, wire_frame=False,
                      nb_views=None, comp_window=None, rot_mat=None, return_rot_mat=False):
    """
    Render views of SuperSegmentationObject at given coordinates.

    Parameters
    ----------
    sso : SuperSegmentationObject
    coords : np.array
        N, 3
    add_cellobjects : bool
    verbose : bool
    clahe : bool
    ws : Optional[Tuple[int]]
        Window size in pixels (y, x). Default: (256, 128)
    cellobjects_only : bool
    wire_frame : bool
    nb_views : int
    comp_window : Optional[float]
        window size in nm. the clipping box during rendering will have an extent
         of [comp_window, comp_window / 2, comp_window]. Default: 8 um
    rot_mat : np.array
    return_rot_mat : bool

    Returns
    -------
    np.ndarray
        Resulting views rendered at each location.
        Output shape: len(coords), 4 [cell outline + number of cell objects], nb_views, y, x
    """
    if comp_window is None:
        comp_window = 8e3
    if ws is None:
        ws = (256, 128)
    if verbose:
        log_proc.debug('Started "render_sso_coords" at {} locations for SSO {} using PyOpenGL'
                       ' platform "{}".'.format(len(coords), sso.id, os.environ['PYOPENGL_PLATFORM']))
    if nb_views is None:
        nb_views = global_params.NB_VIEWS
    mesh = sso.mesh
    if cellobjects_only:
        assert add_cellobjects, "Add cellobjects must be True when rendering" \
                                "cellobjects only."
        raw_views = np.ones((len(coords), nb_views, ws[0], ws[1]), dtype=np.uint8) * 255
        if rot_mat is None:
            mo = MeshObject("raw", mesh[0], mesh[1])
            mo._colors = None
            querybox_edgelength = comp_window / mo.max_dist
            rot_mat = calc_rot_matrices(mo.transform_external_coords(coords),
                                        mo.vert_resh, querybox_edgelength)
    else:
        if len(mesh[1]) == 0 or len(coords) == 0:
            raw_views = np.ones((len(coords), nb_views, ws[0], ws[1]), dtype=np.uint8) * 255
            msg = "No mesh for SSO {} found with {} locations.".format(sso, len(coords))
            log_proc.warning(msg)
        else:
            raw_views, rot_mat = render_mesh_coords(
                coords, mesh[0], mesh[1], clahe=clahe, verbose=verbose,
                return_rot_matrices=True, ws=ws, wire_frame=wire_frame,
                rot_matrices=rot_mat, nb_views=nb_views, comp_window=comp_window)
    if add_cellobjects:
        mesh = sso.mi_mesh
        if len(mesh[1]) != 0:
            mi_views = render_mesh_coords(
                coords, mesh[0], mesh[1], clahe=clahe, verbose=verbose,
                rot_matrices=rot_mat, views_key="mi", ws=ws, nb_views=nb_views,
                wire_frame=wire_frame, comp_window=comp_window)
        else:
            mi_views = np.ones_like(raw_views) * 255
        mesh = sso.vc_mesh
        if len(mesh[1]) != 0:
            vc_views = render_mesh_coords(
                coords, mesh[0], mesh[1], clahe=clahe, verbose=verbose,
                rot_matrices=rot_mat, views_key="vc", ws=ws, nb_views=nb_views,
                wire_frame=wire_frame, comp_window=comp_window)
        else:
            vc_views = np.ones_like(raw_views) * 255
        mesh = sso.sj_mesh
        if len(mesh[1]) != 0:
            sj_views = render_mesh_coords(
                coords, mesh[0], mesh[1], clahe=clahe, verbose=verbose,
                rot_matrices=rot_mat, views_key="sj", ws=ws,nb_views=nb_views,
                wire_frame=wire_frame, comp_window=comp_window)
        else:
            sj_views = np.ones_like(raw_views) * 255
        if cellobjects_only:
            res = np.concatenate([mi_views[:, None], vc_views[:, None],
                                  sj_views[:, None]], axis=1)
            if return_rot_mat:
                return res, rot_mat
            return res
        res = np.concatenate([raw_views[:, None], mi_views[:, None],
                              vc_views[:, None], sj_views[:, None]], axis=1)
        if return_rot_mat:
            return res, rot_mat
        return res
    if return_rot_mat:
        return raw_views[:, None], rot_mat
    return raw_views[:, None]


def render_sso_coords_index_views(sso, coords, verbose=False, ws=None,
                                  rot_mat=None, nb_views=None,
                                  comp_window=None, return_rot_matrices=False):
    """
    Uses per-face color via flattened vertices (i.e. vert[ind] -> slow!). This was added to be able
    to calculate the surface coverage captured by the views.
    TODO: Add fast GL_POINT rendering to omit slow per-face coloring (redundant veritces) and
     expensive remapping from face IDs to vertex IDs.

    Parameters
    ----------
    sso : SuperSegmentationObject
    coords : np.array
        N, 3
    rot_mat :
    comp_window : float
        window size in nm. the clipping box during rendering will have an extent
         of [comp_window, comp_window / 2, comp_window]
    return_rot_matrices : bool
    add_cellobjects : bool
    verbose : bool
    ws : Optional[Tuple[int]]
        Window size in pixels (y, x). Default: (256, 128)
    rot_mat : np.array
    nb_views : int
    comp_window : Optional[float]
        window size in nm. the clipping box during rendering will have an extent
         of [comp_window, comp_window / 2, comp_window]. Default: 8 um
    return_rot_mat : bool

    Returns
    -------
    np.ndarray
        array of views after rendering of locations.
    -------
    """
    if comp_window is None:
        comp_window = 8e3
    if ws is None:
        ws = (256, 128)
    if verbose:
        log_proc.debug('Started "render_sso_coords_index_views" at {} locations for SSO {} using '
                       'PyOpenGL platform "{}".'.format(len(coords), sso.id, os.environ['PYOPENGL_PLATFORM']))
    if nb_views is None:
        nb_views = global_params.NB_VIEWS
    # tim = time.time()
    ind, vert, norm = sso.mesh
    # tim1 = time.time()
    # if verbose:
    #     print("Time for initialising MESH {:.2f}s."
    #                        "".format(tim1 - tim))
    if len(vert) == 0:
        msg = "No mesh for SSO {} found with {} locations.".format(sso, len(coords))
        log_proc.warning(msg)
        return np.ones((len(coords), nb_views, ws[1], ws[0], 3), dtype=np.uint8)
    try:
        color_array = id2rgba_array_contiguous(np.arange(len(ind) // 3))
    except ValueError as e:
        msg = "'render_sso_coords_index_views' failed with {} when " \
              "rendering SSV {}.".format(e, sso.id)
        log_proc.error(msg)
        raise ValueError(msg)
    if color_array.shape[1] == 3:  # add alpha channel
        color_array = np.concatenate([color_array, np.ones((len(color_array), 1),
                                                           dtype=np.uint8)*255],
                                     axis=-1)
    color_array = color_array.astype(np.float32) / 255.
    # in init it seems color values have to be normalized, check problems with uniqueness if
    # they are normalized between 0 and 1.. OR check if it is possible to just switch color arrays to UINT8 -> Check
    # backwards compatibility with other color-dependent rendering methods
    # Create mesh object without redundant vertices to get same PCA rotation as for raw views
    # tim = time.time()
    if rot_mat is None:
        mo = MeshObject("raw", ind, vert, color=color_array, normals=norm)
        querybox_edgelength = comp_window / mo.max_dist
        rot_mat = calc_rot_matrices(mo.transform_external_coords(coords),
                                    mo.vert_resh, querybox_edgelength)
    # create redundant vertices to enable per-face colors
    vert = vert.reshape(-1, 3)[ind].flatten()
    ind = np.arange(len(vert) // 3)
    color_array = np.repeat(color_array, 3, axis=0)  # 3 <- triangles
    mo = MeshObject("raw", ind, vert, color=color_array, normals=norm)
    # tim1 = time.time()
    # print("Time for initializing MESHOBJECT {:.2f}s."
    #                    "".format(tim1 - tim))
    if return_rot_matrices:
        ix_views, rot_mat = _render_mesh_coords(
            coords, mo, verbose=verbose, ws=ws, depth_map=False,
            rot_matrices=rot_mat, smooth_shade=False, views_key="index",
            nb_views=nb_views, comp_window=comp_window,
            return_rot_matrices=return_rot_matrices)
        if ix_views.shape[-1] == 3:  # rgba rendering
            ix_views = rgb2id_array(ix_views)[:, None]
        else:  # rgba rendering
            ix_views = rgba2id_array(ix_views)[:, None]
        return ix_views, rot_mat
    ix_views = _render_mesh_coords(coords, mo, verbose=verbose, ws=ws,
                                   depth_map=False, rot_matrices=rot_mat,
                                   smooth_shade=False, views_key="index",
                                   nb_views=nb_views, comp_window=comp_window,
                                   return_rot_matrices=return_rot_matrices)
    # tim2 = time.time()
    # print("Time for _RENDER_MESH_COORDS {:.2f}s."
    #                    "".format(tim2 - tim1))
    if ix_views.shape[-1] == 3:
        ix_views = rgb2id_array(ix_views)[:, None]
    else:
        ix_views = rgba2id_array(ix_views)[:, None]
    return ix_views


def render_sso_coords_label_views(sso, vertex_labels, coords, verbose=False,
                                  ws=None, rot_mat=None, nb_views=None,
                                  comp_window=None, return_rot_matrices=False):
    """
    Render views with vertex colors corresponding to vertex labels.

    Parameters
    ----------
    sso :
    vertex_labels : np.array
        vertex labels [N, 1]. Ordering and length have to be the same as
        vertex array of SuperSegmentationObject (len(sso.mesh[1]) // 3).
    coords :
    verbose :
    ws :
    rot_mat :
    nb_views :
    comp_window :
    return_rot_matrices :

    Returns:
    -------

    """
    if comp_window is None:
        comp_window = 8e3
    if ws is None:
        ws = (256, 128)
    if nb_views is None:
        nb_views = global_params.NB_VIEWS
    ind, vert, _ = sso.mesh
    if len(vertex_labels) != len(vert) // 3:
        raise ValueError("Length of vertex labels and vertices "
                         "have to be equal.")
    palette = generate_palette(len(np.unique(vertex_labels)))
    color_array = palette[vertex_labels].astype(np.float32)/255
    mo = MeshObject("neuron", ind, vert, color=color_array)
    label_views, rot_mat = _render_mesh_coords(coords, mo, depth_map=False, ws=ws,
                                               rot_matrices=rot_mat, nb_views=nb_views,
                                               smooth_shade=False, verbose=verbose,
                                               comp_window=comp_window,
                                               return_rot_matrices=True)
    label_views = remap_rgb_labelviews(label_views, palette)[:, None]
    if return_rot_matrices:
        return label_views, rot_mat
    return label_views


def get_sso_view_dc(sso, verbose=False):
    """
    Extracts views from sampled positions in SSO for each SV.
    Parameters
    ----------
    sso : SuperSegmentationObject
    verbose : bool

    Returns
    -------
    dict
    """
    views = render_sampled_sso(sso, verbose=verbose, return_views=True)
    view_dc = {sso.id: arrtolz4string(views)}
    return view_dc


def render_sso_ortho_views(sso):
    """
    Renders three views of SSO mesh.

    Parameters
    ----------
    sso : SuperSegmentationObject

    Returns
    -------
    np.ndarray
    """
    views = np.zeros((3, 4, 1024, 1024))
    # init MeshObject to calculate rotation into PCA frame
    views[:, 0] = multi_view_sso(sso, ws=(1024, 1024), depth_map=True,
                                 obj_to_render=('sv', ), )
    views[:, 1] = multi_view_sso(sso, ws=(1024, 1024), depth_map=True,
                                 obj_to_render=('mi', ))
    views[:, 2] = multi_view_sso(sso, ws=(1024, 1024), depth_map=True,
                                 obj_to_render=('vc', ))
    views[:, 3] = multi_view_sso(sso, ws=(1024, 1024), depth_map=True,
                                 obj_to_render=('sj', ))
    return views


def render_sso_coords_multiprocessing(ssv, wd, n_jobs, rendering_locations=None,
                                      verbose=False, render_kwargs=None,
                                      render_indexviews=True, return_views=True):
    """
    # TODO: currently the view sorting is not aligned with the other rendering methods

    Parameters
    ----------
    ssv : SuperSegmentationObject
    wd : string
        working directory for accessing data
    rendering_locations: array of locations to be rendered
        if not given, rendering locations are retrieved from the SSV's SVs. Results will be stored at SV locations.
    n_jobs : int
        number of parallel jobs running on same node of cluster
    verbose : bool
        flag to show th progress of rendering.
    return_views : bool
        if False and rendering_locations is None, views will be saved at
        SSV SVs

    Returns
    -------
    np.ndarray
        array of views after rendering of locations.
    -------

    """
    if rendering_locations is not None and return_views is False:
        raise ValueError('"render_sso_coords_multiprocessing" received invalid '
                         'parameters (`rendering_locations!=None` and `return_v'
                         'iews=False`). When using specific rendering locations, '
                         'views have to be returned-')
    tim = time.time()
    if rendering_locations is None:  # use SV rendering locations
        svs = list(ssv.svs)
        rendering_locations = [sv.sample_locations for sv in svs]
        # store number of rendering locations per SV -> Ordering of rendered
        # views must be preserved!
        part_views = np.cumsum([0] + [len(c) for c in rendering_locations])

    chunk_size = len(rendering_locations) // n_jobs + 1
    params = chunkify_successive(rendering_locations, chunk_size)
    ssv_id = ssv.id
    working_dir = wd
    sso_kwargs = {'ssv_id': ssv_id,
                  'working_dir': working_dir,
                  "version": ssv.version}
    render_kwargs_def = {'add_cellobjects': True, 'verbose': verbose, 'clahe': False,
                      'ws': None, 'cellobjects_only': False, 'wire_frame': False,
                      'nb_views': None, 'comp_window': None, 'rot_mat': None, 'wo_glia': True,
                     'return_rot_mat': False, 'render_indexviews': render_indexviews}
    if render_kwargs is not None:
        render_kwargs_def.update(render_kwargs)

    params = [[par, sso_kwargs, render_kwargs_def, ix] for ix, par in
              enumerate(params)]
    tim1 = time.time()
    if verbose:
        log_proc.debug("Time for OTHER COMPUTATION {:.2f}s."
                       "".format(tim1 - tim))
    # This is single node multiprocessing -> `disable_batchjob=False`
    path_to_out = QSUB_script(
        params, "render_views_multiproc", suffix="_SSV{}".format(ssv_id),
        n_cores=1, disable_batchjob=True,
        n_max_co_processes=n_jobs)
    out_files = glob.glob(path_to_out + "/*")
    views = []
    out_files2 = np.sort(out_files, axis=-1, kind='quicksort', order=None)
    for out_file in out_files2:
        with open(out_file, 'rb') as f:
            views.append(pkl.load(f))
<<<<<<< HEAD
    views = np.concatenate(views)
    shutil.rmtree(os.path.abspath(path_to_out + "/../"), ignore_errors=True)
=======
    if(type(views[0]) is int):
        views = 0
    else:
        views = np.concatenate(views)
    shutil.rmtree(path_to_out + "/../", ignore_errors=True)
>>>>>>> cbeb04e3
    if rendering_locations is None and return_views is False:
        for i, so in enumerate(svs):
            so.enable_locking = True
            sv_views = views[part_views[i]:part_views[i+1]]
            so.save_views(sv_views, woglia=render_kwargs_def['wo_glia'],
                          cellobjects_only=render_kwargs_def['cellobjects_only'],
                          index_views=render_kwargs_def["render_indexviews"])
        return
    return views


def render_sso_coords_generic(ssv, working_dir, rendering_locations, n_jobs=None,
                              verbose=False, render_indexviews=True):
    """

    Args:
        ssv: SuperSegmentationObject
        working_dir: string
            working directory for accessing data
        rendering_locations: array of locations to be rendered
            if not given, rendering locations are retrieved from the SSV's SVs. Results will be stored at SV locations.
        n_jobs : int
            number of parallel jobs running on same node of cluster
        verbose : bool
            flag to show th progress of rendering.
        render_indexviews: Bool
            Flag to choose between render_index_view and render_sso_coords

     Returns
    -------
    np.ndarray
        array of views after rendering of locations.
    -------

    """
    if n_jobs is None:
        n_jobs = global_params.NCORES_PER_NODE // 10

    if render_indexviews is False:
        if len(rendering_locations) > 360:
            views = render_sso_coords_multiprocessing(
                ssv, working_dir, rendering_locations=rendering_locations,
                n_jobs=n_jobs, verbose=verbose, render_indexviews=render_indexviews)
        else:
            views = render_sso_coords(ssv, rendering_locations, verbose=verbose)
    else:
        if len(rendering_locations) > 140:
            views = render_sso_coords_multiprocessing(
                ssv, working_dir, rendering_locations=rendering_locations,
                render_indexviews=render_indexviews, n_jobs=n_jobs, verbose=verbose)
        else:
            views = render_sso_coords_index_views(ssv, rendering_locations, verbose=verbose)
    return views<|MERGE_RESOLUTION|>--- conflicted
+++ resolved
@@ -8,10 +8,10 @@
 from ctypes import sizeof, c_float, c_void_p, c_uint
 from PIL import Image
 import numpy as np
-import shutil
 import time
 import os
 import tqdm
+import shutil
 import warnings
 import glob
 from scipy.ndimage.filters import gaussian_filter
@@ -19,7 +19,7 @@
 from .image import rgb2gray, apply_clahe
 from . import log_proc
 from .. import global_params
-from ..handler.basics import flatten_list, chunkify_successive, chunkify_successive_split
+from ..handler.basics import flatten_list, chunkify_successive
 from ..handler.compression import arrtolz4string
 from ..handler.multiviews import generate_palette, remap_rgb_labelviews,\
     rgb2id_array, id2rgb_array_contiguous, rgba2id_array, id2rgba_array_contiguous
@@ -50,6 +50,16 @@
             EGL_OPENGL_API, EGL_LUMINANCE_SIZE, EGL_NO_DISPLAY,\
             eglGetDisplay, eglInitialize, eglChooseConfig, \
             eglBindAPI, eglCreatePbufferSurface, EGL_ALPHA_SIZE,\
+            eglCreateContext, eglMakeCurrent, EGLConfig, EGL_RGB_BUFFER
+        from OpenGL.EGL import EGL_SURFACE_TYPE, EGL_PBUFFER_BIT, EGL_BLUE_SIZE, \
+            EGL_RED_SIZE, EGL_GREEN_SIZE, EGL_DEPTH_SIZE, \
+            EGL_COLOR_BUFFER_TYPE, EGL_LUMINANCE_BUFFER, EGL_HEIGHT, \
+            EGL_RENDERABLE_TYPE, EGL_OPENGL_BIT, EGL_CONFORMANT, \
+            EGL_OPENGL_BIT, EGL_CONFIG_CAVEAT, EGL_NONE, \
+            EGL_DEFAULT_DISPLAY, EGL_NO_CONTEXT, EGL_WIDTH, \
+            EGL_OPENGL_API, EGL_LUMINANCE_SIZE, EGL_NO_DISPLAY, EGL_TRUE, \
+            eglGetDisplay, eglInitialize, eglChooseConfig, \
+            eglBindAPI, eglCreatePbufferSurface, \
             eglCreateContext, eglMakeCurrent, EGLConfig, EGL_RGB_BUFFER
         log_proc.info('EGL rendering enabled.')
     except ImportError as e:
@@ -71,9 +81,12 @@
 except ImportError:
     import pickle as pkl
 
+# TODO: add all rendering params to config/global_params
+
 
 from .egl_ext import eglQueryDevicesEXT
-MULTIGPU = True
+MULTIGPU = True  # probably fine to remove this, mechanism can always be enabled
+
 
 # ------------------------------------ General rendering code ------------------------------------------
 # structure definition of rendering data array
@@ -214,21 +227,11 @@
 def init_ctx(ws, depth_map):
     # ctx = OSMesaCreateContext(OSMESA_RGBA, None)
     if os.environ['PYOPENGL_PLATFORM'] == 'egl':
-        from OpenGL.EGL import EGL_SURFACE_TYPE, EGL_PBUFFER_BIT, EGL_BLUE_SIZE, \
-            EGL_RED_SIZE, EGL_GREEN_SIZE, EGL_DEPTH_SIZE, \
-            EGL_COLOR_BUFFER_TYPE, EGL_LUMINANCE_BUFFER, EGL_HEIGHT, \
-            EGL_RENDERABLE_TYPE, EGL_OPENGL_BIT, EGL_CONFORMANT, \
-            EGL_OPENGL_BIT, EGL_CONFIG_CAVEAT, EGL_NONE, \
-            EGL_DEFAULT_DISPLAY, EGL_NO_CONTEXT, EGL_WIDTH, \
-            EGL_OPENGL_API, EGL_LUMINANCE_SIZE, EGL_NO_DISPLAY, EGL_TRUE, \
-            eglGetDisplay, eglInitialize, eglChooseConfig, \
-            eglBindAPI, eglCreatePbufferSurface, \
-            eglCreateContext, eglMakeCurrent, EGLConfig, EGL_RGB_BUFFER
-
         major, minor = ctypes.c_long(), ctypes.c_long()
         num_configs = ctypes.c_long()
         configs = (EGLConfig * 1)()
 
+        # Initialize EGL
         if (MULTIGPU):
             dev_on_node = eglQueryDevicesEXT()
             for i in range(0, len(dev_on_node)):
@@ -241,10 +244,7 @@
                     pass
         else:
             dsp = eglGetDisplay(EGL_DEFAULT_DISPLAY)
-
             assert dsp != EGL_NO_DISPLAY, 'Invalid DISPLAY during egl init.'
-
-        # Initialize EGL
             eglInitialize(dsp, major, minor)
         if depth_map:
             config_attr = arrays.GLintArray.asArray(
@@ -1016,7 +1016,6 @@
     # they are normalized between 0 and 1.. OR check if it is possible to just switch color arrays to UINT8 -> Check
     # backwards compatibility with other color-dependent rendering methods
     # Create mesh object without redundant vertices to get same PCA rotation as for raw views
-    # tim = time.time()
     if rot_mat is None:
         mo = MeshObject("raw", ind, vert, color=color_array, normals=norm)
         querybox_edgelength = comp_window / mo.max_dist
@@ -1027,9 +1026,6 @@
     ind = np.arange(len(vert) // 3)
     color_array = np.repeat(color_array, 3, axis=0)  # 3 <- triangles
     mo = MeshObject("raw", ind, vert, color=color_array, normals=norm)
-    # tim1 = time.time()
-    # print("Time for initializing MESHOBJECT {:.2f}s."
-    #                    "".format(tim1 - tim))
     if return_rot_matrices:
         ix_views, rot_mat = _render_mesh_coords(
             coords, mo, verbose=verbose, ws=ws, depth_map=False,
@@ -1046,9 +1042,7 @@
                                    smooth_shade=False, views_key="index",
                                    nb_views=nb_views, comp_window=comp_window,
                                    return_rot_matrices=return_rot_matrices)
-    # tim2 = time.time()
-    # print("Time for _RENDER_MESH_COORDS {:.2f}s."
-    #                    "".format(tim2 - tim1))
+
     if ix_views.shape[-1] == 3:
         ix_views = rgb2id_array(ix_views)[:, None]
     else:
@@ -1076,7 +1070,7 @@
     comp_window :
     return_rot_matrices :
 
-    Returns:
+    Returns
     -------
 
     """
@@ -1186,7 +1180,11 @@
         # store number of rendering locations per SV -> Ordering of rendered
         # views must be preserved!
         part_views = np.cumsum([0] + [len(c) for c in rendering_locations])
-
+    if len(rendering_locations) == 0:
+        log_proc.warn('No rendering locations found for SSV {}.'.format(ssv.id))
+        # TODO: adapt hard-coded window size (256, 128) as soon as those are available in
+        #  `global_params`
+        return np.ones((0, global_params.NB_VIEWS, 256, 128), dtype=np.uint8) * 255
     chunk_size = len(rendering_locations) // n_jobs + 1
     params = chunkify_successive(rendering_locations, chunk_size)
     ssv_id = ssv.id
@@ -1218,16 +1216,8 @@
     for out_file in out_files2:
         with open(out_file, 'rb') as f:
             views.append(pkl.load(f))
-<<<<<<< HEAD
     views = np.concatenate(views)
     shutil.rmtree(os.path.abspath(path_to_out + "/../"), ignore_errors=True)
-=======
-    if(type(views[0]) is int):
-        views = 0
-    else:
-        views = np.concatenate(views)
-    shutil.rmtree(path_to_out + "/../", ignore_errors=True)
->>>>>>> cbeb04e3
     if rendering_locations is None and return_views is False:
         for i, so in enumerate(svs):
             so.enable_locking = True

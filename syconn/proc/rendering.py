# -*- coding: utf-8 -*-
# SyConn - Synaptic connectivity inference toolkit
#
# Copyright (c) 2016 - now
# Max Planck Institute of Neurobiology, Martinsried, Germany
# Authors: Sven Dorkenwald, Philipp Schubert, Joergen Kornfeld

from ctypes import sizeof, c_float, c_void_p, c_uint
from PIL import Image
from .image import rgb2gray, apply_clahe, normalize_img
from scipy.ndimage.filters import gaussian_filter
import numpy as np
import time
import sys
import warnings
from ..handler.basics import flatten_list
from ..handler.compression import arrtolz4string
from .meshes import merge_meshes, get_random_centered_coords, \
    MeshObject, calc_rot_matrices, flag_empty_spaces
import os
from .meshes import id2rgb_array_contiguous
try:
    import os
    if not os.environ.get('PYOPENGL_PLATFORM'):
        os.environ['PYOPENGL_PLATFORM'] = 'osmesa'
    import OpenGL
    OpenGL.USE_ACCELERATE = False
    from OpenGL.GL import *
    from OpenGL.GLU import *
    from OpenGL.osmesa import *
    from OpenGL.GL.framebufferobjects import *
except Exception as e:
    print("Problem loading OpenGL:", e)
    pass

# ------------------------------------------------------------------------------
# General rendering code

comp_views = 2
comp_window = 8e3 # window length along main p.c. for mesh view
float_size = sizeof(c_float)
vertex_offset = c_void_p(0 * float_size)
normal_offset = c_void_p(3 * float_size)
color_offset  = c_void_p(6 * float_size)
record_len = 10 * float_size


def init_object(indices, vertices, normals, colors, ws):
    """
    Initialize objects for rendering.

    Parameters
    ----------
    indices : np.array [N, 1]
    vertices : np.array [N, 1]
    normals : np.array [N, 1]
    colors : np.array [N, 1]
    ws : tuple

    Returns
    -------

    """
    global ind_cnt
    vertices = vertices.astype(np.float32)
    indices = indices.astype(np.uint32)
    ind_cnt = len(indices)
    normals = normals.astype(np.float32)
    data = np.concatenate((vertices.reshape(len(vertices) / 3, 3),
                           normals.reshape(len(vertices) / 3, 3),
                           colors.reshape((len(vertices) / 3, 4))),
                           axis=1).reshape(len(vertices)*2 + len(colors))
    # enabling arrays
    glEnableClientState(GL_VERTEX_ARRAY)
    glEnableClientState(GL_NORMAL_ARRAY)
    glEnableClientState(GL_COLOR_ARRAY)
    # model data
    indices_buffer = (c_uint * len(indices))(*indices)
    data_buffer = (c_float * len(data))(*data)

    el_arr_buffer = glGenBuffers(1)
    glBindBuffer(GL_ELEMENT_ARRAY_BUFFER, el_arr_buffer)
    glBufferData(GL_ELEMENT_ARRAY_BUFFER, indices_buffer, GL_STATIC_DRAW)

    el_arr_buffer2 = glGenBuffers(1)
    glBindBuffer(GL_ARRAY_BUFFER, el_arr_buffer2)
    glBufferData(GL_ARRAY_BUFFER, data_buffer, GL_STATIC_DRAW)

    # rbo fbo for screenshooting
    fbo = glGenFramebuffers(1)
    glBindFramebuffer(GL_FRAMEBUFFER, fbo)
    rbo = glGenRenderbuffers(1)
    glBindRenderbuffer(GL_RENDERBUFFER, rbo)
    glRenderbufferStorage(GL_RENDERBUFFER, GL_RGBA, ws[0],
                          ws[1])
    glFramebufferRenderbuffer(GL_FRAMEBUFFER, GL_COLOR_ATTACHMENT0,
                              GL_RENDERBUFFER, rbo)
    del rbo
    del fbo
    del indices_buffer
    del data_buffer
    # return [el_arr_buffer, el_arr_buffer2]


def draw_object(triangulation=True):
    """
    Draw mesh.
    """
    glVertexPointer(3, GL_FLOAT, record_len, vertex_offset)
    glNormalPointer(GL_FLOAT, record_len, normal_offset)
    glColorPointer(4, GL_FLOAT, record_len, color_offset)
    if triangulation:
        glDrawElements(GL_TRIANGLES, ind_cnt, GL_UNSIGNED_INT, None)
    else:
        glDrawElements(GL_QUADS, ind_cnt, GL_UNSIGNED_INT, None)


def screen_shot(ws, colored=False, depth_map=False, clahe=False):
    """
    Create screenshot of currently opened window and return as array.

    Parameters
    ----------
    ws : tuple
    colored : bool
    depth_map : bool
    clahe : bool

    Returns
    -------
    np.array
    """
    glBindFramebuffer(GL_FRAMEBUFFER, 0)
    draw_object()
    glReadBuffer(GL_FRONT)
    if depth_map:
        data = glReadPixels(0, 0, ws[0], ws[1],
                            GL_DEPTH_COMPONENT, GL_UNSIGNED_BYTE)
        data = Image.frombuffer("L", (ws[0], ws[1]), data, 'raw', 'L', 0, 1) #(mode, size, data, 'raw', mode, 0, 1)
        data = np.asarray(data.transpose(Image.FLIP_TOP_BOTTOM)).astype(np.uint8)
        if clahe:
            data = apply_clahe(data)
        data = gaussian_filter(data, .7)
        if np.sum(data) == 0:
            data = np.ones_like(data) * 255
    elif colored:
        data = glReadPixels(0, 0, ws[0], ws[1],
                            GL_RGB, GL_UNSIGNED_BYTE)
        data = Image.frombuffer("RGB", (ws[0], ws[1]), data, 'raw', 'RGB', 0, 1) #Image.frombuffer(mode="RGB", size=(ws[0], ws[1]), data=data)
        data = np.asarray(data.transpose(Image.FLIP_TOP_BOTTOM))
    else:
        data = glReadPixels(0, 0, ws[0], ws[1],
                            GL_RGB, GL_UNSIGNED_BYTE)
        data = Image.frombuffer("RGB", (ws[0], ws[1]), data, 'raw', 'RGB', 0, 1) #Image.frombuffer(mode="RGB", size=(ws[0], ws[1]), data=data)
<<<<<<< HEAD
        data = rgb2gray(np.asarray(data.transpose(Image.FLIP_TOP_BOTTOM))) * 255
=======
        data = rgb2gray(np.asarray(data.transpose(Image.FLIP_TOP_BOTTOM)))
>>>>>>> cb03f5e9
    glClear(GL_COLOR_BUFFER_BIT | GL_DEPTH_BUFFER_BIT)
    return data


# setup ######################################################################
def init_ctx(ws):
    # ctx = OSMesaCreateContext(OSMESA_RGBA, None)
    ctx = OSMesaCreateContextExt(OSMESA_RGBA, 32, 0, 0, None)
    buf = arrays.GLubyteArray.zeros((ws[0], ws[1], 4)) + 1
    assert(OSMesaMakeCurrent(ctx, buf, GL_UNSIGNED_BYTE, ws[0], ws[1]))
    assert(OSMesaGetCurrentContext())
    OSMesaPixelStore(OSMESA_Y_UP, 0)
    return ctx


def init_opengl(ws, enable_lightning=False, clear_value=None, depth_map=False, smooth_shade=True):
    """
    Initialize OpenGL settings.

    Parameters
    ----------
    ws : tuple
    enable_lightning : bool
    clear_value : float
    depth_map : bool

    Returns
    -------

    """
    glEnable(GL_NORMALIZE)
    if enable_lightning:
        glEnable(GL_BLEND)
        glEnable(GL_POLYGON_SMOOTH)
        glBlendFunc(GL_SRC_ALPHA, GL_ONE_MINUS_SRC_ALPHA)
        glHint(GL_POLYGON_SMOOTH_HINT, GL_NICEST)
        glEnable(GL_LIGHTING)
        glEnable(GL_LIGHT0)
        glLightfv(GL_LIGHT0, GL_DIFFUSE, [.7, .7, .7, 1.0])
    glLightModeli(GL_LIGHT_MODEL_TWO_SIDE, GL_TRUE)

    if not depth_map:
        glEnable(GL_COLOR_MATERIAL)
        glColorMaterial(GL_FRONT, GL_AMBIENT)
    else:
        glEnable(GL_DEPTH_TEST)
    if smooth_shade:
        glShadeModel(GL_SMOOTH)
    else:
        glShadeModel(GL_FLAT)
    glViewport(0, 0, ws[0], ws[1])
    if clear_value is None:
        glClearColor(0., 0., 0., 0.)
    else:
        glClearColor(clear_value, clear_value, clear_value, 0.)
    glClear(GL_COLOR_BUFFER_BIT | GL_DEPTH_BUFFER_BIT)


def multi_view_mesh(indices, vertices, normals, colors=None, alpha=None,
                    ws=(2048, 2048), physical_scale=None,
                    enable_lightning=False, depth_map=False,
                    nb_views=3, background=None):  # Mariana Sh added background function
    """
    Render mesh from 3 (default) equidistant perspectives.

    Parameters
    ----------
    indices :
    vertices :
    normals :
    colors:
    alpha :
    nb_simplices :
    ws :
    physical_scale :
    enable_lightning :
    depth_map :
    nb_views : int
        two views parallel to main component, and N-2 views (evenly spaced in
        angle space) perpendicular to it.
    background
        float value for background (clear value) between 0 and 1 (used as RGB
        values)

    Returns
    -------
    np.array
        shape: (nb_views, ws[0], ws[1]
    """
    ctx = init_ctx(ws)
    init_opengl(ws, enable_lightning, depth_map=depth_map, clear_value=background)
    vertices = np.array(vertices)
    indices = np.array(indices, dtype=np.uint)
    if colors is not None:
        colored = True
        colors = np.array(colors)
    else:
        colored = False
        colors = np.ones(len(vertices) / 3 * 4) * 0.2
    if alpha is not None:
        colors[::4] = alpha
    c_views = []
    init_object(indices, vertices, normals, colors, ws)

    glMatrixMode(GL_MODELVIEW)
    glLoadIdentity()

    glMatrixMode(GL_PROJECTION)
    glLoadIdentity()
    glOrtho(-1, 1, 1, -1, -1, 1)
    glMatrixMode(GL_MODELVIEW)
    glPushMatrix()
    if enable_lightning:
        glLightfv(GL_LIGHT0, GL_DIFFUSE, [.7, .7, .7, 1.0])
        glLightModeli(GL_LIGHT_MODEL_TWO_SIDE, GL_TRUE)
    if physical_scale is not None:
        draw_scale(physical_scale)
    c_views.append(screen_shot(ws, colored, depth_map=depth_map)[None, ])
    glPopMatrix()
    glMatrixMode(GL_MODELVIEW)
    for m in range(1, nb_views):
        if physical_scale is not None:
            draw_scale(physical_scale)
        glPushMatrix()
        glRotate(360. / nb_views * m, 1, 0, 0)
        if enable_lightning:
            glLightfv(GL_LIGHT0, GL_DIFFUSE, [.7, .7, .7, 1.0])
            glLightModeli(GL_LIGHT_MODEL_TWO_SIDE, GL_TRUE)
        c_views.append(screen_shot(ws, colored, depth_map=depth_map)[None, ])
        glPopMatrix()
    # glFinish()
    OSMesaDestroyContext(ctx)
    return np.concatenate(c_views)


def multi_view_sso(sso, colors=None, obj_to_render=('sv',),
                   ws=(2048, 2048), physical_scale=None,
                   enable_lightning=True, depth_map=False,
                   nb_views=3, background=1, rot_mat=None):
    """
    Render mesh from 3 (default) equidistant perspectives.

    Parameters
    ----------
    colors: dict
    save_skeleton : tuple of str
        cell objects to render (e.g. 'mi', 'sj', 'vc', ..)
    alpha :
    ws : tuple
        window size of output images (width, height)
    physical_scale :
    enable_lightning :
    depth_map :
    nb_views : int
        two views parallel to main component, and N-2 views (evenly spaced in
        angle space) perpendicular to it.
    background : int
        float value for background (clear value) between 0 and 1 (used as RGB
        values)
    rot_mat : np.array
        4 x 4 rotation matrix

    Returns
    -------

    """
    if colors is not None:
        assert type(colors) == dict
    else:
        colors = {"sv": None, "mi": None, "vc": None, "sj": None}
    ctx = init_ctx(ws)
    init_opengl(ws, enable_lightning, depth_map=depth_map,
                clear_value=background)
    # initially loading mesh is still needed to get bounding box...
    sv_mesh = MeshObject("sv", sso.mesh[0], sso.mesh[1], sso.mesh[2],
                         colors["sv"])
    c_views = []
    norm, col = np.zeros(0, ), np.zeros(0, )
    ind, vert = [], []
    for object_type in ['vc', 'mi', 'sj', 'sv']:
        if not object_type in obj_to_render:
            continue
        curr_ind, curr_vert, curr_norm = sso.load_mesh(object_type)
        if len(curr_vert) == 0:
            continue
        m = MeshObject(object_type, curr_ind, curr_vert, curr_norm,
                             colors[object_type], sv_mesh.bounding_box)
        norm = np.concatenate([norm, m.normals])
        col = np.concatenate([col, m.colors])
        ind.append(m.indices)
        vert.append(m.vertices)
    ind, vert = merge_meshes(ind, vert)
    init_object(ind, vert, norm, col, ws)

    glMatrixMode(GL_MODELVIEW)
    glLoadIdentity()

    glMatrixMode(GL_PROJECTION)
    glLoadIdentity()
    glOrtho(-1, 1, 1, -1, -1, 1)
    glMatrixMode(GL_MODELVIEW)
    glPushMatrix()
    if enable_lightning:
        glLightfv(GL_LIGHT0, GL_DIFFUSE, [.7, .7, .7, 1.0])
        glLightModeli(GL_LIGHT_MODEL_TWO_SIDE, GL_TRUE)
    if physical_scale is not None:
        draw_scale(physical_scale)
    c_views.append(screen_shot(ws, True, depth_map=depth_map)[None, ])
    glPopMatrix()
    glMatrixMode(GL_MODELVIEW)
    for m in range(1, nb_views):
        if physical_scale is not None:
            draw_scale(physical_scale)
        glPushMatrix()
        glRotate(360. / nb_views * m, 1, 0, 0)
        if rot_mat is not None:
            glMultMatrixf(rot_mat)
        if enable_lightning:
            glLightfv(GL_LIGHT0, GL_DIFFUSE, [.7, .7, .7, 1.0])
            glLightModeli(GL_LIGHT_MODEL_TWO_SIDE, GL_TRUE)
        c_views.append(screen_shot(ws, True, depth_map=depth_map)[None, ])
        glPopMatrix()
    # glFinish()
    OSMesaDestroyContext(ctx)
    return np.concatenate(c_views)


def multi_view_mesh_coords(mesh, coords, rot_matrices, edge_lengths, alpha=None,
                           ws=(256, 128), views_key="raw", nb_simplices=3,
                           depth_map=True, clahe=False, smooth_shade=True):
    """
    Same as multi_view_mesh_coords but without creating gl context.
    Parameters
    ----------
    mesh : MeshObject
    rot_matrices : np.array
        Rotation matrices for each view in ViewContainer list vc_list
    coords : np.array
        [N, 3], must correspond to rot_matrices
    edge_lengths : np.array
        Spatial extent for sub-volumes
    alpha : float
    views_key : str
    nb_simplices : int
        Number of simplices used for meshes
    ws : tuple of ints
        Window size used for rendering (resolution of array being stored/saved)
    depth_map : bool
        Render views as depth, else render without light effects (binary)
    clahe : bool
        apply clahe to screenshot

    Returns
    -------
    np.array
        Returns array of views, else None
    """
    # center data
    assert isinstance(edge_lengths, np.ndarray)
    assert nb_simplices in [3, 4]
    vertices = mesh.vertices
    indices = mesh.indices
    colors = mesh.colors
    if mesh._normals is None:
        normals = np.zeros(len(vertices))
    else:
        normals = mesh.normals
    edge_lengths = edge_lengths / mesh.max_dist
    # default color
    if colors is not None and not depth_map:
        colored = True
        colors = np.array(colors)
    else:
        colored = False
        colors = np.ones(len(vertices) / 3 * 4) * 0.8
    if alpha is not None:
        colors[::4] = alpha
    if not colored:
        view_sh = (comp_views, ws[1], ws[0])
    else:
        view_sh = (comp_views, ws[1], ws[0], 3)
<<<<<<< HEAD
    res = np.ones([len(coords)] + list(view_sh), dtype=np.uint8) * 255
    init_opengl(ws, depth_map=depth_map, clear_value=0.0)
=======
    res = np.ones([len(coords)] + list(view_sh), dtype=np.uint8)
    init_opengl(ws, depth_map=depth_map, clear_value=0.0, smooth_shade=smooth_shade)
>>>>>>> cb03f5e9
    init_object(indices, vertices, normals, colors, ws)
    for ii, c in enumerate(coords):
        c_views = np.ones(view_sh, dtype=np.float32)
        rot_mat = rot_matrices[ii]
        if np.sum(np.abs(rot_mat)) == 0 or np.sum(np.abs(mesh.vertices)) == 0:
            if views_key == "raw":
                print("Rotation matrix or vertices of '%s' with %d "
                      "vertices is zero during rendering at %s. Skipping."
                              % (views_key, len(mesh.vert_resh), str(c)))
            continue
        glMatrixMode(GL_MODELVIEW)
        glLoadIdentity()

        glMatrixMode(GL_PROJECTION)
        glLoadIdentity()
        glOrtho(-edge_lengths[0]/2, edge_lengths[0]/2, edge_lengths[1]/2,
                -edge_lengths[1]/2, -edge_lengths[2]/2, edge_lengths[2]/2)
        glMatrixMode(GL_MODELVIEW)

        transformed_c = mesh.transform_external_coords([c])[0]
        # glPushMatrix()
        # glRotate(360. / 4 * 0, edge_lengths[0], 0, 0)
        # glMultMatrixf(rot_mat)
        # glTranslate(-transformed_c[0], -transformed_c[1], -transformed_c[2])
        # light_position = [1., 1., 2., 0.]
        # glLightfv(GL_LIGHT0, GL_POSITION, light_position)
        # glLightModeli(GL_LIGHT_MODEL_TWO_SIDE, GL_TRUE)
        # dummy rendering, somehow first screenshot is always black
        _ = screen_shot(ws, colored=colored, depth_map=depth_map, clahe=clahe)
        # glPopMatrix()

        glMatrixMode(GL_MODELVIEW)
        for m in range(0, comp_views):
            glPushMatrix()
            glRotate(360. / 4 * m, edge_lengths[0], 0, 0)
            glMultMatrixf(rot_mat)
            glTranslate(-transformed_c[0], -transformed_c[1], -transformed_c[2])
            light_position = [1., 1., 2., 0.]
            glLightfv(GL_LIGHT0, GL_POSITION, light_position)
            glLightModeli(GL_LIGHT_MODEL_TWO_SIDE, GL_TRUE)
            c_views[m] = screen_shot(ws, colored=colored, depth_map=depth_map, clahe=clahe)
            glPopMatrix()
        res[ii] = c_views
        for cv in c_views:
            if len(np.unique(cv)) == 1:
                if views_key == "raw":
                    warnings.warn("Empty view of '%s'-mesh with %d "
                                  "vertices found."
                                  % (views_key, len(mesh.vert_resh)),
                                  RuntimeWarning)
<<<<<<< HEAD
                    found_empty_view = True
            if found_empty_view:
                print("View 1: %0.1f\t View 2: %0.1f\t#view in list: %d/%d\n"
=======
                print("View 1: %0.1f\t View 2: %0.1f\t#view in list: %d/%d\n" \
>>>>>>> cb03f5e9
                      "'%s'-mesh with %d vertices." %\
                      (np.sum(c_views[0]), np.sum(c_views[1]), ii, len(coords),
                       views_key, len(mesh.vertices)))
    return res


def draw_scale(size):
    """
    Draws black bar of given length with fixed width.

    Parameters
    ----------
    size : float
    """
    glLineWidth(5)
    glBegin(GL_LINES)
    glColor(0,0,0, 1)
    glVertex2f(1 - 0.1 - size,1 - 0.1)
    glVertex2f(1 - 0.1,1 - 0.1)
    glEnd()


def render_mesh(mo, **kwargs):
    """
    Render super voxel raw views located at randomly chosen center of masses in
    vertice cloud.

    Parameters
    ----------
    mo : MeshObject
        Mesh
    """
    if "physical_scale" in kwargs.keys():
        kwargs["physical_scale"] = kwargs["physical_scale"] / mo.max_dist
    mo_views = multi_view_mesh(mo.indices, mo.vertices, mo.normals,
                            colors=mo.colors, **kwargs)
    return mo_views


def render_mesh_coords(coords, ind, vert, **kwargs):
    """
    Render raw views located at given coordinates in mesh
    Returns ViewContainer list if dest_dir is None, else writes
    views to dest_path.

    Parameters
    ----------
    coords : np.array
    ind : np.array [N, 1]
    vert : np.array [N, 1]

    Returns
    -------
    numpy.array
        views at each coordinate
    """
    mesh = MeshObject("views", ind, vert)
    mesh._colors = None  # this enables backwards compatibility, check why this was used
    return _render_mesh_coords(coords, mesh, **kwargs)


def _render_mesh_coords(coords, mesh, clahe=False, verbose=False, ws=(256, 128),
                       rot_matrices=None, views_key="raw", return_rot_matrices=False,
                       depth_map=True, smooth_shade = True):
    """
    Render raw views located at given coordinates in mesh
     Returns ViewContainer list if dest_dir is None, else writes
    views to dest_path.

    Parameters
    ----------
    coords : np.array
    mesh : MeshObject
    clahe : bool
    verbose : bool
    ws : tuple
        Window size
    rot_matrices : np.array
    views_key : str
    return_rot_matrices : bool
    depth_map : bool

    Returns
    -------
    numpy.array
        views at each coordinate
    """
    edge_lengths = np.array([comp_window, comp_window / 2, comp_window / 2])
    if verbose:
        start = time.time()
    if rot_matrices is None:
        rot_matrices = calc_rot_matrices(mesh.transform_external_coords(coords),
                                         mesh.vert_resh, edge_lengths / mesh.max_dist)
        local_rot_mat = rot_matrices
    else:
        empty_locs = flag_empty_spaces(coords, mesh.vertices_scaled.reshape((-1, 3)),
                                       edge_lengths)
        local_rot_mat = np.array(rot_matrices)
        local_rot_mat[empty_locs] = 0
        # if views_key == "raw":
        # print("%d/%d spaces are empty while rendering '%s'." % \
        #       (np.sum(empty_locs), len(coords), views_key))
    if verbose:
        print("Calculation of rotation matrices took", time.time() - start)
        print("Starting local rendering at %d locations (%s)." %
              (len(coords), views_key))
    ctx = init_ctx(ws)
    mviews = multi_view_mesh_coords(mesh, coords, local_rot_mat, edge_lengths,
                                    clahe=clahe, views_key=views_key, ws=ws,
                                    depth_map=depth_map, smooth_shade=smooth_shade)
    if verbose:
        end = time.time()
        print("Finished rendering mesh of type %s at %d locations after"
              " %0.1fs" % (views_key,len(mviews), end - start))
    OSMesaDestroyContext(ctx)
    if return_rot_matrices:
        return mviews, rot_matrices
    return mviews

# ------------------------------------------------------------------------------
# SSO rendering code


def render_sampled_sso(sso, ws=(256, 128), verbose=False, woglia=True,
                       add_cellobjects=True, overwrite=True,
                       return_views=False, cellobjects_only=False):
    """

    Renders for each SV views at sampled locations (number is dependent on
    SV mesh size with scaling fact) from combined mesh of all SV.

    Parameters
    ----------
    sso : SuperSegmentationObject
    ws : tuple
    verbose : bool
    clahe : bool
    add_cellobjects : bool
    cellobjects_only : bool
    woglia : bool
        without glia
    overwrite : bool
    return_views : bool
    cellobjects_only : bool
    """
    # get coordinates for N SV's in SSO
    if verbose:
        start = time.time()
    coords = sso.sample_locations()
    if not overwrite:
        missing_sv_ixs = np.array([not so.views_exist(woglia=woglia)
                                   for so in sso.svs],
                                  dtype=np.bool)
        missing_svs = np.array(sso.svs)[missing_sv_ixs]
        coords = np.array(coords)[missing_sv_ixs]
        print("Rendering %d/%d missing SVs of SSV %d." %
              (len(missing_svs), len(sso.sv_ids), sso.id))
    else:
        missing_svs = np.array(sso.svs)
    if len(missing_svs) == 0:
        if return_views:
            return sso.load_views(woglia=woglia)
        return
    # len(part_views) == N + 1
    part_views = np.cumsum([0] + [len(c) for c in coords])
    flat_coords = np.array(flatten_list(coords))
    views = render_sso_coords(sso, flat_coords, ws=ws, verbose=verbose,
                              add_cellobjects=add_cellobjects,
                              cellobjects_only=cellobjects_only)
    for i, so in enumerate(missing_svs):
        sv_views = views[part_views[i]:part_views[i+1]]
        so.save_views(sv_views, woglia=woglia, cellobjects_only=cellobjects_only)
    if verbose:
        dur = time.time() - start
        print ("Rendering of %d views took %0.2fs (incl. read/write). "
              "%0.4fs/SV" % (len(views), dur, float(dur)/len(sso.svs)))
    if return_views:
        return sso.load_views(woglia=woglia)


def render_sso_coords(sso, coords, add_cellobjects=True, verbose=False, clahe=False,
                      ws=(256, 128), cellobjects_only=False):
    """
    Render views of SuperSegmentationObject at given coordinates.
    
    Parameters
    ----------
    sso : 
    coords : 
    add_cellobjects : 
    verbose : 
    clahe : 
    ws : 

    Returns
    -------
    np.array
    """
    # TODO: add index views
    mesh = sso.mesh
    if len(mesh[1]) == 0:
        print("----------------------------------------------\n"
              "No mesh for SSO %d found.\n"
              "----------------------------------------------\n")
        return
<<<<<<< HEAD
    raw_views = np.ones((len(coords), 2, 128, 256), dtype=np.uint8) * 255
=======
    raw_views = np.ones((len(coords), 2, 128, 256), dtype=np.uint8)
>>>>>>> cb03f5e9
    if cellobjects_only:
        assert add_cellobjects, "Add cellobjects must be True when rendering" \
                                "cellobjects only."
        edge_lengths = np.array([comp_window, comp_window / 2, comp_window / 2])
        mo = MeshObject("raw", mesh[0], mesh[1])
        mo._colors = None
        rot_mat = calc_rot_matrices(mo.transform_external_coords(coords),
                                    mo.vert_resh, edge_lengths / mo.max_dist)
    else:
        raw_views, rot_mat = render_mesh_coords(coords, mesh[0], mesh[1], clahe=clahe,
                                       verbose=verbose, return_rot_matrices=True, ws=ws)
    if add_cellobjects:
        mesh = sso.mi_mesh
        if len(mesh[1]) != 0:
            mi_views = render_mesh_coords(coords, mesh[0], mesh[1], clahe=clahe,
                                          verbose=verbose, rot_matrices=rot_mat,
                                          views_key="mi", ws=ws)
        else:
            mi_views = np.ones_like(raw_views) * 255
        mesh = sso.vc_mesh
        if len(mesh[1]) != 0:
            vc_views = render_mesh_coords(coords, mesh[0], mesh[1], clahe=clahe,
                                          verbose=verbose, rot_matrices=rot_mat,
                                          views_key="vc", ws=ws)
        else:
            vc_views = np.ones_like(raw_views) * 255
        mesh = sso.sj_mesh
        if len(mesh[1]) != 0:
            sj_views = render_mesh_coords(coords, mesh[0], mesh[1], clahe=clahe,
                                          verbose=verbose, rot_matrices=rot_mat,
                                          views_key="sj", ws=ws)
        else:
            sj_views = np.ones_like(raw_views) * 255
        if cellobjects_only:
            return np.concatenate([mi_views[:, None], vc_views[:, None],
                                   sj_views[:, None]], axis=1)
        return np.concatenate([raw_views[:, None], mi_views[:, None],
                               vc_views[:, None], sj_views[:, None]], axis=1)
    return raw_views[:, None]


def render_sso_coords_index_views(sso, coords, verbose=False, ws=(256, 128),
                                  rot_matrices=None):
    """

    Parameters
    ----------
    sso :
    coords :
    verbose :
    ws :
    rot_mat :

    Returns
    -------

    """
    ind, vert, norm = sso.mesh
    if len(vert) == 0:
        print("----------------------------------------------\n"
              "No mesh for SSO %d found.\n"
              "----------------------------------------------\n")
        return np.ones((len(coords), 2, 128, 256, 3), dtype=np.uint8)
    color_array = id2rgb_array_contiguous(np.arange(len(vert) // 3))
    color_array = np.concatenate([color_array, np.ones((len(color_array), 1), dtype=np.uint8)*255],
                                 axis=-1).astype(np.float32) / 255. # in init it seems color values have to be normalized, check problems with uniqueness if
    # they are normalized between 0 and 1.. OR check if it is possible to just switch color arrays to UINT8 -> Check
    # backwards compatibility with other color-dependent rendering methods
    # Create mesh object
    mo = MeshObject("raw", ind, vert, color=color_array, normals=norm)
    index_views = _render_mesh_coords(coords, mo, verbose=verbose, ws=ws,
<<<<<<< HEAD
                                      depth_map=False, rot_matrices=rot_matrices)
=======
                                      depth_map=False, rot_matrices=rot_matrices,smooth_shade=False)
>>>>>>> cb03f5e9
    return (index_views * 255).astype(np.uint8)


def get_sso_view_dc(sso, verbose=False):
    """
    Extracts views from sampled positions in SSO for each SV.
    Parameters
    ----------
    sso : SuperSegmentationObject
    verbose : bool

    Returns
    -------
    dict
    """
    views = render_sampled_sso(sso, verbose=verbose, return_views=True)
    view_dc = {sso.id: arrtolz4string(views)}
    return view_dc


def render_sso_ortho_views(sso):
    views = np.zeros((3, 4, 1024, 1024))
    # init MeshObject to calculate rotation into PCA frame
    mesh = MeshObject("raw", sso.mesh[0], sso.mesh[1], sso.mesh[2])
    coords = np.array([0, 0, 0])[None,]  # cell center as view location
    # rot_matrices = calc_rot_matrices(mesh.transform_external_coords(coords),
    #                                  mesh.vert_resh, np.ones((3,)))[0]

    views[:, 0] = multi_view_sso(sso, ws=(1024, 1024), depth_map=True,
                                 obj_to_render=('sv'), )
    views[:, 1] = multi_view_sso(sso, ws=(1024, 1024), depth_map=True,
                                 obj_to_render=('mi'))
    views[:, 2] = multi_view_sso(sso, ws=(1024, 1024), depth_map=True,
                                 obj_to_render=('vc'))
    views[:, 3] = multi_view_sso(sso, ws=(1024, 1024), depth_map=True,
                                 obj_to_render=('sj'))
    return views

# ------------------------------------------------------------------------------
# Multiprocessing rendering code


def multi_render_sampled_svidlist(args):
    """
    Render SVs with ID's svixs using helper script in syconnfs.examples.
    OS rendering requires individual creation of OSMesaContext.
    Change kwargs for SOs in syconnfs.examples.render_helper_svidlist.

    Parameters
    ----------
    svixs : iterable
        SegmentationObject ID's
    """
    version, svixs = args[0], args[1:]
    fpath = os.path.dirname(os.path.abspath(__file__))
    cmd = "python %s/../../scripts/backend/render_helper_svidlist.py" % fpath
    cmd += " {}".format(version)
    for ix in svixs:
        cmd += " {}".format(ix)
    res = os.system(cmd)
    if type(res) == str and "Error" in res:
        raise()


def multi_render_sampled_sso(sso_ix):
    """
    Render SSO with ID sso_ix using helper script in syconn.examples.
    OS rendering requires individual creation of OSMesaContext.
    Change kwargs for SSO in syconnfs.examples.render_helper_svidlist.

    Parameters
    ----------
    sso_ix : int
    """
    fpath = os.path.dirname(os.path.abspath(__file__))
    cmd = "python %s/../../scripts/backend//render_helper_sso.py" % fpath
    cmd += " {}".format(sso_ix)
    res = os.system(cmd)<|MERGE_RESOLUTION|>--- conflicted
+++ resolved
@@ -152,11 +152,7 @@
         data = glReadPixels(0, 0, ws[0], ws[1],
                             GL_RGB, GL_UNSIGNED_BYTE)
         data = Image.frombuffer("RGB", (ws[0], ws[1]), data, 'raw', 'RGB', 0, 1) #Image.frombuffer(mode="RGB", size=(ws[0], ws[1]), data=data)
-<<<<<<< HEAD
         data = rgb2gray(np.asarray(data.transpose(Image.FLIP_TOP_BOTTOM))) * 255
-=======
-        data = rgb2gray(np.asarray(data.transpose(Image.FLIP_TOP_BOTTOM)))
->>>>>>> cb03f5e9
     glClear(GL_COLOR_BUFFER_BIT | GL_DEPTH_BUFFER_BIT)
     return data
 
@@ -438,13 +434,8 @@
         view_sh = (comp_views, ws[1], ws[0])
     else:
         view_sh = (comp_views, ws[1], ws[0], 3)
-<<<<<<< HEAD
     res = np.ones([len(coords)] + list(view_sh), dtype=np.uint8) * 255
-    init_opengl(ws, depth_map=depth_map, clear_value=0.0)
-=======
-    res = np.ones([len(coords)] + list(view_sh), dtype=np.uint8)
     init_opengl(ws, depth_map=depth_map, clear_value=0.0, smooth_shade=smooth_shade)
->>>>>>> cb03f5e9
     init_object(indices, vertices, normals, colors, ws)
     for ii, c in enumerate(coords):
         c_views = np.ones(view_sh, dtype=np.float32)
@@ -488,6 +479,7 @@
             c_views[m] = screen_shot(ws, colored=colored, depth_map=depth_map, clahe=clahe)
             glPopMatrix()
         res[ii] = c_views
+        found_empty_view = False
         for cv in c_views:
             if len(np.unique(cv)) == 1:
                 if views_key == "raw":
@@ -495,13 +487,9 @@
                                   "vertices found."
                                   % (views_key, len(mesh.vert_resh)),
                                   RuntimeWarning)
-<<<<<<< HEAD
                     found_empty_view = True
             if found_empty_view:
                 print("View 1: %0.1f\t View 2: %0.1f\t#view in list: %d/%d\n"
-=======
-                print("View 1: %0.1f\t View 2: %0.1f\t#view in list: %d/%d\n" \
->>>>>>> cb03f5e9
                       "'%s'-mesh with %d vertices." %\
                       (np.sum(c_views[0]), np.sum(c_views[1]), ii, len(coords),
                        views_key, len(mesh.vertices)))
@@ -565,7 +553,7 @@
 
 def _render_mesh_coords(coords, mesh, clahe=False, verbose=False, ws=(256, 128),
                        rot_matrices=None, views_key="raw", return_rot_matrices=False,
-                       depth_map=True, smooth_shade = True):
+                       depth_map=True, smooth_shade=True):
     """
     Render raw views located at given coordinates in mesh
      Returns ViewContainer list if dest_dir is None, else writes
@@ -707,11 +695,7 @@
               "No mesh for SSO %d found.\n"
               "----------------------------------------------\n")
         return
-<<<<<<< HEAD
     raw_views = np.ones((len(coords), 2, 128, 256), dtype=np.uint8) * 255
-=======
-    raw_views = np.ones((len(coords), 2, 128, 256), dtype=np.uint8)
->>>>>>> cb03f5e9
     if cellobjects_only:
         assert add_cellobjects, "Add cellobjects must be True when rendering" \
                                 "cellobjects only."
@@ -783,11 +767,7 @@
     # Create mesh object
     mo = MeshObject("raw", ind, vert, color=color_array, normals=norm)
     index_views = _render_mesh_coords(coords, mo, verbose=verbose, ws=ws,
-<<<<<<< HEAD
-                                      depth_map=False, rot_matrices=rot_matrices)
-=======
                                       depth_map=False, rot_matrices=rot_matrices,smooth_shade=False)
->>>>>>> cb03f5e9
     return (index_views * 255).astype(np.uint8)
 
 

# Dependencies marked with "(optional)" are not required for core functionality
# and can be commented out if there are conflicts.

name: pysy
channels:
  - pytorch
  - conda-forge
  - defaults
  - menpo
dependencies:
  # From -c pytorch
  - pytorch =1.1  # (version depends on elektronn3 revision)
  - torchvision

  # From conda-forge and defaults
  - python >=3.7  # (3.6 should also work)
  - pip
  - vigra
  - freeglut
  - pyopengl
  - pyopengl-accelerate
  - python-snappy
  - ipython
  - h5py
  - matplotlib
  - tqdm
  - scipy
  # AttributeError: module 'networkx' has no attribute 'connected_component_subgraphs'
  - networkx <= 2.3
  - m2r
  - lz4
  - flask
  - fasteners
  - numpy
  - coloredlogs
  - termcolor
  - scikit-learn =0.21
  - scikit-image
  - pyopengl
  - opencv
<<<<<<< HEAD
  - numba <0.48
=======
  - numba =0.45.1
>>>>>>> 689c7c4d
  - openmesh-python
  - prompt_toolkit
  - vtki
  - dill
  - joblib
  - seaborn
  - pyyaml
  - cython
  - colorlog
   # >= 7 raises "cannot import name 'PILLOW_VERSION' from 'PIL'" with torchvision=0.3.0
  - pillow <7

  # From -c menpo
  - osmesa

  # For tests (optional):
  - pytest
  - pytest-runner
  - pytest-cov
  - pytest-forked

  # For docs (optional):
  - sphinx
  - sphinx_rtd_theme
  - sphinx-autodoc-typehints

  # Required dependencies that are not yet available via conda:
  - pip:
    - zmesh
    - plyfile
    # For importing the latest cell type model. TODO: transition to .pts models
    - adabound

    # For running a tensorboard server (optional):
    # (Installing these via pip because currently conda packages are broken)
    # TODO: Move these up to conda once they work again
    - tensorflow
    - tensorboard

    # Pre-release packages
    - git+https://github.com/ELEKTRONN/elektronn3.git@phil#egg=elektronn3
    - git+https://github.com/knossos-project/knossos_utils@dev#egg=knossos_utils<|MERGE_RESOLUTION|>--- conflicted
+++ resolved
@@ -17,7 +17,7 @@
   - pip
   - vigra
   - freeglut
-  - pyopengl
+  - pyopengl =3.1.3b2  # other versions seem to not work for osmesa backend
   - pyopengl-accelerate
   - python-snappy
   - ipython
@@ -36,13 +36,8 @@
   - termcolor
   - scikit-learn =0.21
   - scikit-image
-  - pyopengl
   - opencv
-<<<<<<< HEAD
-  - numba <0.48
-=======
-  - numba =0.45.1
->>>>>>> 689c7c4d
+  - numba <0.48  # =0.48 lead to freeze when importing elektronn3.data
   - openmesh-python
   - prompt_toolkit
   - vtki

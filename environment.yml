--- conflicted
+++ resolved
@@ -72,12 +72,7 @@
   - pip:
     - zmesh
     - plyfile
-<<<<<<< HEAD
-    - open3d
-    # For importing the latest cell type model.cd ..
-=======
     # For importing the latest cell type model.
->>>>>>> 3d2f2baa
     - adabound
 
     # For running a tensorboard server (optional):

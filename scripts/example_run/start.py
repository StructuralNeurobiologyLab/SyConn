# -*- coding: utf-8 -*-
# SyConn - Synaptic connectivity inference toolkit
#
# Copyright (c) 2016 - now
# Max-Planck-Institute of Neurobiology, Munich, Germany
# Authors: Philipp Schubert, Joergen Kornfeld

from knossos_utils import knossosdataset
knossosdataset._set_noprint(True)
import numpy as np
import os
import subprocess
import glob
import shutil
import sys
import time
import argparse

from syconn.handler.prediction import parse_movement_area_from_zip
from syconn.handler.logger import initialize_logging
from syconn.handler.config import get_default_conf_str
from syconn import global_params
from syconn.exec import exec_init, exec_syns, exec_multiview


# TODO add materialize button and store current process in config.ini
#  -> allows to resume interrupted processes
if __name__ == '__main__':
    parser = argparse.ArgumentParser(description='SyConn example run')
    parser.add_argument('--working_dir', type=str, default='',
                        help='Working directory of SyConn')
    parser.add_argument('--example_cube', type=str, default='1',
<<<<<<< HEAD
                        help='Used toy data. Either "1" (400 x 400 x 600) or "2" ().')
=======
                        help='Used toy data. Either "1" (400 x 400 x 600) '
                             'or "2" (1100, 1100, 600).')
>>>>>>> 70929be1
    args = parser.parse_args()
    example_cube_id = args.example_cube
    if args.working_dir == "":  # by default use cube dependent working dir
        args.working_dir = "~/SyConn/example_cube{}/".format(example_cube_id)
    example_wd = os.path.expanduser(args.working_dir)

    # PREPARE TOY DATA
    curr_dir = os.path.dirname(os.path.realpath(__file__)) + '/'
    if example_cube_id == "1":
        h5_dir = curr_dir + 'data1/'
        kzip_p = curr_dir + '/example_cube1.k.zip'
    elif example_cube_id == "2":
        h5_dir = curr_dir + 'data2/'
        kzip_p = curr_dir + '/example_cube2.k.zip'
    else:
        raise NotImplementedError('Please use valid example cube identifier '
                                  '("1" or "2")!')
    if not os.path.isfile(h5_dir + 'seg.h5') or len(glob.glob(h5_dir + '*.h5')) != 7\
            or not os.path.isfile(h5_dir + 'neuron_rag.bz2'):
        raise ValueError('Example data could not be found at "{}".'.format(h5_dir))

    log = initialize_logging('example_run', log_dir=example_wd + '/logs/')
    bb = parse_movement_area_from_zip(kzip_p)
    offset = np.array([0, 0, 0])
    bd = bb[1] - bb[0]
    scale = np.array([10, 10, 20])
    experiment_name = 'j0126_example'

    # PREPARE CONFIG
    # currently this is were SyConn looks for the neuron rag # TODO refactor
    os.makedirs(example_wd + '/glia/', exist_ok=True)
    shutil.copy(h5_dir + "/neuron_rag.bz2", example_wd + '/glia/neuron_rag.bz2')
    global_params.wd = example_wd
    log.critical('Example run started. Working directory is overwritten and set'
                 ' to "{}".'.format(example_wd))
    if not (sys.version_info[0] == 3 and sys.version_info[1] == 6):
        py36path = subprocess.check_output(
            'source deactivate; source activate py36;f which python',
            shell=True).decode().replace('\n', '')
    else:
        py36path = ""
    config_str, configspec_str = get_default_conf_str(example_wd, py36path)
    with open(example_wd + 'config.ini', 'w') as f:
        f.write(config_str)
    with open(example_wd + 'configspec.ini', 'w') as f:
        f.write(configspec_str)

    for mpath_key in ['mpath_spiness', 'mpath_syn_rfc', 'mpath_celltype',
                      'mpath_axoness', 'mpath_glia']:
        mpath = getattr(global_params.config, mpath_key)
        if not (os.path.isfile(mpath) or os.path.isdir(mpath)):
            raise ValueError('Could not find model "{}". Make sure to copy the'
                             ' "models" folder into the current working '
                             'directory "{}".'.format(mpath, example_wd))

    log.info('Finished example cube initialization (shape: {}). Starting'
             ' SyConn pipeline.'
             '.'.format(bd))
    log.info('Example data will be processed in "{}".'.format(example_wd))

    time_stamps = [time.time()]
    step_idents = ['t-0']

    # INITIALIZE DATA
    # TODO: data too big to put into github repository, add alternative to pull data into h5_dir
    log.info('Step 0/8 - Preparation')
    kd = knossosdataset.KnossosDataset()
    # kd.set_channel('jpg')
    kd.initialize_from_matrix(global_params.config.kd_seg_path, scale, experiment_name,
                              offset=offset, boundary=bd, fast_downsampling=True,
                              data_path=h5_dir + 'raw.h5', mags=[1, 2], hdf5_names=['raw'])
    kd.from_matrix_to_cubes(offset, mags=[1, 2], data_path=h5_dir + 'seg.h5',
                            datatype=np.uint64, fast_downsampling=True,
                            as_raw=False, hdf5_names=['seg'])

    kd_mi = knossosdataset.KnossosDataset()
    # kd_mi.set_channel('jpg')
    kd_mi.initialize_from_matrix(global_params.config.kd_mi_path, scale, experiment_name,
                                 offset=offset, boundary=bd, fast_downsampling=True,
                                 data_path=h5_dir + 'mi.h5', mags=[1, 2], hdf5_names=['mi'])

    kd_vc = knossosdataset.KnossosDataset()
    # kd_vc.set_channel('jpg')
    kd_vc.initialize_from_matrix(global_params.config.kd_vc_path, scale, experiment_name,
                                 offset=offset, boundary=bd, fast_downsampling=True,
                                 data_path=h5_dir + 'vc.h5', mags=[1, 2], hdf5_names=['vc'])

    kd_sj = knossosdataset.KnossosDataset()
    # kd_sj.set_channel('jpg')
    kd_sj.initialize_from_matrix(global_params.config.kd_sj_path, scale, experiment_name,
                                 offset=offset, boundary=bd, fast_downsampling=True,
                                 data_path=h5_dir + 'sj.h5', mags=[1, 2], hdf5_names=['sj'])

    kd_sym = knossosdataset.KnossosDataset()
    # kd_sym.set_channel('jpg')
    kd_sym.initialize_from_matrix(global_params.config.kd_sym_path, scale, experiment_name,
                                  offset=offset, boundary=bd, fast_downsampling=True,
                                  data_path=h5_dir + 'sym.h5', mags=[1, 2], hdf5_names=['sym'])

    kd_asym = knossosdataset.KnossosDataset()
    # kd_asym.set_channel('jpg')
    kd_asym.initialize_from_matrix(global_params.config.kd_asym_path, scale,
                                   experiment_name, offset=offset, boundary=bd,
                                   fast_downsampling=True, data_path=h5_dir + 'asym.h5',
                                   mags=[1, 2], hdf5_names=['asym'])
    time_stamps.append(time.time())
    step_idents.append('Preparation')

    # RUN SyConn - without glia removal
    log.info('Step 1/8 - Creating SegmentationDatasets (incl. SV meshes)')
    exec_init.run_create_sds(chunk_size=(128, 128, 128), n_folders_fs=100)
    time_stamps.append(time.time())
    step_idents.append('SD generation')

    log.info('Step 2/8 - Creating SuperSegmentationDataset')
    exec_multiview.run_create_neuron_ssd(prior_glia_removal=False)
    time_stamps.append(time.time())
    step_idents.append('SSD generation')

    log.info('Step 3/8 - Neuron rendering')
    exec_multiview.run_neuron_rendering()
    time_stamps.append(time.time())
    step_idents.append('Neuron rendering')

    # run_syn_generation can run in parallel to steps 5 and 6, because they
    # require only medium MEM and CPU resources and mainly GPU
    # TODO: adapt memory and CPU allocation of those GPU workers
    log.info('Step 4/8 - Synapse detection')
    exec_syns.run_syn_generation(chunk_size=(128, 128, 128), n_folders_fs=100)
    time_stamps.append(time.time())
    step_idents.append('Synapse detection')

    log.info('Step 5/8 - Axon prediction')
<<<<<<< HEAD
    exec_multiview.run_axoness_prediction(n_jobs=4, e3=True)
    exec_multiview.run_axoness_mapping()
=======
    # exec_multiview.run_axoness_prediction(n_jobs=4)
    # exec_multiview.run_axoness_mapping()
    time_stamps.append(time.time())
    step_idents.append('Axon prediction')
>>>>>>> 70929be1

    log.info('Step 6/8 - Spine prediction')
    exec_multiview.run_spiness_prediction(n_jobs=4)
    time_stamps.append(time.time())
    step_idents.append('Spine prediction')

    log.info('Step 7/8 - Celltype analysis')
    exec_multiview.run_celltype_prediction(n_jobs=4)
    time_stamps.append(time.time())
    step_idents.append('Celltype analysis')

    log.info('Step 8/8 - Matrix export')
    exec_syns.run_matrix_export()
    time_stamps.append(time.time())
    step_idents.append('Matrix export')

    time_stamps = np.array(time_stamps)
    dts = time_stamps[1:] - time_stamps[:-1]
    dt_tot = time_stamps[-1] - time_stamps[0]
    dt_tot_str = time.strftime("%Hh:%Mmin:%Ss", time.gmtime(dt_tot))
    time_summary_str = "\nEM data analysis of experiment '{}' finished after" \
                       " {}.\n".format(experiment_name, dt_tot_str)
    for i in range(len(step_idents[1:])):
        step_dt = time.strftime("%Hh:%Mmin:%Ss", time.gmtime(dts[i]))
        step_dt_perc = int(dts[i] / dt_tot * 100)
        step_str = "[{}/8] {}\t\t{}\t\t{}%\n".format(
            i, step_idents[i+1], step_dt, step_dt_perc)
        time_summary_str += step_str
    log.info(time_summary_str)
    log.info('Setting up flask server for inspection. Annotated cell reconst'
             'ructions and wiring can be analyzed via the KNOSSOS-SyConn plugin'
             ' at `SyConn/scripts/kplugin/syconn_knossos_viewer.py`.')
    fname_server = os.path.dirname(os.path.abspath(__file__)) + \
                   '/../kplugin/server.py'
    os.system('python {} --working_dir={} --port=10002'.format(
        fname_server, example_wd))<|MERGE_RESOLUTION|>--- conflicted
+++ resolved
@@ -30,12 +30,8 @@
     parser.add_argument('--working_dir', type=str, default='',
                         help='Working directory of SyConn')
     parser.add_argument('--example_cube', type=str, default='1',
-<<<<<<< HEAD
-                        help='Used toy data. Either "1" (400 x 400 x 600) or "2" ().')
-=======
                         help='Used toy data. Either "1" (400 x 400 x 600) '
                              'or "2" (1100, 1100, 600).')
->>>>>>> 70929be1
     args = parser.parse_args()
     example_cube_id = args.example_cube
     if args.working_dir == "":  # by default use cube dependent working dir
@@ -169,15 +165,10 @@
     step_idents.append('Synapse detection')
 
     log.info('Step 5/8 - Axon prediction')
-<<<<<<< HEAD
     exec_multiview.run_axoness_prediction(n_jobs=4, e3=True)
     exec_multiview.run_axoness_mapping()
-=======
-    # exec_multiview.run_axoness_prediction(n_jobs=4)
-    # exec_multiview.run_axoness_mapping()
     time_stamps.append(time.time())
     step_idents.append('Axon prediction')
->>>>>>> 70929be1
 
     log.info('Step 6/8 - Spine prediction')
     exec_multiview.run_spiness_prediction(n_jobs=4)

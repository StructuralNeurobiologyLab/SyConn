--- conflicted
+++ resolved
@@ -111,87 +111,6 @@
     else:
         shutil.copy(h5_dir + "/rag.bz2", global_params.config.init_rag_path)
 
-<<<<<<< HEAD
-    # # INITIALIZE DATA
-    # # TODO: data too big to put into github repository, add alternative to pull data into h5_dir
-    # kd = knossosdataset.KnossosDataset()
-    # # kd.set_channel('jpg')
-    # kd.initialize_from_matrix(global_params.config.kd_seg_path, scale, experiment_name,
-    #                           offset=offset, boundary=bd, fast_downsampling=True,
-    #                           data_path=h5_dir + 'raw.h5', mags=[1, 2], hdf5_names=['raw'])
-    #
-    # seg_d = load_from_h5py(h5_dir + 'seg.h5', hdf5_names=['seg'])[0]
-    # # seg_d = seg_d.astype(np.uint32)
-    # # TODO: currently KnossosDataset class does not infer the correct type automatically,
-    # #  see knossos config and handling in detail
-    # kd.from_matrix_to_cubes(offset, mags=[1, 2], data=seg_d,
-    #                         fast_downsampling=True, as_raw=False)
-    #
-    # kd_mi = knossosdataset.KnossosDataset()
-    # # kd_mi.set_channel('jpg')
-    # kd_mi.initialize_from_matrix(global_params.config.kd_mi_path, scale, experiment_name,
-    #                              offset=offset, boundary=bd, fast_downsampling=True,
-    #                              data_path=h5_dir + 'mi.h5', mags=[1, 2], hdf5_names=['mi'])
-    #
-    # kd_vc = knossosdataset.KnossosDataset()
-    # # kd_vc.set_channel('jpg')
-    # kd_vc.initialize_from_matrix(global_params.config.kd_vc_path, scale, experiment_name,
-    #                              offset=offset, boundary=bd, fast_downsampling=True,
-    #                              data_path=h5_dir + 'vc.h5', mags=[1, 2], hdf5_names=['vc'])
-    #
-    # kd_sj = knossosdataset.KnossosDataset()
-    # # kd_sj.set_channel('jpg')
-    # kd_sj.initialize_from_matrix(global_params.config.kd_sj_path, scale, experiment_name,
-    #                              offset=offset, boundary=bd, fast_downsampling=True,
-    #                              data_path=h5_dir + 'sj.h5', mags=[1, 2], hdf5_names=['sj'])
-    #
-    # kd_sym = knossosdataset.KnossosDataset()
-    # # kd_sym.set_channel('jpg')
-    # kd_sym.initialize_from_matrix(global_params.config.kd_sym_path, scale, experiment_name,
-    #                               offset=offset, boundary=bd, fast_downsampling=True,
-    #                               data_path=h5_dir + 'sym.h5', mags=[1, 2], hdf5_names=['sym'])
-    #
-    # kd_asym = knossosdataset.KnossosDataset()
-    # # kd_asym.set_channel('jpg')
-    # kd_asym.initialize_from_matrix(global_params.config.kd_asym_path, scale,
-    #                                experiment_name, offset=offset, boundary=bd,
-    #                                fast_downsampling=True, data_path=h5_dir + 'asym.h5',
-    #                                mags=[1, 2], hdf5_names=['asym'])
-    # time_stamps.append(time.time())
-    # step_idents.append('Preparation')
-    #
-    # log.info('Finished example cube initialization (shape: {}). Starting'
-    #          ' SyConn pipeline.'.format(bd))
-    # log.info('Example data will be processed in "{}".'.format(example_wd))
-    #
-    # # START SyConn
-    # log.info('Step 1/8 - Creating SegmentationDatasets (incl. SV meshes)')
-    # exec_init.init_cell_subcell_sds(chunk_size=chunk_size, n_folders_fs=n_folders_fs,
-    #                                 n_folders_fs_sc=n_folders_fs_sc)
-    # exec_init.run_create_rag()
-    #
-    # time_stamps.append(time.time())
-    # step_idents.append('SD generation')
-    #
-    # if global_params.config.prior_glia_removal:
-    #     log.info('Step 1.5/8 - Glia separation')
-    #     exec_multiview.run_glia_rendering()
-    #     exec_multiview.run_glia_prediction(e3=True)
-    #     exec_multiview.run_glia_splitting()
-    #     time_stamps.append(time.time())
-    #     step_idents.append('Glia separation')
-    #
-    # log.info('Step 2/8 - Creating SuperSegmentationDataset')
-    # exec_multiview.run_create_neuron_ssd()
-    # time_stamps.append(time.time())
-    # step_idents.append('SSD generation')
-    #
-    # log.info('Step 3/8 - Neuron rendering')
-    # exec_multiview.run_neuron_rendering()
-    # time_stamps.append(time.time())
-    # step_idents.append('Neuron rendering')
-    #
-=======
     # INITIALIZE DATA
     kd = knossosdataset.KnossosDataset()
     kd.initialize_from_matrix(global_params.config.kd_seg_path, scale, experiment_name,
@@ -267,56 +186,11 @@
     time_stamps.append(time.time())
     step_idents.append('Neuron rendering')
 
->>>>>>> c86795ff
     log.info('Step 4/8 - Synapse detection')
     exec_syns.run_syn_generation(chunk_size=chunk_size, n_folders_fs=n_folders_fs_sc)
     time_stamps.append(time.time())
     step_idents.append('Synapse detection')
 
-<<<<<<< HEAD
-    # log.info('Step 5/8 - Axon prediction')
-    # exec_multiview.run_axoness_prediction(e3=True)
-    # exec_multiview.run_axoness_mapping()
-    # time_stamps.append(time.time())
-    # step_idents.append('Axon prediction')
-    #
-    # log.info('Step 6/8 - Spine prediction')
-    # exec_multiview.run_spiness_prediction()
-    # time_stamps.append(time.time())
-    # step_idents.append('Spine prediction')
-    #
-    # log.info('Step 7/8 - Celltype analysis')
-    # exec_multiview.run_celltype_prediction()
-    # time_stamps.append(time.time())
-    # step_idents.append('Celltype analysis')
-    #
-    # log.info('Step 8/8 - Matrix export')
-    # exec_syns.run_matrix_export()
-    # time_stamps.append(time.time())
-    # step_idents.append('Matrix export')
-    #
-    # time_stamps = np.array(time_stamps)
-    # dts = time_stamps[1:] - time_stamps[:-1]
-    # dt_tot = time_stamps[-1] - time_stamps[0]
-    # dt_tot_str = time.strftime("%Hh:%Mmin:%Ss", time.gmtime(dt_tot))
-    # time_summary_str = "\nEM data analysis of experiment '{}' finished after" \
-    #                    " {}.\n".format(experiment_name, dt_tot_str)
-    # n_steps = len(step_idents[1:]) - 1
-    # for i in range(len(step_idents[1:])):
-    #     step_dt = time.strftime("%Hh:%Mmin:%Ss", time.gmtime(dts[i]))
-    #     step_dt_perc = int(dts[i] / dt_tot * 100)
-    #     step_str = "[{}/{}] {}\t\t\t{}\t\t\t{}%\n".format(
-    #         i, n_steps, step_idents[i+1], step_dt, step_dt_perc)
-    #     time_summary_str += step_str
-    # log.info(time_summary_str)
-    # log.info('Setting up flask server for inspection. Annotated cell reconst'
-    #          'ructions and wiring can be analyzed via the KNOSSOS-SyConn plugin'
-    #          ' at `SyConn/scripts/kplugin/syconn_knossos_viewer.py`.')
-    # fname_server = os.path.dirname(os.path.abspath(__file__)) + \
-    #                '/../kplugin/server.py'
-    # os.system('python {} --working_dir={} --port=10001'.format(
-    #     fname_server, example_wd))
-=======
     log.info('Step 5/8 - Axon prediction')
     exec_multiview.run_semsegaxoness_prediction()
     exec_multiview.run_semsegaxoness_mapping()
@@ -363,5 +237,4 @@
     fname_server = os.path.dirname(os.path.abspath(__file__)) + \
                    '/../kplugin/server.py'
     os.system('python {} --working_dir={} --port=10001'.format(
-        fname_server, example_wd))
->>>>>>> c86795ff
+        fname_server, example_wd))
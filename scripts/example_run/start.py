--- conflicted
+++ resolved
@@ -17,6 +17,7 @@
 
 from syconn import global_params
 from syconn.handler.config import generate_default_conf, initialize_logging
+
 
 if __name__ == '__main__':
     # ------------------------ PARSE ARGUMENTS ------------------------------------
@@ -54,6 +55,8 @@
     example_wd = os.path.expanduser(args.working_dir) + "/"
 
     curr_dir = os.path.dirname(os.path.realpath(__file__)) + '/'
+    h5_dir = curr_dir + '/data{}/'.format(example_cube_id)
+    kzip_p = curr_dir + '/example_cube{}.k.zip'.format(example_cube_id)
 
     # -------------------------- Start logging
     log = initialize_logging('example_run', log_dir=example_wd + '/logs/')
@@ -76,10 +79,9 @@
         log.critical('Example run started. Working directory was overwritten and set'
                      ' to "{}".'.format(example_wd))
     global_params.wd = example_wd
-
     os.makedirs(global_params.config.temp_path, exist_ok=True)
 
-    # keep imports here to guarantee the correct usage of pyopengl platform if batch processing
+    # keep imports here to guarantee correct usage of pyopengl platform if batch processing
     # system is None
     from syconn.exec import exec_init, exec_syns, exec_multiview, exec_dense_prediction
     from syconn.handler.prediction import parse_movement_area_from_zip
@@ -96,6 +98,12 @@
     # --------------------------  copy models to working directory
     if os.path.isdir(curr_dir + '/models/') and not os.path.isdir(example_wd + '/models/'):
         shutil.copytree(curr_dir + '/models', example_wd + '/models/')
+
+    if not os.path.isfile(kzip_p) or not os.path.isdir(h5_dir):
+        raise FileNotFoundError('Example data could not be found at "{}".'.format(curr_dir))
+    if not os.path.isfile(h5_dir + 'seg.h5') or len(glob.glob(h5_dir + '*.h5')) != 7\
+            or not os.path.isfile(h5_dir + 'neuron_rag.bz2'):
+        raise FileNotFoundError('Example data could not be found at "{}".'.format(h5_dir))
 
     os.makedirs(example_wd + '/glia/', exist_ok=True)
 
@@ -130,14 +138,9 @@
     offset = np.array([0, 0, 0])
     bd = bb[1] - bb[0]
 
-<<<<<<< HEAD
     # ________________________________  PREPARE TOY DATA  ___________________________________
 
     # ------------------------- INITIALIZE DATA -------------------------
-=======
-    # INITIALIZE DATA
-    # TODO: switch to streaming confs instead of h5 files
->>>>>>> f96eb0b3
     kd = knossosdataset.KnossosDataset()
     kd.initialize_from_matrix(global_params.config.kd_seg_path, scale, experiment_name, offset=offset,
                               boundary=bd, fast_downsampling=True, data_path=h5_dir + 'raw.h5',
@@ -176,7 +179,6 @@
     log.info('Finished example cube initialization (shape: {}). Starting SyConn pipeline.'.format(bd))
     log.info('Example data will be processed in "{}".'.format(example_wd))
 
-<<<<<<< HEAD
     # __________________________________________ INITIALIZE DATA _______________________________________________________
 
 
@@ -184,9 +186,6 @@
     ##########  ----------------------------------  START SyConn -------------------------------------------  ##########
     ####################################################################################################################
 
-=======
-    # # START SyConn
->>>>>>> f96eb0b3
     log.info('Step 0/8 - Predicting sub-cellular structures')
     # TODO: launch all inferences in parallel
     exec_dense_prediction.predict_myelin()  # myelin is not needed before `run_create_neuron_ssd`

--- conflicted
+++ resolved
@@ -9,7 +9,6 @@
 knossosdataset._set_noprint(True)
 import numpy as np
 import os
-import subprocess
 import glob
 import shutil
 import sys
@@ -91,44 +90,7 @@
 
     os.makedirs(example_wd + '/glia/', exist_ok=True)
 
-<<<<<<< HEAD
     # check model existence
-=======
-    bb = parse_movement_area_from_zip(kzip_p)
-    prior_glia_removal = True
-    use_new_meshing = True
-    offset = np.array([0, 0, 0])
-    bd = bb[1] - bb[0]
-    scale = np.array([10, 10, 20])
-    chunk_size = (256, 256, 256)
-    n_folders_fs = 1000
-    n_folders_fs_sc = 1000
-    experiment_name = 'j0126_example'
-    global_params.NCORE_TOTAL = 20
-    global_params.NGPU_TOTAL = 1
-    global_params.NNODES_TOTAL = 1
-
-    # PREPARE CONFIG
-    if global_params.wd is not None:
-        log.critical('Example run started. Working directory was overwritten and set'
-                     ' to "{}".'.format(example_wd))
-    if not (sys.version_info[0] == 3 and sys.version_info[1] >= 6):
-        log.warning('Using python < 3.6. This is untested.')
-    config_str, configspec_str = get_default_conf_str(example_wd, scaling=scale,
-                                                      use_new_renderings_locs=True,
-                                                      use_large_fov_views_ct=False,
-                                                      use_new_meshing=use_new_meshing,
-                                                      allow_mesh_gen_cells=True,
-                                                      prior_glia_removal=prior_glia_removal)
-    with open(example_wd + 'config.ini', 'w') as f:
-        f.write(config_str)
-    with open(example_wd + 'configspec.ini', 'w') as f:
-        f.write(configspec_str)
-
-    global_params.wd = example_wd
-    os.makedirs(global_params.config.temp_path, exist_ok=True)
-
->>>>>>> 0801159f
     for mpath_key in ['mpath_spiness', 'mpath_syn_rfc', 'mpath_celltype_e3',
                       'mpath_axonsem', 'mpath_glia_e3', 'mpath_myelin',
                       'mpath_tnet']:

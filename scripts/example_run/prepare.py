--- conflicted
+++ resolved
@@ -44,11 +44,7 @@
     kd_asym.initialize_from_knossos_path(asym_kd_path)
 
     # get data
-<<<<<<< HEAD
-    for example_cube_id in range(1, 3):
-=======
     for example_cube_id in range(4, 5):
->>>>>>> 0e33796d
         kzip_p = '{}/example_cube{}.k.zip'.format(curr_dir, example_cube_id)
         data_dir = "{}/data{}/".format(curr_dir, example_cube_id)
         os.makedirs(data_dir, exist_ok=True)

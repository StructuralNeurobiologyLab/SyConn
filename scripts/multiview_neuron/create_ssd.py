--- conflicted
+++ resolved
@@ -2,22 +2,8 @@
 # SyConn - Synaptic connectivity inference toolkit
 #
 # Copyright (c) 2016 - now
-<<<<<<< HEAD
-# Max Planck Institute of Neurobiology, Martinsried, Germany
-# Authors: Philipp Schubert, Sven Dorkenwald, Joergen Kornfeld
-import networkx as nx
-import numpy as np
-import tqdm
-
-from syconn.config import global_params
-from syconn.handler.logger import log_main, initialize_logging
-from syconn.reps.super_segmentation import SuperSegmentationDataset
-from syconn.handler.basics import parse_cc_dict_from_kzip
-from syconn.proc import ssd_proc
-=======
 # Max-Planck-Institute of Neurobiology, Munich, Germany
 # Authors: Philipp Schubert, Joergen Kornfeld
->>>>>>> e6a18d0d
 
 from syconn.exec import exec_multiview
 

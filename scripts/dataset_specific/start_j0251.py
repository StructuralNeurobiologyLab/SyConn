# -*- coding: utf-8 -*-
# SyConn - Synaptic connectivity inference toolkit
#
# Copyright (c) 2016 - now
# Max-Planck-Institute of Neurobiology, Munich, Germany
# Authors: Philipp Schubert, Joergen Kornfeld

import os
import time
import numpy as np
import networkx as nx

from syconn.handler.config import generate_default_conf, initialize_logging
from syconn import global_params
from syconn.handler.basics import FileTimer
from syconn.exec import exec_init, exec_syns, exec_render, exec_dense_prediction, exec_inference, exec_skeleton


if __name__ == '__main__':
    # ----------------- DEFAULT WORKING DIRECTORY ---------------------
    working_dir = "/ssdscratch/pschuber/songbird/j0251/rag_flat_Jan2019_v2/"
    experiment_name = 'j0251'
    scale = np.array([10, 10, 25])
    prior_glia_removal = True
    key_val_pairs_conf = [
        ('glia', {'prior_glia_removal': prior_glia_removal, 'min_cc_size_ssv': 5000}),  # in nm
        ('pyopengl_platform', 'egl'),
        ('batch_proc_system', 'SLURM'),
        ('ncores_per_node', 20),
        ('ngpus_per_node', 2),
        ('nnodes_total', 17),
        ('use_point_models', False),
        ('meshes', {'use_new_meshing': True}),
        ('views', {'use_onthefly_views': True,
                   'use_new_renderings_locs': True,
                   'view_properties': {'nb_views': 3}
                   }),
        ('cell_objects',
         {'sym_label': 1, 'asym_label': 2,
          'min_obj_vx': {'sv': 100},  # flattened RAG contains only on SV per cell
          # first remove small fragments, close existing holes, then erode to trigger watershed segmentation
          'extract_morph_op': {'mi': ['binary_opening', 'binary_closing', 'binary_erosion', 'binary_erosion',
                                      'binary_erosion'],
                               'sj': ['binary_opening', 'binary_closing', 'binary_erosion'],
                               'vc': ['binary_opening', 'binary_closing', 'binary_erosion']}
          }
         )
    ]
    chunk_size = None
    n_folders_fs = 10000
    n_folders_fs_sc = 10000

    # ----------------- DATA DIRECTORY ---------------------
    raw_kd_path = '/wholebrain/songbird/j0251/j0251_72_clahe2/'
    root_dir = '/ssdscratch/pschuber/songbird/j0251/'
    kd_asym_path = root_dir + 'j0251_asym_sym/'
    kd_sym_path = root_dir + 'j0251_asym_sym/'
    syntype_avail = (kd_asym_path is not None) and (kd_sym_path is not None)
    seg_kd_path = root_dir + 'latest_seg/'
    mi_kd_path = root_dir + 'latest_sj_vc_mito/'
    vc_kd_path = root_dir + 'latest_sj_vc_mito/'
    sj_kd_path = root_dir + 'latest_sj_vc_mito/'

    # The transform functions will be applied when loading the segmentation data of cell organelles
    # in order to convert them into binary fore- and background
    # currently using `dill` package to support lambda expressions, a weak feature. Make
    #  sure all dependencies within the lambda expressions are imported in
    #  `batchjob_object_segmentation.py` (here: numpy)
    cellorganelle_transf_funcs = dict(mi=lambda x: (x == 1).astype(np.uint8),
                                      vc=lambda x: (x == 3).astype(np.uint8),
                                      sj=lambda x: (x == 2).astype(np.uint8))

    # Preparing data
    # --------------------------------------------------------------------------
    # Setup working directory and logging
    log = initialize_logging(experiment_name, log_dir=working_dir + '/logs/')
    ftimer = FileTimer(working_dir + '/.timing.pkl')
    ftimer.start('Preparation')

    bb = None
    bd = None

    # Preparing config
    # currently this is were SyConn looks for the neuron rag
    if global_params.wd is not None:
        log.critical('Example run started. Original working directory defined'
                     ' in `global_params.py` '
                     'is overwritten and set to "{}".'.format(working_dir))

    generate_default_conf(working_dir, scale, syntype_avail=syntype_avail, kd_seg=seg_kd_path, kd_mi=mi_kd_path,
                          kd_vc=vc_kd_path, kd_sj=sj_kd_path, kd_sym=kd_sym_path, kd_asym=kd_asym_path,
                          key_value_pairs=key_val_pairs_conf, force_overwrite=True)

    global_params.wd = working_dir
    os.makedirs(global_params.config.temp_path, exist_ok=True)
    start = time.time()

    # check model existence
    for mpath_key in ['mpath_spiness', 'mpath_syn_rfc', 'mpath_celltype_e3',
                      'mpath_axonsem', 'mpath_glia_e3', 'mpath_myelin',
                      'mpath_tnet']:
        mpath = getattr(global_params.config, mpath_key)
        if not (os.path.isfile(mpath) or os.path.isdir(mpath)):
            raise ValueError('Could not find model "{}". Make sure to copy the'
                             ' "models" folder into the current working '
                             'directory "{}".'.format(mpath, working_dir))

<<<<<<< HEAD
    # Start SyConn
    # --------------------------------------------------------------------------
    # log.info('Finished example cube initialization (shape: {}). Starting'
    #          ' SyConn pipeline.'.format(bd))
    # log.info('Example data will be processed in "{}".'.format(working_dir))
    # time_stamps.append(time.time())
    # step_idents.append('Preparation')
    #
    # log.info('Step 1/9 - Predicting sub-cellular structures')
    # # myelin is not needed before `run_create_neuron_ssd`
    # # exec_dense_prediction.predict_myelin(raw_kd_path)
    # time_stamps.append(time.time())
    # step_idents.append('Dense predictions')

    # log.info('Step 2/9 - Creating SegmentationDatasets (incl. SV meshes)')
=======
    # # Start SyConn
    # # --------------------------------------------------------------------------
    # log.info('Finished example cube initialization (shape: {}). Starting'
    #          ' SyConn pipeline.'.format(bd))
    # log.info('Example data will be processed in "{}".'.format(working_dir))
    # ftimer.stop()
    #
    # log.info('Step 1/9 - Predicting sub-cellular structures')
    # ftimer.start('Dense predictions')
    # # myelin is not needed before `run_create_neuron_ssd`
    # # exec_dense_prediction.predict_myelin(raw_kd_path)
    # ftimer.stop()
    #
    # log.info('Step 2/9 - Creating SegmentationDatasets (incl. SV meshes)')
    # ftimer.start('SD generation')
>>>>>>> f739499a
    # exec_init.init_cell_subcell_sds(chunk_size=chunk_size, n_folders_fs_sc=n_folders_fs_sc,
    #                                 n_folders_fs=n_folders_fs,
    #                                 load_cellorganelles_from_kd_overlaycubes=True,
    #                                 transf_func_kd_overlay=cellorganelle_transf_funcs,
    #                                 max_n_jobs=global_params.config.ncore_total * 4)
    #
    # # generate flattened RAG
    # from syconn.reps.segmentation import SegmentationDataset
    # sd = SegmentationDataset(obj_type="sv", working_dir=global_params.config.working_dir)
    # rag_sub_g = nx.Graph()
    # # add SV IDs to graph via self-edges
    # mesh_bb = sd.load_cached_data('mesh_bb')  # N, 2, 3
    # mesh_bb = np.linalg.norm(mesh_bb[:, 1] - mesh_bb[:, 0], axis=1)
    # filtered_ids = sd.ids[mesh_bb > global_params.config['glia']['min_cc_size_ssv']]
    # rag_sub_g.add_edges_from([[el, el] for el in sd.ids])
    # log.info('{} SVs were added to the RAG after application of the size '
    #          'filter.'.format(len(filtered_ids)))
    # nx.write_edgelist(rag_sub_g, global_params.config.init_rag_path)
    #
    # exec_init.run_create_rag()
<<<<<<< HEAD
    # time_stamps.append(time.time())
    # step_idents.append('SD generation')

=======
    # ftimer.stop()
    #
    # log.info('Step 3/9 - Glia separation')
>>>>>>> f739499a
    # if global_params.config.prior_glia_removal:
    #     ftimer.start('Glia separation')
    #     if not global_params.config.use_point_models:
    #         exec_render.run_glia_rendering()
    #         exec_inference.run_glia_prediction()
    #     else:
    #         exec_inference.run_glia_prediction_pts()
    #     exec_inference.run_glia_splitting()
<<<<<<< HEAD
    #     time_stamps.append(time.time())
    #     step_idents.append('Glia separation')

    # log.info('Step 3/9 - Creating SuperSegmentationDataset')
    # exec_init.run_create_neuron_ssd()
    # time_stamps.append(time.time())
    # step_idents.append('SSD generation')

    # if not (global_params.config.use_onthefly_views or global_params.config.use_point_models):
    #     log.info('Step 3.5/9 - Neuron rendering')
    #     exec_render.run_neuron_rendering()
    #     time_stamps.append(time.time())
    #     step_idents.append('Neuron rendering')
    #
    # log.info('Step 4/9 - Synapse detection')
    # exec_syns.run_syn_generation(chunk_size=chunk_size, n_folders_fs=n_folders_fs_sc)
    # time_stamps.append(time.time())
    # step_idents.append('Synapse detection')
    #
    # log.info('Step 5/9 - Axon prediction')
    # exec_inference.run_semsegaxoness_prediction()
    # time_stamps.append(time.time())
    # step_idents.append('Axon prediction')
    #
    # log.info('Step 6/9 - Spine prediction')
    # exec_inference.run_semsegspiness_prediction()
    # exec_syns.run_spinehead_volume_calc()
    # time_stamps.append(time.time())
    # step_idents.append('Spine prediction')
=======
    #     ftimer.stop()
    # else:
    #     log.info('Glia separation disabled. Skipping.')
    #
    # log.info('Step 4/9 - Creating SuperSegmentationDataset')
    # ftimer.start('SSD generation')
    # exec_init.run_create_neuron_ssd()
    # ftimer.stop()
    #
    # log.info('Step 5/10 - Creating SuperSegmentationDataset')
    # ftimer.start('Skeleton generation')
    # exec_skeleton.run_skeleton_generation(cube_of_interest_bb=cube_of_interest_bb)
    # ftimer.stop()
    #
    #
    # if not (global_params.config.use_onthefly_views or global_params.config.use_point_models):
    #     log.info('Step 4.5/9 - Neuron rendering')
    #     ftimer.start('Neuron rendering')
    #     exec_render.run_neuron_rendering()
    #     ftimer.stop()
    #
    # log.info('Step 5/9 - Synapse detection')
    # ftimer.start('Synapse detection')
    # exec_syns.run_syn_generation(chunk_size=chunk_size, n_folders_fs=n_folders_fs_sc)
    # ftimer.stop()

    # TDO: remove
    exec_skeleton.run_kimimaro_skelgen()

    log.info('Step 6/9 - Compartment prediction')
    ftimer.start('Compartment predictions')
    exec_inference.run_semsegaxoness_prediction()
    if not global_params.config.use_point_models:
        exec_inference.run_semsegspiness_prediction()
    exec_syns.run_spinehead_volume_calc()
    ftimer.stop()

    # Use multi-views until here
    raise()
>>>>>>> f739499a

    log.info('Step 7/9 - Morphology extraction')
    ftimer.start('Morphology extraction')
    exec_inference.run_morphology_embedding()
    ftimer.stop()

    log.info('Step 8/9 - Celltype analysis')
    ftimer.start('Celltype analysis')
    exec_inference.run_celltype_prediction()
    ftimer.stop()

    log.info('Step 9/9 - Matrix export')
    ftimer.start('Matrix export')
    exec_syns.run_matrix_export()
    ftimer.stop()

    time_summary_str = ftimer.prepare_report(experiment_name)
    log.info(time_summary_str)
    log.info('Setting up flask server for inspection. Annotated cell reconstructions and wiring '
             'can be analyzed via the KNOSSOS-SyConn plugin at '
             '`SyConn/scripts/kplugin/syconn_knossos_viewer.py`.')
    os.system(f'syconn.server --working_dir={example_wd} --port=10001')<|MERGE_RESOLUTION|>--- conflicted
+++ resolved
@@ -105,23 +105,6 @@
                              ' "models" folder into the current working '
                              'directory "{}".'.format(mpath, working_dir))
 
-<<<<<<< HEAD
-    # Start SyConn
-    # --------------------------------------------------------------------------
-    # log.info('Finished example cube initialization (shape: {}). Starting'
-    #          ' SyConn pipeline.'.format(bd))
-    # log.info('Example data will be processed in "{}".'.format(working_dir))
-    # time_stamps.append(time.time())
-    # step_idents.append('Preparation')
-    #
-    # log.info('Step 1/9 - Predicting sub-cellular structures')
-    # # myelin is not needed before `run_create_neuron_ssd`
-    # # exec_dense_prediction.predict_myelin(raw_kd_path)
-    # time_stamps.append(time.time())
-    # step_idents.append('Dense predictions')
-
-    # log.info('Step 2/9 - Creating SegmentationDatasets (incl. SV meshes)')
-=======
     # # Start SyConn
     # # --------------------------------------------------------------------------
     # log.info('Finished example cube initialization (shape: {}). Starting'
@@ -137,7 +120,6 @@
     #
     # log.info('Step 2/9 - Creating SegmentationDatasets (incl. SV meshes)')
     # ftimer.start('SD generation')
->>>>>>> f739499a
     # exec_init.init_cell_subcell_sds(chunk_size=chunk_size, n_folders_fs_sc=n_folders_fs_sc,
     #                                 n_folders_fs=n_folders_fs,
     #                                 load_cellorganelles_from_kd_overlaycubes=True,
@@ -158,15 +140,9 @@
     # nx.write_edgelist(rag_sub_g, global_params.config.init_rag_path)
     #
     # exec_init.run_create_rag()
-<<<<<<< HEAD
-    # time_stamps.append(time.time())
-    # step_idents.append('SD generation')
-
-=======
     # ftimer.stop()
     #
     # log.info('Step 3/9 - Glia separation')
->>>>>>> f739499a
     # if global_params.config.prior_glia_removal:
     #     ftimer.start('Glia separation')
     #     if not global_params.config.use_point_models:
@@ -175,37 +151,6 @@
     #     else:
     #         exec_inference.run_glia_prediction_pts()
     #     exec_inference.run_glia_splitting()
-<<<<<<< HEAD
-    #     time_stamps.append(time.time())
-    #     step_idents.append('Glia separation')
-
-    # log.info('Step 3/9 - Creating SuperSegmentationDataset')
-    # exec_init.run_create_neuron_ssd()
-    # time_stamps.append(time.time())
-    # step_idents.append('SSD generation')
-
-    # if not (global_params.config.use_onthefly_views or global_params.config.use_point_models):
-    #     log.info('Step 3.5/9 - Neuron rendering')
-    #     exec_render.run_neuron_rendering()
-    #     time_stamps.append(time.time())
-    #     step_idents.append('Neuron rendering')
-    #
-    # log.info('Step 4/9 - Synapse detection')
-    # exec_syns.run_syn_generation(chunk_size=chunk_size, n_folders_fs=n_folders_fs_sc)
-    # time_stamps.append(time.time())
-    # step_idents.append('Synapse detection')
-    #
-    # log.info('Step 5/9 - Axon prediction')
-    # exec_inference.run_semsegaxoness_prediction()
-    # time_stamps.append(time.time())
-    # step_idents.append('Axon prediction')
-    #
-    # log.info('Step 6/9 - Spine prediction')
-    # exec_inference.run_semsegspiness_prediction()
-    # exec_syns.run_spinehead_volume_calc()
-    # time_stamps.append(time.time())
-    # step_idents.append('Spine prediction')
-=======
     #     ftimer.stop()
     # else:
     #     log.info('Glia separation disabled. Skipping.')
@@ -245,7 +190,6 @@
 
     # Use multi-views until here
     raise()
->>>>>>> f739499a
 
     log.info('Step 7/9 - Morphology extraction')
     ftimer.start('Morphology extraction')

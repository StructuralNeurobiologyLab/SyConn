# -*- coding: utf-8 -*-
# SyConn - Synaptic connectivity inference toolkit
#
# Copyright (c) 2016 - now
# Max-Planck-Institute of Neurobiology, Munich, Germany
# Authors: Philipp Schubert, Joergen Kornfeld

import os
import time
import re
import numpy as np
import networkx as nx
import shutil
from multiprocessing import Process

from syconn.proc.stats import FileTimer
from syconn.handler.config import generate_default_conf, initialize_logging
from syconn import global_params
from syconn.mp.batchjob_utils import batchjob_enabled, nodestates_slurm
from syconn.exec import exec_init, exec_syns, exec_render, exec_dense_prediction, exec_inference, exec_skeleton


if __name__ == '__main__':
    # ----------------- DEFAULT WORKING DIRECTORY ---------------------
    test_point_models = True
    test_view_models = True
    assert test_point_models or test_view_models
    experiment_name = 'j0251'
    scale = np.array([10, 10, 25])
<<<<<<< HEAD
    node_state = next(iter(nodestates_slurm().values()))
    ncores_per_node = node_state['cpus']
    mem_per_node = node_state['memory']
    ngpus_per_node = 2  # node_state currently does not contain the number of gpus for 'gres' resource
    number_of_nodes = 24
    shape_j0251 = np.array([27119, 27350, 15494])
    cube_size = (np.array([2048, 2048, 1024]) * 7).astype(np.int)   # do *9 afterwards for ~3 TVx, *11 for 5.7 and
=======
    number_of_nodes = 24
    node_states = nodestates_slurm()
    node_state = next(
        iter(node_states.values()))
    exclude_nodes = []
    for nk in list(node_states.keys())[number_of_nodes:]:
        exclude_nodes.append(nk)
        del node_states[nk]
    # check cluster state
    assert number_of_nodes == np.sum([v['state'] == 'idle' for v in node_states.values()])
    ncores_per_node = node_state['cpus']
    mem_per_node = node_state['memory']
    ngpus_per_node = node_state['gres']
    shape_j0251 = np.array([27119, 27350, 15494])
    # 10.5* for 4.9, *9 for 3.13, *7.5 for 1.81, *6 for 0.927, *4.5 for 0.391, *3 for 0.115 TVx
    cube_size = (np.array([2048, 2048, 1024]) * 9).astype(np.int)
>>>>>>> 49159786
    # all for 10 TVx
    cube_offset = ((shape_j0251 - cube_size) // 2).astype(np.int)
    cube_of_interest_bb = np.array([cube_offset, cube_offset + cube_size], dtype=np.int)
    # cube_of_interest_bb = None  # process the entire cube!
<<<<<<< HEAD
    # check that cluster is configured accordingly
    assert number_of_nodes == np.sum([v['state'] == 'idle' for v in nodestates_slurm().values()])
=======
>>>>>>> 49159786
    prior_glia_removal = True
    use_point_models = True
    key_val_pairs_conf = [
        ('glia', {'prior_glia_removal': prior_glia_removal, 'min_cc_size_ssv': 5000}),  # in nm
        ('pyopengl_platform', 'egl'),
        ('batch_proc_system', 'SLURM'),
        ('ncores_per_node', ncores_per_node),
        ('ngpus_per_node', 2),
        ('nnodes_total', number_of_nodes),
        ('mem_per_node', mem_per_node),
        ('use_point_models', use_point_models),
        ('skeleton', {'use_kimimaro': True}),
        ('meshes', {'use_new_meshing': True}),
        ('views', {'use_new_renderings_locs': True,
                   'view_properties': {'nb_views': 3}
                   }),
        ('cell_objects',
         {'sym_label': 1, 'asym_label': 2,
          'min_obj_vx': {'sv': 100},  # flattened RAG contains only on SV per cell
          # first remove small fragments, close existing holes, then erode to trigger watershed segmentation
          'extract_morph_op': {'mi': ['binary_opening', 'binary_closing', 'binary_erosion', 'binary_erosion',
                                      'binary_erosion'],
                               'sj': ['binary_opening', 'binary_closing', 'binary_erosion'],
                               'vc': ['binary_opening', 'binary_closing', 'binary_erosion']}
          }
         ),
<<<<<<< HEAD
        ('cube_of_interest_bb', cube_of_interest_bb.tolist())
=======
        ('cube_of_interest_bb', cube_of_interest_bb.tolist()),
        ('slurm', {'exclude_nodes': exclude_nodes})
>>>>>>> 49159786
    ]
    chunk_size = (512, 512, 256)
    if cube_size[0] <= 2048:
        chunk_size = (256, 256, 256)
    n_folders_fs = 10000
    n_folders_fs_sc = 10000

    # ----------------- DATA DIRECTORY ---------------------
    raw_kd_path = None
    root_dir = '/mnt/j0251_data/'
    kd_asym_path = root_dir + 'j0251_asym_sym/'
    kd_sym_path = root_dir + 'j0251_asym_sym/'
    syntype_avail = (kd_asym_path is not None) and (kd_sym_path is not None)
    seg_kd_path = root_dir + 'latest_seg/'
    mi_kd_path = root_dir + 'latest_sj_vc_mito/'
    vc_kd_path = root_dir + 'latest_sj_vc_mito/'
    sj_kd_path = root_dir + 'latest_sj_vc_mito/'

    # The transform functions will be applied when loading the segmentation data of cell organelles
    # in order to convert them into binary fore- and background
    # currently using `dill` package to support lambda expressions, a weak feature. Make
    #  sure all dependencies within the lambda expressions are imported in
    #  `batchjob_object_segmentation.py` (here: numpy)
    cellorganelle_transf_funcs = dict(mi=lambda x: (x == 1).astype(np.uint8),
                                      vc=lambda x: (x == 3).astype(np.uint8),
                                      sj=lambda x: (x == 2).astype(np.uint8))

    # Prepare data
    # --------------------------------------------------------------------------
    # Setup working directory and logging
    working_dir = f"/glusterfs/example_runs/j0251_off{'_'.join(map(str, cube_offset))}_size" \
                  f"{'_'.join(map(str, cube_size))}_{number_of_nodes}nodes"
    log = initialize_logging(experiment_name, log_dir=working_dir + '/logs/')
    ftimer = FileTimer(working_dir + '/.timing.pkl')
    shutil.copy(os.path.abspath(__file__), f'{working_dir}/logs/')

    log.info('Step 0/10 - Preparation')
    ftimer.start('Preparation')
    # figure out SyConn data path and copy models to working directory
    for curr_dir in [os.path.dirname(os.path.realpath(__file__)) + '/',
                     os.path.abspath(os.path.curdir) + '/',
                     os.path.expanduser('~/SyConn/')]:
        if os.path.isdir(curr_dir + '/models'):
            break
    if os.path.isdir(curr_dir + '/models/') and not os.path.isdir(working_dir + '/models/'):
        shutil.copytree(curr_dir + '/models', working_dir + '/models/')

    # Prepare config
    if global_params.wd is not None:
        log.critical('Example run started. Original working directory defined in `global_params.py` '
                     'is overwritten and set to "{}".'.format(working_dir))
    generate_default_conf(working_dir, scale, syntype_avail=syntype_avail, kd_seg=seg_kd_path, kd_mi=mi_kd_path,
                          kd_vc=vc_kd_path, kd_sj=sj_kd_path, kd_sym=kd_sym_path, kd_asym=kd_asym_path,
                          key_value_pairs=key_val_pairs_conf, force_overwrite=True)

    global_params.wd = working_dir
    os.makedirs(global_params.config.temp_path, exist_ok=True)
    # create symlink to myelin predictions
    if not os.path.exists(f'{working_dir}/knossosdatasets/myelin'):
        assert os.path.exists('/mnt/j0251_data/myelin')
        os.makedirs(f'{working_dir}/knossosdatasets/', exist_ok=True)
        os.symlink('/mnt/j0251_data/myelin', f'{working_dir}/knossosdatasets/myelin')
        assert os.path.exists(f'{working_dir}/knossosdatasets/myelin')
    # check model existence
    for mpath_key in ['mpath_spiness', 'mpath_syn_rfc', 'mpath_celltype_e3', 'mpath_axonsem', 'mpath_glia_e3',
                      'mpath_myelin', 'mpath_tnet']:
        mpath = getattr(global_params.config, mpath_key)
        if not (os.path.isfile(mpath) or os.path.isdir(mpath)):
            raise ValueError('Could not find model "{}". Make sure to copy the "models" folder into the current '
                             'working directory "{}".'.format(mpath, working_dir))
    ftimer.stop()

<<<<<<< HEAD
    # # Start SyConn
    # # --------------------------------------------------------------------------
    # log.info('Finished example cube initialization (shape: {}). Starting'
    #          ' SyConn pipeline.'.format(cube_size))
    # log.info('Example data will be processed in "{}".'.format(working_dir))
    # #
    # # log.info('Step 1/10 - Predicting sub-cellular structures')
    # # ftimer.start('Myelin prediction')
    # # # myelin is not needed before `run_create_neuron_ssd`
    # # exec_dense_prediction.predict_myelin(raw_kd_path, cube_of_interest=cube_of_interest_bb)
    # # ftimer.stop()
    #
    # log.info('Step 2/10 - Creating SegmentationDatasets (incl. SV meshes)')
    # ftimer.start('SD generation')
    # exec_init.init_cell_subcell_sds(chunk_size=chunk_size, n_folders_fs_sc=n_folders_fs_sc,
    #                                 n_folders_fs=n_folders_fs, cube_of_interest_bb=cube_of_interest_bb,
    #                                 load_cellorganelles_from_kd_overlaycubes=True,
    #                                 transf_func_kd_overlay=cellorganelle_transf_funcs)
    #
    # # generate flattened RAG
    # from syconn.reps.segmentation import SegmentationDataset
    # sd = SegmentationDataset(obj_type="sv", working_dir=global_params.config.working_dir)
    # rag_sub_g = nx.Graph()
    # # add SV IDs to graph via self-edges
    # mesh_bb = sd.load_cached_data('mesh_bb')  # N, 2, 3
    # mesh_bb = np.linalg.norm(mesh_bb[:, 1] - mesh_bb[:, 0], axis=1)
    # filtered_ids = sd.ids[mesh_bb > global_params.config['glia']['min_cc_size_ssv']]
    # rag_sub_g.add_edges_from([[el, el] for el in sd.ids])
    # log.info('{} SVs were added to the RAG after applying the size '
    #          'filter.'.format(len(filtered_ids)))
    # nx.write_edgelist(rag_sub_g, global_params.config.init_rag_path)
    #
    # exec_init.run_create_rag()
    # ftimer.stop()

=======
    # Start SyConn
    # --------------------------------------------------------------------------
    log.info('Finished example cube initialization (shape: {}). Starting'
             ' SyConn pipeline.'.format(cube_size))
    log.info('Example data will be processed in "{}".'.format(working_dir))
    #
    # log.info('Step 1/10 - Predicting sub-cellular structures')
    # ftimer.start('Myelin prediction')
    # # myelin is not needed before `run_create_neuron_ssd`
    # exec_dense_prediction.predict_myelin(raw_kd_path, cube_of_interest=cube_of_interest_bb)
    # ftimer.stop()

    log.info('Step 2/10 - Creating SegmentationDatasets (incl. SV meshes)')
    ftimer.start('SD generation')
    exec_init.init_cell_subcell_sds(chunk_size=chunk_size, n_folders_fs_sc=n_folders_fs_sc,
                                    n_folders_fs=n_folders_fs, cube_of_interest_bb=cube_of_interest_bb,
                                    load_cellorganelles_from_kd_overlaycubes=True,
                                    transf_func_kd_overlay=cellorganelle_transf_funcs)

    # generate flattened RAG
    from syconn.reps.segmentation import SegmentationDataset
    sd = SegmentationDataset(obj_type="sv", working_dir=global_params.config.working_dir)
    rag_sub_g = nx.Graph()
    # add SV IDs to graph via self-edges
    mesh_bb = sd.load_numpy_data('mesh_bb')  # N, 2, 3
    mesh_bb = np.linalg.norm(mesh_bb[:, 1] - mesh_bb[:, 0], axis=1)
    filtered_ids = sd.ids[mesh_bb > global_params.config['glia']['min_cc_size_ssv']]
    rag_sub_g.add_edges_from([[el, el] for el in sd.ids])
    log.info('{} SVs were added to the RAG after applying the size '
             'filter.'.format(len(filtered_ids)))
    nx.write_edgelist(rag_sub_g, global_params.config.init_rag_path)

    exec_init.run_create_rag()
    ftimer.stop()
    #
>>>>>>> 49159786
    log.info('Step 3/10 - Glia separation')
    if global_params.config.prior_glia_removal:
        if test_view_models:
            global_params.config['use_point_models'] = False
            global_params.config.write_config()
            time.sleep(10)  # wait for changes to apply
            ftimer.start('Glia prediction (multi-views)')
            # if not global_params.config.use_point_models:
            exec_render.run_glia_rendering()
            exec_inference.run_glia_prediction()
            ftimer.stop()

        # else:
        if test_point_models:
            global_params.config['use_point_models'] = True
            global_params.config.write_config()
            time.sleep(10)  # wait for changes to apply
            ftimer.start('Glia prediction (points)')
            exec_inference.run_glia_prediction_pts()
            ftimer.stop()

        ftimer.start('Glia splitting')
        exec_inference.run_glia_splitting()
        ftimer.stop()

    log.info('Step 4/10 - Creating SuperSegmentationDataset')
    ftimer.start('SSD generation')
    exec_init.run_create_neuron_ssd()
    ftimer.stop()

    def start_skel_gen():
        log.info('Step 6/10 - Skeleton generation')
        ftimer.start('Skeleton generation')
        exec_skeleton.run_skeleton_generation(cube_of_interest_bb=cube_of_interest_bb)
        ftimer.stop()

    def start_neuron_rendering():
        if not (global_params.config.use_onthefly_views or global_params.config.use_point_models):
            log.info('Step 6.5/10 - Neuron rendering')
            ftimer.start('Neuron rendering')
            exec_render.run_neuron_rendering()
            ftimer.stop()

    def start_syn_gen():
        log.info('Step 5/10 - Synapse detection')
        ftimer.start('Synapse detection')
        exec_syns.run_syn_generation(chunk_size=chunk_size, n_folders_fs=n_folders_fs_sc,
                                     cube_of_interest_bb=cube_of_interest_bb)
        ftimer.stop()

    # skeleton and synapse generation and rendering have independent dependencies and target storage
    assert global_params.config.use_onthefly_views, ('"use_onthefly_views" must be True to enable parallel '
                                                     'execution of skel and syn generation')
    procs = []
    for func in [start_syn_gen, start_skel_gen, start_neuron_rendering]:
        if 1:  # not batchjob_enabled():  # do not use parallel processing for timings
            func()
            continue
        p = Process(target=func)
        p.start()
        procs.append(p)
        time.sleep(10)
    for p in procs:  # procs is empty list, if batch jobs are disabled.
        p.join()
        if p.exitcode != 0:
            raise Exception(f'Worker {p.name} stopped unexpectedly with exit '
                            f'code {p.exitcode}.')
        p.close()

    log.info('Step 7/10 - Compartment prediction')
    if test_view_models:
        global_params.config['use_point_models'] = False
        global_params.config.write_config()
        time.sleep(10)  # wait for changes to apply
        ftimer.start('Compartment predictions (multi-views)')
        exec_inference.run_semsegaxoness_prediction()
        exec_inference.run_semsegspiness_prediction()
        ftimer.stop()
    # if not global_params.config.use_point_models:
    if test_point_models:
        ftimer.start('Compartment predictions (points)')
        global_params.config['use_point_models'] = True
        global_params.config.write_config()
        exec_inference.run_semsegaxoness_prediction()
        ftimer.stop()

    # TODO: this step can be launched in parallel with the morphology extraction!
    ftimer.start('Spine head calculation')
    exec_syns.run_spinehead_volume_calc()
    ftimer.stop()

    log.info('Step 8/10 - Morphology extraction')
    if test_view_models:
        global_params.config['use_point_models'] = False
        global_params.config.write_config()
        time.sleep(10)  # wait for changes to apply
        ftimer.start('Morphology extraction (multi-views)')
        exec_inference.run_morphology_embedding()
        ftimer.stop()
    if test_point_models:
        global_params.config['use_point_models'] = True
        global_params.config.write_config()
        time.sleep(10)  # wait for changes to apply
        ftimer.start('Morphology extraction (points)')
        exec_inference.run_morphology_embedding()
        ftimer.stop()

    log.info('Step 9/10 - Celltype analysis')
    if test_view_models:
        global_params.config['use_point_models'] = False
        global_params.config.write_config()
        time.sleep(10)  # wait for changes to apply
        ftimer.start('Celltype analysis (multi-views)')
        exec_inference.run_celltype_prediction()
        ftimer.stop()
    if test_point_models:
        global_params.config['use_point_models'] = True
        global_params.config.write_config()
        time.sleep(10)  # wait for changes to apply
        ftimer.start('Celltype analysis (points)')
        exec_inference.run_celltype_prediction()
        ftimer.stop()

    log.info('Step 10/10 - Matrix export')
    ftimer.start('Matrix export')
    exec_syns.run_matrix_export()
    ftimer.stop()

    time_summary_str = ftimer.prepare_report()
    log.info(time_summary_str)

    # remove unimportant stuff for timings
<<<<<<< HEAD
=======
    print('Deleting data that is not required anymore.')
>>>>>>> 49159786
    import glob, tqdm
    if test_view_models:
        for fname in tqdm.tqdm(glob.glob(working_dir + '/sv_0/so_storage*/*'), desc='SVs'):
            shutil.rmtree(fname)
<<<<<<< HEAD
    tmp_del_dir = f'{working_dir}/DEL_{cube_size[0]}_cube/'
=======
    tmp_del_dir = f'{working_dir}/DEL_cube_size{"_".join(map(str, cube_size))}_{number_of_nodes}nodes/'
>>>>>>> 49159786
    os.makedirs(tmp_del_dir)
    for d in tqdm.tqdm(['models', 'vc_0', 'sj_0', 'syn_ssv_0', 'syn_0', 'ssv_0', 'mi_0', 'cs_0',
                        'knossosdatasets', 'SLURM', 'tmp', 'chunkdatasets', 'ssv_gliaremoval'], desc='Folders'):
        shutil.move(f'{working_dir}/{d}', tmp_del_dir)
    shutil.move(tmp_del_dir, f'{working_dir}/../')<|MERGE_RESOLUTION|>--- conflicted
+++ resolved
@@ -27,15 +27,6 @@
     assert test_point_models or test_view_models
     experiment_name = 'j0251'
     scale = np.array([10, 10, 25])
-<<<<<<< HEAD
-    node_state = next(iter(nodestates_slurm().values()))
-    ncores_per_node = node_state['cpus']
-    mem_per_node = node_state['memory']
-    ngpus_per_node = 2  # node_state currently does not contain the number of gpus for 'gres' resource
-    number_of_nodes = 24
-    shape_j0251 = np.array([27119, 27350, 15494])
-    cube_size = (np.array([2048, 2048, 1024]) * 7).astype(np.int)   # do *9 afterwards for ~3 TVx, *11 for 5.7 and
-=======
     number_of_nodes = 24
     node_states = nodestates_slurm()
     node_state = next(
@@ -52,16 +43,10 @@
     shape_j0251 = np.array([27119, 27350, 15494])
     # 10.5* for 4.9, *9 for 3.13, *7.5 for 1.81, *6 for 0.927, *4.5 for 0.391, *3 for 0.115 TVx
     cube_size = (np.array([2048, 2048, 1024]) * 9).astype(np.int)
->>>>>>> 49159786
     # all for 10 TVx
     cube_offset = ((shape_j0251 - cube_size) // 2).astype(np.int)
     cube_of_interest_bb = np.array([cube_offset, cube_offset + cube_size], dtype=np.int)
     # cube_of_interest_bb = None  # process the entire cube!
-<<<<<<< HEAD
-    # check that cluster is configured accordingly
-    assert number_of_nodes == np.sum([v['state'] == 'idle' for v in nodestates_slurm().values()])
-=======
->>>>>>> 49159786
     prior_glia_removal = True
     use_point_models = True
     key_val_pairs_conf = [
@@ -88,12 +73,8 @@
                                'vc': ['binary_opening', 'binary_closing', 'binary_erosion']}
           }
          ),
-<<<<<<< HEAD
-        ('cube_of_interest_bb', cube_of_interest_bb.tolist())
-=======
         ('cube_of_interest_bb', cube_of_interest_bb.tolist()),
         ('slurm', {'exclude_nodes': exclude_nodes})
->>>>>>> 49159786
     ]
     chunk_size = (512, 512, 256)
     if cube_size[0] <= 2048:
@@ -166,43 +147,6 @@
                              'working directory "{}".'.format(mpath, working_dir))
     ftimer.stop()
 
-<<<<<<< HEAD
-    # # Start SyConn
-    # # --------------------------------------------------------------------------
-    # log.info('Finished example cube initialization (shape: {}). Starting'
-    #          ' SyConn pipeline.'.format(cube_size))
-    # log.info('Example data will be processed in "{}".'.format(working_dir))
-    # #
-    # # log.info('Step 1/10 - Predicting sub-cellular structures')
-    # # ftimer.start('Myelin prediction')
-    # # # myelin is not needed before `run_create_neuron_ssd`
-    # # exec_dense_prediction.predict_myelin(raw_kd_path, cube_of_interest=cube_of_interest_bb)
-    # # ftimer.stop()
-    #
-    # log.info('Step 2/10 - Creating SegmentationDatasets (incl. SV meshes)')
-    # ftimer.start('SD generation')
-    # exec_init.init_cell_subcell_sds(chunk_size=chunk_size, n_folders_fs_sc=n_folders_fs_sc,
-    #                                 n_folders_fs=n_folders_fs, cube_of_interest_bb=cube_of_interest_bb,
-    #                                 load_cellorganelles_from_kd_overlaycubes=True,
-    #                                 transf_func_kd_overlay=cellorganelle_transf_funcs)
-    #
-    # # generate flattened RAG
-    # from syconn.reps.segmentation import SegmentationDataset
-    # sd = SegmentationDataset(obj_type="sv", working_dir=global_params.config.working_dir)
-    # rag_sub_g = nx.Graph()
-    # # add SV IDs to graph via self-edges
-    # mesh_bb = sd.load_cached_data('mesh_bb')  # N, 2, 3
-    # mesh_bb = np.linalg.norm(mesh_bb[:, 1] - mesh_bb[:, 0], axis=1)
-    # filtered_ids = sd.ids[mesh_bb > global_params.config['glia']['min_cc_size_ssv']]
-    # rag_sub_g.add_edges_from([[el, el] for el in sd.ids])
-    # log.info('{} SVs were added to the RAG after applying the size '
-    #          'filter.'.format(len(filtered_ids)))
-    # nx.write_edgelist(rag_sub_g, global_params.config.init_rag_path)
-    #
-    # exec_init.run_create_rag()
-    # ftimer.stop()
-
-=======
     # Start SyConn
     # --------------------------------------------------------------------------
     log.info('Finished example cube initialization (shape: {}). Starting'
@@ -238,7 +182,6 @@
     exec_init.run_create_rag()
     ftimer.stop()
     #
->>>>>>> 49159786
     log.info('Step 3/10 - Glia separation')
     if global_params.config.prior_glia_removal:
         if test_view_models:
@@ -371,19 +314,12 @@
     log.info(time_summary_str)
 
     # remove unimportant stuff for timings
-<<<<<<< HEAD
-=======
     print('Deleting data that is not required anymore.')
->>>>>>> 49159786
     import glob, tqdm
     if test_view_models:
         for fname in tqdm.tqdm(glob.glob(working_dir + '/sv_0/so_storage*/*'), desc='SVs'):
             shutil.rmtree(fname)
-<<<<<<< HEAD
-    tmp_del_dir = f'{working_dir}/DEL_{cube_size[0]}_cube/'
-=======
     tmp_del_dir = f'{working_dir}/DEL_cube_size{"_".join(map(str, cube_size))}_{number_of_nodes}nodes/'
->>>>>>> 49159786
     os.makedirs(tmp_del_dir)
     for d in tqdm.tqdm(['models', 'vc_0', 'sj_0', 'syn_ssv_0', 'syn_0', 'ssv_0', 'mi_0', 'cs_0',
                         'knossosdatasets', 'SLURM', 'tmp', 'chunkdatasets', 'ssv_gliaremoval'], desc='Folders'):

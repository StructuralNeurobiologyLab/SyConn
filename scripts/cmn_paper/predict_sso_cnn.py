# SyConn
# Copyright (c) 2016 Philipp J. Schubert
# All rights reserved
import matplotlib

matplotlib.use("Agg")
import matplotlib.pyplot as plt
import matplotlib.patches as patches
import matplotlib.ticker as ticker
import seaborn as sns
sns.reset_orig()
import sys
from sklearn.metrics import accuracy_score
import time
import numpy as np
from syconn.handler.basics import chunkify, load_pkl2obj, write_obj2pkl, write_txt2kzip, get_filepaths_from_dir
from syconn.proc.stats import model_performance, model_performance_predonly
from syconn.reps.super_segmentation_object import predict_sos_views, render_sso_coords
from syconn.reps.super_segmentation_helper import write_axpred, extract_skel_features, associate_objs_with_skel_nodes
<<<<<<< HEAD
from syconn.reps.rep_helper import knossos_ml_from_ccs, colorcode_vertices
=======
from syconn.reps.rep_helper import knossos_ml_from_ccs
>>>>>>> 9000641a
from syconn.reps.super_segmentation_dataset import SuperSegmentationDataset
from syconn.reps.segmentation import SegmentationDataset
from syconn.handler.prediction import NeuralNetworkInterface, get_tripletnet_model, get_knn_tnet_embedding, views2tripletinput, force_correct_norm
import os
from syconn.mp.shared_mem import start_multiprocess_imap
from syconn.proc.skel_based_classifier import SkelClassifier
import shutil
from knossos_utils.skeleton_utils import load_skeleton
import re


def get_test_candidates():
    ssd = SuperSegmentationDataset("/wholebrain/scratch/areaxfs3/",
                                   version="axgt")
    sv_ixs_gt = set(np.concatenate([ssv.sv_ids for ssv in ssd.ssvs]))
    old_sd = SegmentationDataset("sv", working_dir="/wholebrain/scratch/areaxfs/")
    ssd_all = SuperSegmentationDataset("/wholebrain/scratch/areaxfs3/")
    ssv_bb = ssd_all.load_cached_data("bounding_box")
    ssv_bb_size = np.linalg.norm((ssv_bb[:, 1] - ssv_bb[:,0])*ssd.scaling, axis=1)
    p60, p90 = np.percentile(ssv_bb_size, [85, 98])
    ssv_ids = np.array(ssd_all.ssv_ids)[(ssv_bb_size > p60) & (ssv_bb_size < p90)]
    np.random.seed(0)
    np.random.shuffle(ssv_ids)
    gt_candidates = []
    dest_folder = "/wholebrain/scratch/pschuber/cmn_paper/data/axoness_comparison/test_ssv/"
    if not os.path.isdir(dest_folder):
        os.makedirs(dest_folder)
    for ssv_ix in ssv_ids:
        ssv = ssd_all.get_super_segmentation_object(ssv_ix)
        inter_set = set(ssv.sv_ids).intersection(sv_ixs_gt)
        if len(inter_set) == 0:
            gt_candidates.append(ssv_ix)
            kzip_p = dest_folder + "%d.k.zip" % ssv_ix
            ssv.load_skeleton()
            if os.path.isfile(kzip_p) or ssv.skeleton is None:
                continue
            for sv in ssv.svs:
                new_view_path = sv.view_path(woglia=True)
                old_view_path = old_sd.get_segmentation_object(sv.id).view_path(woglia=True)
                if not os.path.isfile(new_view_path):
                    print old_view_path, new_view_path
                    # copy views to new SSD in areaxfs3
                    shutil.copy(old_view_path, new_view_path)
            # save kzip
            ssv.load_attr_dict()
            ssv.predict_nodes(sbc, feature_context_nm=4000)
            ssv.predict_nodes(sbc, feature_context_nm=8000)
            views = ssv.load_views()
            assert len(views) == len(np.concatenate(ssv.sample_locations()))
            probas = m.predict_proba(np.concatenate(views))
            ssv.attr_dict["axoness_probas_cnn_gt"] = probas
            ssv.attr_dict["axoness_preds_cnn_gt"] = np.argmax(probas, axis=1)
            ssv.save_attr_dict()
            ssv.cnn_axoness_2_skel(pred_key_appendix="_gt", k=1)
            ssv.save_skeleton_to_kzip(kzip_p, additional_keys=["axoness_cnn_k1_gt",
                                                               "axoness_fc4000_avgwind0",
                                                               "axoness_fc8000_avgwind0"])
            write_axpred(ssv, pred_key_appendix="_cnn_gt", k=1,
                         dest_path=kzip_p)
        if len(gt_candidates) == 100:
            break
    write_obj2pkl(dest_folder + "test_set.pkl", gt_candidates)
    kml = knossos_ml_from_ccs(gt_candidates, [ssd_all.get_super_segmentation_object(ssv_ix).sv_ids for ssv_ix in gt_candidates])
    write_txt2kzip(dest_folder + "test_set.k.zip", kml, "mergelist.txt")


def eval_test_candidates():
    dest_folder = "/wholebrain/scratch/pschuber/cmn_paper/data/axoness_comparison/test_ssv/"
    ssd_all = SuperSegmentationDataset("/wholebrain/scratch/areaxfs3/")
    old_sd = SegmentationDataset("sv", working_dir="/wholebrain/scratch/areaxfs/")
    sc = SkelClassifier(target_type="axoness", working_dir="/wholebrain/scratch/areaxfs3/")
    rfc_4000 = sc.load_classifier("rfc", feature_context_nm=4000,)
    rfc_8000 = sc.load_classifier("rfc", feature_context_nm=8000,)
    rfc_4000_wo2 = sc.load_classifier("rfc", feature_context_nm=4000,
                                      prefix="(2,)")
    rfc_8000_wo2 = sc.load_classifier("rfc", feature_context_nm=8000,
                                      prefix="(2,)")
    cnn_model = get_axoness_model()
    t_net = get_tripletnet_model()
    knn_clf = get_knn_tnet_embedding()
    kzip_ps = get_filepaths_from_dir(dest_folder)
    cnv_dict = {"gt_axon": 1, "gt_soma": 2, "gt_dendrite": 0}
    all_labels = []
    all_preds_skel_4000 = []
    all_preds_skel_8000 = []
    all_preds_skel_4000_maj = []
    all_preds_skel_8000_maj = []
    all_preds_skel_4000_wo2 = []
    all_preds_skel_4000_wo2_maj = []
    all_preds_skel_8000_wo2 = []
    all_preds_skel_8000_wo2_maj = []
    all_preds_latent = []
    all_preds_latent_maj = []
    all_preds_cnn = []
<<<<<<< HEAD
    all_preds_cnn_previous = []
    all_preds_cnn_previous_maj = []
    all_preds_cnn_maj = []
=======
>>>>>>> 9000641a
    all_coords = []  # debug: Check if
    # V1
    # currently_annotated = ["34299393.001.k", "8733319.001.k", "30030341.001.k", "28985344.001.k", "12474080.001.k"]
    # # V2 -- 28 SSV
    currently_annotated = ["34299393.001.k", "8733319.001.k", "30030341.001.k", "28985344.002.k", "12474080.001.k", "15065120.001.k", "31798150.001.k",
                           "28531969.001.k", "31936512.001.k", "141995.004.k", "1931265.001.k", "32946948.002.k", "18916097.001.k", "24300036.002.k",
                           "782342.001.k", "15372930.001.k.zip", "28418691.001.k", "8138368.001.k", "34053762.001.k", "13463680.001.k", "14539904.001.k",
                           "23629521.001.k", "22081952.001.k", "5491713.001.k", "10408322.001.k", "22892545.001.k", "13082627.001.k", "32292865.001.k"]
<<<<<<< HEAD
    # start_multiprocess_imap(preproc_gt_skels, kzip_ps, nb_cpus=20)
=======
>>>>>>> 9000641a
    for fname in kzip_ps:
        if not np.any([ca in fname for ca in currently_annotated]):
            continue
        try:
            skel = load_skeleton(fname)["skeleton"]
        except KeyError:
            print("Skipped file %s." % fname)
            continue
        print(fname)
        sso_id = int(re.findall("(\d+).\d+.k.zip", fname)[0])
        sso = ssd_all.get_super_segmentation_object(sso_id)

        # cache skeleton to make sure its nodes are aligned with their features
        skel_fname = dest_folder + os.path.split(fname)[1][:-6] + "skel.pkl"
        if os.path.isfile(skel_fname):
            sso.skeleton = load_pkl2obj(skel_fname)
        else:
            # Build SSO skeleton from k.zip data to retrieve prediction of RFC
            # trained only on dendrite and axon... Was necessary because SSV
            # skeletons were updated in the meantime..
            nodes = []
            edges = []
            radii = []
<<<<<<< HEAD
            nb_nodes = len(skel.getNodes())
            axoness_fc4000_avgwind0 = np.zeros(nb_nodes)
            axoness_fc8000_avgwind0 = np.zeros(nb_nodes)
            axoness_cnn_k1_gt = np.zeros(nb_nodes)
            node_lookup = {}
            for ii, n in enumerate(skel.getNodes()):
                nodes.append(n.getCoordinate())
                radii.append(n.data["radius"])
                axoness_cnn_k1_gt[ii] = int(n.data["axoness_cnn_k1_gt"])
                # compute those directly
                # axoness_fc4000_avgwind0[ii] = int(n.data["axoness_fc4000_avgwind0"])
                # axoness_fc8000_avgwind0[ii] = int(n.data["axoness_fc8000_avgwind0"])
=======
            node_lookup = {}
            for n in skel.getNodes():
                nodes.append(n.getCoordinate())
                radii.append(n.data["radius"])
>>>>>>> 9000641a
                node_lookup[frozenset(nodes[-1])] = len(nodes) - 1
            for n1, n2 in skel.iter_edges():
                ix_n1 = node_lookup[frozenset(n1.getCoordinate())]
                ix_n2 = node_lookup[frozenset(n2.getCoordinate())]
                e = [ix_n1, ix_n2]
                edges.append(e)
            nodes = np.array(nodes)
            edges = np.array(edges, dtype=np.uint)
            radii = np.array(radii)
<<<<<<< HEAD
            sso.skeleton = dict(edges=edges, nodes=nodes, diameters=radii*2,
                                axoness_cnn_k1_gt=axoness_cnn_k1_gt)
            write_obj2pkl(skel_fname, sso.skeleton)
        # DONE....
        associate_objs_with_skel_nodes(sso)
=======
            sso.skeleton = dict(edges=edges, nodes=nodes, diameters=radii*2)
            write_obj2pkl(skel_fname, sso.skeleton)
        # DONE....
        associate_objs_with_skel_nodes(sso)
        skel_nodes = sso.skeleton["nodes"]
>>>>>>> 9000641a
        feats_4000_cache_fname = dest_folder + os.path.split(fname)[1][:-6] + "_4000.npy"
        if not os.path.isfile(feats_4000_cache_fname):
            feats_4000 = extract_skel_features(sso, feature_context_nm=4000)  # sso.skel_features(feature_context_nm=4000), avoid this call because it would trigger caching mechanism
            np.save(feats_4000_cache_fname, feats_4000)
        else:
            feats_4000 = np.load(feats_4000_cache_fname)
        feats_8000_cache_fname = dest_folder + os.path.split(fname)[1][:-6] + "_8000.npy"
        if not os.path.isfile(feats_8000_cache_fname):
            feats_8000 = extract_skel_features(sso, feature_context_nm=8000)  # sso.skel_features(feature_context_nm=8000), avoid this call because it would trigger caching mechanism
            np.save(feats_8000_cache_fname, feats_8000)
        else:
            feats_8000 = np.load(feats_8000_cache_fname)
        preds_4000_wo2 = np.argmax(rfc_4000_wo2.predict_proba(feats_4000), axis=1)
        preds_8000_wo2 = np.argmax(rfc_8000_wo2.predict_proba(feats_8000), axis=1)
        preds_4000 = np.argmax(rfc_4000.predict_proba(feats_4000), axis=1)
        preds_8000 = np.argmax(rfc_8000.predict_proba(feats_8000), axis=1)
        sso.skeleton["axoness_fc4000_avgwind0_wo2"] = preds_4000_wo2
        sso.skeleton["axoness_fc8000_avgwind0_wo2"] = preds_8000_wo2
        sso.skeleton["axoness_fc4000_avgwind0"] = preds_4000
        sso.skeleton["axoness_fc8000_avgwind0"] = preds_8000
        # map current axon prediction to skel (DIFFERENT CNN) only to get the view <-> skel-node assignments (sso.skeleton["view_ixs"])
        sso.cnn_axoness_2_skel(pred_key_appendix="_v2", k=1, reload=False,
                               save_sso=False)
        # change svs to get old views
        new_svs = []
        for sv in sso.svs:
            new_svs.append(old_sd.get_segmentation_object(sv.id))
        sso._objects["sv"] = new_svs
        #now create majority vote for each if the predictions
        #now create majority vote for each if the predictions
        # use majority votes of unique views collected within max_dist
        # new predictions with the same CNN to check if the views are the same as when generating the GT
        views = sso.load_views(force_reload=True)
        assert len(views) == len(np.concatenate(sso.sample_locations()))
        probas = cnn_model.predict_proba(views, verbose=False)
        sso.attr_dict["axoness_preds_cnn_gt_v2"] = np.argmax(probas, axis=1)
        sso.cnn_axoness_2_skel(pred_key_appendix="_gt_v2", k=1, save_sso=False)
        # node_cnn_preds = cnn_preds[sso.skeleton["view_ixs"]]
        axoness_cnn_k1_gt_avg = sso.average_node_axoness_views(max_dist=12500,
                                return_res=True, pred_key="axoness_preds_cnn_gt_v2")
        sso.skeleton["axoness_cnn_k1_gt_v2_maj"] = axoness_cnn_k1_gt_avg
        # triplet network embedding
        latent_z = t_net.predict_proba(views)
        knn_preds = knn_clf.predict_proba(latent_z)
        knn_preds = np.argmax(knn_preds, axis=1)
        sso.attr_dict["axoness_cnn_latent"] = knn_preds
        # Approach 1, assumes sample locations have same ordering as view predictions are returned...
        sample_locs = np.concatenate(sso.sample_locations())
        node_latent = colorcode_vertices(sso.skeleton["nodes"] * sso.scaling,
                                         sample_locs, knn_preds, colors=[0, 1, 2], k=1)
        # Approach 2; assumes ordering of view prediction is the same as in view_ixs
        node_latent_v2 = knn_preds[sso.skeleton["view_ixs"]]
        assert np.all(node_latent == node_latent_v2)
        sso.skeleton["axoness_cnn_latent"] = node_latent
        axoness_latent_avg = sso.average_node_axoness_views(max_dist=12500,
                                return_res=True, pred_key="axoness_cnn_latent")
        sso.skeleton["axoness_cnn_latent_maj"] = axoness_latent_avg
        # skeleton based prediction
        for prop_key in ["axoness_fc4000_avgwind0", "axoness_fc8000_avgwind0",
                         "axoness_fc4000_avgwind0_wo2", "axoness_fc8000_avgwind0_wo2",
                         "axoness_cnn_k1_gt"]:
            sso.skeleton[prop_key + "_maj"] = sso.majority_vote(prop_key, max_dist=12500)
        # map node coordinate to index in skeleton arrays (valid for all skeleton entries with the same ordering as skeleton['nodes'], i.e. all majority votings and predictions
        skel_nodes = sso.skeleton["nodes"]
        coord2ix_dc = {}
        for i in range(len(skel_nodes)):
<<<<<<< HEAD
            coord2ix_dc[frozenset(skel_nodes[i])] = i
        # preds_4000wo2_dc = {}
        # preds_8000wo2_dc = {}
        # for i in range(len(skel_nodes)):
        #     preds_4000wo2_dc[frozenset(skel_nodes[i])] = preds_4000_wo2[i]
        #     preds_8000wo2_dc[frozenset(skel_nodes[i])] = preds_8000_wo2[i]
=======
            preds_4000wo2_dc[frozenset(skel_nodes[i])] = preds_4000_wo2[i]
            preds_8000wo2_dc[frozenset(skel_nodes[i])] = preds_8000_wo2[i]
>>>>>>> 9000641a
        for n in skel.getNodes():
            c = n.getComment()
            try:
                label = cnv_dict[c]
            except KeyError:
                continue
            all_coords.append(np.array(n.getCoordinate()))
            all_labels.append(label)
            ix = coord2ix_dc[frozenset(n.getCoordinate())]
            all_preds_skel_4000.append(sso.skeleton["axoness_fc4000_avgwind0"][ix])
            all_preds_skel_8000.append(sso.skeleton["axoness_fc8000_avgwind0"][ix])
            all_preds_skel_4000_wo2.append(sso.skeleton["axoness_fc4000_avgwind0_wo2"][ix])
            all_preds_skel_8000_wo2.append(sso.skeleton["axoness_fc8000_avgwind0_wo2"][ix])
            all_preds_latent.append(sso.skeleton["axoness_cnn_latent"][ix])
            all_preds_cnn.append(sso.skeleton["axoness_gt_v2"][ix])
            all_preds_cnn_previous.append(sso.skeleton["axoness_cnn_k1_gt"][ix])
            # get majority votings
            all_preds_skel_4000_maj.append(sso.skeleton["axoness_fc4000_avgwind0_maj"][ix])
            all_preds_skel_8000_maj.append(sso.skeleton["axoness_fc8000_avgwind0_maj"][ix])
            all_preds_skel_4000_wo2_maj.append(sso.skeleton["axoness_fc4000_avgwind0_wo2_maj"][ix])
            all_preds_skel_8000_wo2_maj.append(sso.skeleton["axoness_fc8000_avgwind0_wo2_maj"][ix])
            all_preds_latent_maj.append(sso.skeleton["axoness_cnn_latent_maj"][ix])
            all_preds_cnn_previous_maj.append(sso.skeleton["axoness_cnn_k1_gt_maj"][ix])
            all_preds_cnn_maj.append(sso.skeleton["axoness_cnn_k1_gt_v2_maj"][ix])
        print("Previous Views: {:0.4f}\t{:0.4f}\n"
              "New Views: {:0.4f}\t{:0.4f}\n"
              "KNN latent: {:0.4f}\t{:0.4f}".format(
              accuracy_score(np.array(all_labels), np.array(all_preds_cnn_previous)),
              accuracy_score(np.array(all_labels), np.array(all_preds_cnn_previous_maj)),
              accuracy_score(np.array(all_labels), np.array(all_preds_cnn)),
              accuracy_score(np.array(all_labels), np.array(all_preds_cnn_maj)),
              accuracy_score(np.array(all_labels), np.array(all_preds_latent)),
              accuracy_score(np.array(all_labels), np.array(all_preds_latent_maj))))
    print "Collected %d labeled nodes." % len(all_labels)
    model_performance_predonly(all_preds_skel_4000, all_labels, model_dir=dest_folder, prefix="skel_4000")
    model_performance_predonly(all_preds_skel_8000, all_labels, model_dir=dest_folder, prefix="skel_8000")
    model_performance_predonly(all_preds_cnn, all_labels, model_dir=dest_folder, prefix="cnn_k1")
    model_performance_predonly(all_preds_latent, all_labels, model_dir=dest_folder, prefix="latent")
    # majority
    model_performance_predonly(all_preds_skel_4000_maj, all_labels, model_dir=dest_folder, prefix="skel_4000_maj")
    model_performance_predonly(all_preds_skel_8000_maj, all_labels, model_dir=dest_folder, prefix="skel_8000_maj")
    model_performance_predonly(all_preds_cnn_maj, all_labels, model_dir=dest_folder, prefix="cnn_k1_maj")
    model_performance_predonly(all_preds_latent_maj, all_labels, model_dir=dest_folder, prefix="latent_maj")

    # withoout soma
    all_labels = np.array(all_labels)
    all_preds_skel_4000_wo2 = np.array(all_preds_skel_4000_wo2)
    all_preds_skel_8000_wo2 = np.array(all_preds_skel_8000_wo2)
    all_preds_skel_4000_wo2_maj = np.array(all_preds_skel_4000_wo2_maj)
    all_preds_skel_8000_wo2_maj = np.array(all_preds_skel_8000_wo2_maj)
    all_preds_skel_4000_wo2 = all_preds_skel_4000_wo2[all_labels != 2]
    all_preds_skel_4000_wo2_maj = all_preds_skel_4000_wo2_maj[all_labels != 2]
    all_preds_skel_8000_wo2 = all_preds_skel_8000_wo2[all_labels != 2]
    all_preds_skel_8000_wo2_maj = all_preds_skel_8000_wo2_maj[all_labels != 2]
    all_labels = all_labels[all_labels != 2]
    model_performance_predonly(all_preds_skel_4000_wo2, all_labels, model_dir=dest_folder, prefix="skel_4000_wo2")
    model_performance_predonly(all_preds_skel_8000_wo2, all_labels, model_dir=dest_folder, prefix="skel_8000_wo2")
    # majority
    model_performance_predonly(all_preds_skel_4000_wo2_maj, all_labels, model_dir=dest_folder, prefix="skel_4000_wo2_maj")
    model_performance_predonly(all_preds_skel_8000_wo2_maj, all_labels, model_dir=dest_folder, prefix="skel_8000_wo2_maj")

# model which is NOT trained on all samples, but on training samples
# as defined in axgt_splitting_v3.pkl
def get_axoness_model():
<<<<<<< HEAD
    model_p = "/wholebrain/scratch/pschuber/CNN_Training/nupa_cnn/axoness_old/" \
=======
    model_p = "/wholebrain/u/pschuber/CNN_Training/nupa_cnn/axoness_old/" \
>>>>>>> 9000641a
              "g4_axoness_v0_run3/g4_axoness_v0_run3-FINAL.mdl"
    m = NeuralNetworkInterface(model_p, imposed_batch_size=200, nb_labels=3)
    _ = m.predict_proba(np.zeros((1, 4, 2, 128, 256)))
    return m


def preproc_gt_skels(fname):
    dest_folder = "/wholebrain/scratch/pschuber/cmn_paper/data/axoness_comparison/test_ssv/"
    ssd_all = SuperSegmentationDataset("/wholebrain/scratch/areaxfs3/")
    currently_annotated = ["34299393.001.k", "8733319.001.k", "30030341.001.k",
                           "28985344.002.k", "12474080.001.k", "15065120.001.k",
                           "31798150.001.k",
                           "28531969.001.k", "31936512.001.k", "141995.004.k",
                           "1931265.001.k", "32946948.002.k", "18916097.001.k",
                           "24300036.002.k",
                           "782342.001.k", "15372930.001.k.zip",
                           "28418691.001.k", "8138368.001.k", "34053762.001.k",
                           "13463680.001.k", "14539904.001.k",
                           "23629521.001.k", "22081952.001.k", "5491713.001.k",
                           "10408322.001.k", "22892545.001.k", "13082627.001.k",
                           "32292865.001.k"]
    if not np.any([ca in fname for ca in currently_annotated]):
        return
    try:
        skel = load_skeleton(fname)["skeleton"]
    except KeyError:
        print("Skipped file %s." % fname)
        return
    print(fname)
    sso_id = int(re.findall("(\d+).\d+.k.zip", fname)[0])
    sso = ssd_all.get_super_segmentation_object(sso_id)

    # cache skeleton to make sure its nodes are aligned with their features
    skel_fname = dest_folder + os.path.split(fname)[1][:-6] + "skel.pkl"
    if 0:# os.path.isfile(skel_fname):
        sso.skeleton = load_pkl2obj(skel_fname)
    else:
        # Build SSO skeleton from k.zip data to retrieve prediction of RFC
        # trained only on dendrite and axon... Was necessary because SSV
        # skeletons were updated in the meantime..
        nodes = []
        edges = []
        radii = []
        nb_nodes = len(skel.getNodes())
        axoness_fc4000_avgwind0 = np.zeros(nb_nodes)
        axoness_fc8000_avgwind0 = np.zeros(nb_nodes)
        axoness_cnn_k1_gt = np.zeros(nb_nodes)
        node_lookup = {}
        for ii, n in enumerate(skel.getNodes()):
            nodes.append(n.getCoordinate())
            radii.append(n.data["radius"])
            axoness_cnn_k1_gt[ii] = int(n.data["axoness_cnn_k1_gt"])
            # compute those directly
            # axoness_fc4000_avgwind0[ii] = int(n.data["axoness_fc4000_avgwind0"])
            # axoness_fc8000_avgwind0[ii] = int(n.data["axoness_fc8000_avgwind0"])
            node_lookup[frozenset(nodes[-1])] = len(nodes) - 1
        for n1, n2 in skel.iter_edges():
            ix_n1 = node_lookup[frozenset(n1.getCoordinate())]
            ix_n2 = node_lookup[frozenset(n2.getCoordinate())]
            e = [ix_n1, ix_n2]
            edges.append(e)
        nodes = np.array(nodes)
        edges = np.array(edges, dtype=np.uint)
        radii = np.array(radii)
        sso.skeleton = dict(edges=edges, nodes=nodes, diameters=radii*2,
                            axoness_cnn_k1_gt=axoness_cnn_k1_gt)
        write_obj2pkl(skel_fname, sso.skeleton)
    # DONE....
    associate_objs_with_skel_nodes(sso)
    feats_4000_cache_fname = dest_folder + os.path.split(fname)[1][:-6] + "_4000.npy"
    if 1:#not os.path.isfile(feats_4000_cache_fname):
        feats_4000 = extract_skel_features(sso, feature_context_nm=4000)  # sso.skel_features(feature_context_nm=4000), avoid this call because it would trigger caching mechanism
        np.save(feats_4000_cache_fname, feats_4000)
    else:
        feats_4000 = np.load(feats_4000_cache_fname)
    feats_8000_cache_fname = dest_folder + os.path.split(fname)[1][:-6] + "_8000.npy"
    if 1:#not os.path.isfile(feats_8000_cache_fname):
        feats_8000 = extract_skel_features(sso, feature_context_nm=8000)  # sso.skel_features(feature_context_nm=8000), avoid this call because it would trigger caching mechanism
        np.save(feats_8000_cache_fname, feats_8000)
    else:
        feats_8000 = np.load(feats_8000_cache_fname)


def plot_bars(ind, values, title='', legend_labels=None,
            save_path=None, colorVals=None, r_x=None, xtick_rotation=0,
            xlabel='', ylabel='', l_pos="upper right",
            legend=True, ls=22, xtick_labels=(), width=None):

    if width == None:
        width = 0.35

    def array2_xls(dest_p, arr):
        import xlsxwriter

        workbook = xlsxwriter.Workbook(dest_p)
        worksheet = workbook.add_worksheet()
        col = 0

        for row, data in enumerate(arr):
            worksheet.write_row(row, col, data)

        workbook.close()

    fig, ax = plt.subplots()
    fig.patch.set_facecolor('white')
    ax.tick_params(axis='x', which='major', labelsize=ls, direction='out',
                   length=4, width=3, right="off", top="off", pad=10)
    ax.tick_params(axis='y', which='major', labelsize=ls, direction='out',
                   length=4, width=3, right="off", top="off", pad=10)

    ax.tick_params(axis='x', which='minor', labelsize=ls, direction='out',
                   length=4, width=3, right="off", top="off", pad=10)
    ax.tick_params(axis='y', which='minor', labelsize=ls, direction='out',
                   length=4, width=3, right="off", top="off", pad=10)

    ax.spines['left'].set_linewidth(3)
    ax.spines['bottom'].set_linewidth(3)
    ax.spines['right'].set_visible(False)
    ax.spines['top'].set_visible(False)

    plt.title(title)

    plt.xlabel(xlabel, fontsize=ls)
    plt.ylabel(ylabel, fontsize=ls)

    if save_path is not None:
        dest_dir, fname = os.path.split(save_path)
        if legend_labels is not None:
            ll = [["legend labels"] + list(legend_labels)]
        else:
            ll = [[]]
        array2_xls(dest_dir + "/" + os.path.splitext(fname)[0] + ".xlsx", ll + [["labels", xlabel, ylabel]] + [xtick_labels] + [ind] + [list(arr) for arr in values])

    handles = []
    for ii in range(len(values)):
        rects = ax.bar(ind+width/len(values)*(ii-len(values)//2), values[ii], width/len(values), color=colorVals[ii])
    for ii in range(len(values)):
        handles.append(patches.Patch(color=colorVals[ii],
                                     label=legend_labels[ii]))

    if legend:
        ax.legend(handles=handles, frameon=False,
                   prop={'size': ls}, loc='upper right')
    if plt.xlim(r_x) is not None:
        plt.xlim(r_x)
    ax.set_xticks(ind)
    if len(xtick_labels) > 0:
        # ax.xaxis.set_major_locator(ticker.MultipleLocator(1))
        ax.set_xticklabels(xtick_labels, rotation=xtick_rotation)
    plt.tight_layout()
    if save_path is None:
        plt.show(block=False)
    else:
        plt.savefig(save_path, dpi=400)


def plot_axoness_comparison():
    name = ["skel_4000", "skel_8000", "cnn_k1", "skel_4000_wo2", "skel_8000_wo2", "latent", "skel_4000_maj", "skel_8000_maj", "cnn_k1_maj", "skel_4000_wo2_maj", "skel_8000_wo2_maj", "latent_maj"]
    xtick_labels = ["RFC-4", "RFC-8", "CNN", "RFC*-4", "RFC*-8", "Z", "RFC-4", "skel_8000_maj", "cnn_k1_maj", "skel_4000_wo2_maj", "skel_8000_wo2_maj", "latent_maj"]
    # the f-score value is the weighted f-score average of the three classes
    fscore_den = np.array([0.8437, 0.9066, 0.9450, 0.8701, 0.9272])
    fscore_ax = np.array([0.5959, 0.6437, 0.9386, 0.8615, 0.9156])
    fscore_so = np.array([0.2171, 0.2677, 0.9820, 0, 0])
    fscore_overall_unweighted = np.mean(np.array([fscore_den[:], fscore_ax, fscore_so]), axis=0)
    fscore_overall_unweighted[-2] = np.mean([fscore_den[-2], fscore_ax[-2]])
    fscore_overall_unweighted[-1] = np.mean([fscore_den[-1], fscore_ax[-1]])
    fscore_overall_weighted = [0.5666, 0.6211, 0.9552, 0.8664, 0.9222]


    plot_bars(np.arange(len(xtick_labels))+0.8, [fscore_so, fscore_den, fscore_ax, fscore_overall_weighted], legend=False, xtick_labels=xtick_labels, width=0.8, xtick_rotation=90,
            xlabel="model", ylabel="F-Score", legend_labels=["soma", "dendrite", "axon", "avg."], r_x=[0, 6], colorVals=[[0.32, 0.32, 0.32, 1.], [0.6, 0.6, 0.6, 1], [0.841, 0.138, 0.133, 1.],
                           np.array([11, 129, 220, 255]) / 255.],
            save_path="/wholebrain/scratch/pschuber/cmn_paper/figures/axoness_comparison/FINAL_PLOT_V2.png",)# colorVals=['0.32', '0.66'])
    # plot_pr(fscore, np.arange(1, len(fscore)+1), xtick_labels=xtick_labels, legend=False,
    #         xlabel="", ylabel="F-Score", r=[0.8, 1.01], r_x=[0, len(fscore) + 1],
    #             save_path="/wholebrain/scratch/pschuber/cmn_paper/figures//glia_performances.png")
    # plot_pr_stacked([fscore_neg, fscore], np.arange(1, len(fscore) + 1), xtick_labels=xtick_labels,
    #         legend=True, legend_labels=["non-glia", "glia", "avg"], colorVals=["0.3", "0.6"],
    #         xlabel="", ylabel="F-Score", r=[0.8, 1.01], r_x=[0, len(fscore) + 1],
    #         save_path="/wholebrain/scratch/pschuber/cmn_paper/figures//glia_performances_stacked.png")

    # Majority voting with sliding window approahc of 12500nm maximum traversal path length from source node (views were collected along this traversal for majority vote)
    name = ["skel_4000_maj", "skel_8000_maj", "cnn_k1_maj", "skel_4000_wo2_maj", "skel_8000_wo2_maj", "latent_maj"]
    xtick_labels = ["RFC-4", "skel_8000_maj", "cnn_k1_maj", "skel_4000_wo2_maj", "skel_8000_wo2_maj", "latent_maj"]
    # the f-score value is the weighted f-score average of the three classes
    fscore_den = np.array([0.8437, 0.9066, 0.9450, 0.8701, 0.9272])
    fscore_ax = np.array([0.5959, 0.6437, 0.9386, 0.8615, 0.9156])
    fscore_so = np.array([0.2171, 0.2677, 0.9820, 0, 0])
    fscore_overall_unweighted = np.mean(np.array([fscore_den[:], fscore_ax, fscore_so]), axis=0)
    fscore_overall_unweighted[-2] = np.mean([fscore_den[-2], fscore_ax[-2]])
    fscore_overall_unweighted[-1] = np.mean([fscore_den[-1], fscore_ax[-1]])
    fscore_overall_weighted = [0.5666, 0.6211, 0.9552, 0.8664, 0.9222]


    plot_bars(np.arange(len(xtick_labels))+0.8, [fscore_so, fscore_den, fscore_ax, fscore_overall_weighted], legend=False, xtick_labels=xtick_labels, width=0.8, xtick_rotation=90,
            xlabel="model", ylabel="F-Score", legend_labels=["soma", "dendrite", "axon", "avg."], r_x=[0, 6], colorVals=[[0.32, 0.32, 0.32, 1.], [0.6, 0.6, 0.6, 1], [0.841, 0.138, 0.133, 1.],
                           np.array([11, 129, 220, 255]) / 255.],
            save_path="/wholebrain/scratch/pschuber/cmn_paper/figures/axoness_comparison/FINAL_PLOT_V2.png",)# colorVals=['0.32', '0.66'])
    # plot_pr(fscore, np.arange(1, len(fscore)+1), xtick_labels=xtick_labels, legend=False,
    #         xlabel="", ylabel="F-Score", r=[0.8, 1.01], r_x=[0, len(fscore) + 1],
    #             save_path="/wholebrain/scratch/pschuber/cmn_paper/figures//glia_performances.png")
    # plot_pr_stacked([fscore_neg, fscore], np.arange(1, len(fscore) + 1), xtick_labels=xtick_labels,
    #         legend=True, legend_labels=["non-glia", "glia", "avg"], colorVals=["0.3", "0.6"],
    #         xlabel="", ylabel="F-Score", r=[0.8, 1.01], r_x=[0, len(fscore) + 1],
    #         save_path="/wholebrain/scratch/pschuber/cmn_paper/figures//glia_performances_stacked.png")


if __name__ == "__main__":
    m = get_axoness_model()
    # ssd_old = SuperSegmentationDataset("/wholebrain/scratch/areaxfs/",
    #                                version="axgt_phil")
    eval_valid = False
    ssd = SuperSegmentationDataset("/wholebrain/scratch/areaxfs3/",
                                   version="axgt")
    sbc = SkelClassifier("axoness", working_dir="/wholebrain/scratch/areaxfs3/", create=False)

    # create test set candidates
    if 0:
        get_test_candidates()

    # eval test set
    if 0:
        eval_test_candidates()
    if 1:
        plot_axoness_comparison()

    # evaluate cnn on "pseude" train/valid set (views are different form actual views used during training)
    # evaluate rfc on train and valid dataset
    if 0:
        working_dir = "/wholebrain/scratch/pschuber/cmn_paper/data/axoness_comparison/"
        axgt_labels = load_pkl2obj("%s/ssv_axgt.pkl" % working_dir)
        splitting = load_pkl2obj("%s/axgt_splitting_v3.pkl" % working_dir)
        total_cnt = 0
        total_proba_view = []
        total_proba_node = []
        total_proba_rfc = []
        total_proba_rfc_large = []
        total_labels_view = []
        total_labels_node = []
        total_labels_rfc = []
        total_labels_rfc_large = []
        for ssv in ssd.ssvs:
            if not ssv.id in axgt_labels:
                print "Skipping", ssv.id
                continue
            if eval_valid and not ssv.id in splitting["valid"]:
                continue
            if not eval_valid and not ssv.id in splitting["train"]:
                continue
            print "\n-------------------------"
            print "[%d] Label: %d" % (ssv.id, axgt_labels[ssv.id])
            if eval_valid:
                assert ssv.id in splitting["valid"]
            else:
                assert ssv.id in splitting["train"]
            ssv.load_attr_dict()
            ssv.load_skeleton()
            # ssv.predict_nodes(sbc, feature_context_nm=4000)
            # ssv.predict_nodes(sbc, feature_context_nm=8000)
            views = ssv.load_views()
            assert len(views) == len(np.concatenate(ssv.sample_locations()))
            # probas = m.predict_proba(np.concatenate(views))
            # ssv.attr_dict["axoness_probas_cnn_gt"] = probas
            # ssv.attr_dict["axoness_preds_cnn_gt"] = np.argmax(probas, axis=1)
            # ssv.save_attr_dict()
            # view performance
            total_proba_view.append(ssv.attr_dict["axoness_probas_cnn_gt"])
            total_labels_view.append([axgt_labels[ssv.id]]*len(ssv.attr_dict["axoness_preds_cnn_gt"]))
            # transform to nodes
            # ssv.cnn_axoness_2_skel(pred_key_appendix="_gt", k=1)
            # node performance
            total_proba_node.append(ssv.skeleton["axoness_cnn_k1_gt_probas"])
            total_labels_node.append([axgt_labels[ssv.id]]*len(ssv.skeleton["axoness_cnn_k1_gt"]))
            total_proba_rfc.append(ssv.skeleton["axoness_fc4000_avgwind0_proba"])
            total_proba_rfc_large.append(ssv.skeleton["axoness_fc8000_avgwind0_proba"])
            total_labels_rfc.append([axgt_labels[ssv.id]]*len(ssv.skeleton["axoness_fc4000_avgwind0"]))
            total_labels_rfc_large.append([axgt_labels[ssv.id]]*len(ssv.skeleton["axoness_fc8000_avgwind0"]))
            kzip_p = "%s/%d_%d_%s.k.zip" % (working_dir, axgt_labels[ssv.id], ssv.id, "train" if ssv.id in splitting["train"] else "valid")
            ssv.save_skeleton_to_kzip(kzip_p, additional_keys=["axoness_cnn_k1", "axoness_fc4000_avgwind0", "axoness_fc8000_avgwind0"])
            write_axpred(ssv, pred_key_appendix="_cnn_gt", k=1,
                         dest_path=kzip_p)
            print "-------------------------\n"
        model_performance(np.concatenate(total_proba_view), np.concatenate(total_labels_view),
                          model_dir=working_dir, prefix="cnn_views_%s" % ("vaild" if eval_valid else "train"))
        model_performance(np.concatenate(total_proba_node), np.concatenate(total_labels_node),
                          model_dir=working_dir, prefix="cnn_node-wise%s" % ("vaild" if eval_valid else "train"))
        model_performance(np.concatenate(total_proba_rfc), np.concatenate(total_labels_rfc),
                          model_dir=working_dir, prefix="rfc%s" % ("vaild" if eval_valid else "train"))
        model_performance(np.concatenate(total_proba_rfc_large), np.concatenate(total_labels_rfc_large),
                          model_dir=working_dir, prefix="rfc_large%s" % ("vaild" if eval_valid else "train"))<|MERGE_RESOLUTION|>--- conflicted
+++ resolved
@@ -17,11 +17,7 @@
 from syconn.proc.stats import model_performance, model_performance_predonly
 from syconn.reps.super_segmentation_object import predict_sos_views, render_sso_coords
 from syconn.reps.super_segmentation_helper import write_axpred, extract_skel_features, associate_objs_with_skel_nodes
-<<<<<<< HEAD
 from syconn.reps.rep_helper import knossos_ml_from_ccs, colorcode_vertices
-=======
-from syconn.reps.rep_helper import knossos_ml_from_ccs
->>>>>>> 9000641a
 from syconn.reps.super_segmentation_dataset import SuperSegmentationDataset
 from syconn.reps.segmentation import SegmentationDataset
 from syconn.handler.prediction import NeuralNetworkInterface, get_tripletnet_model, get_knn_tnet_embedding, views2tripletinput, force_correct_norm
@@ -116,12 +112,9 @@
     all_preds_latent = []
     all_preds_latent_maj = []
     all_preds_cnn = []
-<<<<<<< HEAD
     all_preds_cnn_previous = []
     all_preds_cnn_previous_maj = []
     all_preds_cnn_maj = []
-=======
->>>>>>> 9000641a
     all_coords = []  # debug: Check if
     # V1
     # currently_annotated = ["34299393.001.k", "8733319.001.k", "30030341.001.k", "28985344.001.k", "12474080.001.k"]
@@ -130,10 +123,9 @@
                            "28531969.001.k", "31936512.001.k", "141995.004.k", "1931265.001.k", "32946948.002.k", "18916097.001.k", "24300036.002.k",
                            "782342.001.k", "15372930.001.k.zip", "28418691.001.k", "8138368.001.k", "34053762.001.k", "13463680.001.k", "14539904.001.k",
                            "23629521.001.k", "22081952.001.k", "5491713.001.k", "10408322.001.k", "22892545.001.k", "13082627.001.k", "32292865.001.k"]
-<<<<<<< HEAD
     # start_multiprocess_imap(preproc_gt_skels, kzip_ps, nb_cpus=20)
-=======
->>>>>>> 9000641a
+    sso_sizes = []
+    sso_lenghts = []
     for fname in kzip_ps:
         if not np.any([ca in fname for ca in currently_annotated]):
             continue
@@ -157,7 +149,6 @@
             nodes = []
             edges = []
             radii = []
-<<<<<<< HEAD
             nb_nodes = len(skel.getNodes())
             axoness_fc4000_avgwind0 = np.zeros(nb_nodes)
             axoness_fc8000_avgwind0 = np.zeros(nb_nodes)
@@ -170,12 +161,6 @@
                 # compute those directly
                 # axoness_fc4000_avgwind0[ii] = int(n.data["axoness_fc4000_avgwind0"])
                 # axoness_fc8000_avgwind0[ii] = int(n.data["axoness_fc8000_avgwind0"])
-=======
-            node_lookup = {}
-            for n in skel.getNodes():
-                nodes.append(n.getCoordinate())
-                radii.append(n.data["radius"])
->>>>>>> 9000641a
                 node_lookup[frozenset(nodes[-1])] = len(nodes) - 1
             for n1, n2 in skel.iter_edges():
                 ix_n1 = node_lookup[frozenset(n1.getCoordinate())]
@@ -185,19 +170,13 @@
             nodes = np.array(nodes)
             edges = np.array(edges, dtype=np.uint)
             radii = np.array(radii)
-<<<<<<< HEAD
             sso.skeleton = dict(edges=edges, nodes=nodes, diameters=radii*2,
                                 axoness_cnn_k1_gt=axoness_cnn_k1_gt)
             write_obj2pkl(skel_fname, sso.skeleton)
         # DONE....
+        sso_sizes.append(sso.size)
+        sso_lenghts.append(sso.total_edge_length())
         associate_objs_with_skel_nodes(sso)
-=======
-            sso.skeleton = dict(edges=edges, nodes=nodes, diameters=radii*2)
-            write_obj2pkl(skel_fname, sso.skeleton)
-        # DONE....
-        associate_objs_with_skel_nodes(sso)
-        skel_nodes = sso.skeleton["nodes"]
->>>>>>> 9000641a
         feats_4000_cache_fname = dest_folder + os.path.split(fname)[1][:-6] + "_4000.npy"
         if not os.path.isfile(feats_4000_cache_fname):
             feats_4000 = extract_skel_features(sso, feature_context_nm=4000)  # sso.skel_features(feature_context_nm=4000), avoid this call because it would trigger caching mechanism
@@ -264,17 +243,12 @@
         skel_nodes = sso.skeleton["nodes"]
         coord2ix_dc = {}
         for i in range(len(skel_nodes)):
-<<<<<<< HEAD
             coord2ix_dc[frozenset(skel_nodes[i])] = i
         # preds_4000wo2_dc = {}
         # preds_8000wo2_dc = {}
         # for i in range(len(skel_nodes)):
         #     preds_4000wo2_dc[frozenset(skel_nodes[i])] = preds_4000_wo2[i]
         #     preds_8000wo2_dc[frozenset(skel_nodes[i])] = preds_8000_wo2[i]
-=======
-            preds_4000wo2_dc[frozenset(skel_nodes[i])] = preds_4000_wo2[i]
-            preds_8000wo2_dc[frozenset(skel_nodes[i])] = preds_8000_wo2[i]
->>>>>>> 9000641a
         for n in skel.getNodes():
             c = n.getComment()
             try:
@@ -308,6 +282,7 @@
               accuracy_score(np.array(all_labels), np.array(all_preds_cnn_maj)),
               accuracy_score(np.array(all_labels), np.array(all_preds_latent)),
               accuracy_score(np.array(all_labels), np.array(all_preds_latent_maj))))
+    print(np.sum(sso_sizes) / 1e9, np.sum(sso_sizes) * 9 * 9 * 20 / 1e9, np.sum(sso_lenghts) / 1e6, )
     print "Collected %d labeled nodes." % len(all_labels)
     model_performance_predonly(all_preds_skel_4000, all_labels, model_dir=dest_folder, prefix="skel_4000")
     model_performance_predonly(all_preds_skel_8000, all_labels, model_dir=dest_folder, prefix="skel_8000")
@@ -339,11 +314,7 @@
 # model which is NOT trained on all samples, but on training samples
 # as defined in axgt_splitting_v3.pkl
 def get_axoness_model():
-<<<<<<< HEAD
     model_p = "/wholebrain/scratch/pschuber/CNN_Training/nupa_cnn/axoness_old/" \
-=======
-    model_p = "/wholebrain/u/pschuber/CNN_Training/nupa_cnn/axoness_old/" \
->>>>>>> 9000641a
               "g4_axoness_v0_run3/g4_axoness_v0_run3-FINAL.mdl"
     m = NeuralNetworkInterface(model_p, imposed_batch_size=200, nb_labels=3)
     _ = m.predict_proba(np.zeros((1, 4, 2, 128, 256)))
@@ -427,9 +398,9 @@
         feats_8000 = np.load(feats_8000_cache_fname)
 
 
-def plot_bars(ind, values, title='', legend_labels=None,
+def plot_bars(ind, values, title='', legend_labels=None, r_y=[0.2, 1.0],
             save_path=None, colorVals=None, r_x=None, xtick_rotation=0,
-            xlabel='', ylabel='', l_pos="upper right",
+            xlabel='', ylabel='', l_pos="upper right", yaxis_mult=0.2,
             legend=True, ls=22, xtick_labels=(), width=None):
 
     if width == None:
@@ -479,7 +450,7 @@
 
     handles = []
     for ii in range(len(values)):
-        rects = ax.bar(ind+width/len(values)*(ii-len(values)//2), values[ii], width/len(values), color=colorVals[ii])
+        rects = ax.bar(ind+width/len(values)*(ii-len(values)/2)+width/len(values)/2, values[ii], width/len(values), color=colorVals[ii])
     for ii in range(len(values)):
         handles.append(patches.Patch(color=colorVals[ii],
                                      label=legend_labels[ii]))
@@ -487,13 +458,17 @@
     if legend:
         ax.legend(handles=handles, frameon=False,
                    prop={'size': ls}, loc='upper right')
-    if plt.xlim(r_x) is not None:
-        plt.xlim(r_x)
+
     ax.set_xticks(ind)
+    if plt.ylim(r_y) is not None:
+        plt.ylim(r_y)
+    ax.yaxis.set_major_locator(ticker.MultipleLocator(yaxis_mult))
     if len(xtick_labels) > 0:
         # ax.xaxis.set_major_locator(ticker.MultipleLocator(1))
         ax.set_xticklabels(xtick_labels, rotation=xtick_rotation)
     plt.tight_layout()
+    if plt.xlim(r_x) is not None:
+        plt.xlim(r_x)
     if save_path is None:
         plt.show(block=False)
     else:
@@ -501,22 +476,22 @@
 
 
 def plot_axoness_comparison():
-    name = ["skel_4000", "skel_8000", "cnn_k1", "skel_4000_wo2", "skel_8000_wo2", "latent", "skel_4000_maj", "skel_8000_maj", "cnn_k1_maj", "skel_4000_wo2_maj", "skel_8000_wo2_maj", "latent_maj"]
-    xtick_labels = ["RFC-4", "RFC-8", "CNN", "RFC*-4", "RFC*-8", "Z", "RFC-4", "skel_8000_maj", "cnn_k1_maj", "skel_4000_wo2_maj", "skel_8000_wo2_maj", "latent_maj"]
+    name = ["skel_4000", "skel_8000", "cnn_k1", "latent", "skel_4000_wo2", "skel_8000_wo2"]
+    ordering = [3, 2, 0, -2, 1, -1]
+    xtick_labels = np.array(["RFC-4", "RFC-8", "CMN", "Z", "RFC*-4", "RFC*-8"])[ordering]
     # the f-score value is the weighted f-score average of the three classes
-    fscore_den = np.array([0.8437, 0.9066, 0.9450, 0.8701, 0.9272])
-    fscore_ax = np.array([0.5959, 0.6437, 0.9386, 0.8615, 0.9156])
-    fscore_so = np.array([0.2171, 0.2677, 0.9820, 0, 0])
+    fscore_den = np.array([0.8437, 0.9066, 0.9450, 0.4026, 0.8701, 0.9272])[ordering]
+    fscore_ax = np.array([0.5959, 0.6437, 0.9386, .6442, 0.8615, 0.9156])[ordering]
+    fscore_so = np.array([0.2171, 0.2677, 0.9820, 0.6750, 0, 0])[ordering]
+    fscore_overall_weighted = np.array([0.5666, 0.6211, 0.9552, 0.5621 , 0.8664, 0.9222])[ordering]
     fscore_overall_unweighted = np.mean(np.array([fscore_den[:], fscore_ax, fscore_so]), axis=0)
     fscore_overall_unweighted[-2] = np.mean([fscore_den[-2], fscore_ax[-2]])
     fscore_overall_unweighted[-1] = np.mean([fscore_den[-1], fscore_ax[-1]])
-    fscore_overall_weighted = [0.5666, 0.6211, 0.9552, 0.8664, 0.9222]
-
-
-    plot_bars(np.arange(len(xtick_labels))+0.8, [fscore_so, fscore_den, fscore_ax, fscore_overall_weighted], legend=False, xtick_labels=xtick_labels, width=0.8, xtick_rotation=90,
-            xlabel="model", ylabel="F-Score", legend_labels=["soma", "dendrite", "axon", "avg."], r_x=[0, 6], colorVals=[[0.32, 0.32, 0.32, 1.], [0.6, 0.6, 0.6, 1], [0.841, 0.138, 0.133, 1.],
-                           np.array([11, 129, 220, 255]) / 255.],
-            save_path="/wholebrain/scratch/pschuber/cmn_paper/figures/axoness_comparison/FINAL_PLOT_V2.png",)# colorVals=['0.32', '0.66'])
+
+    plot_bars(np.arange(len(xtick_labels))+0.9, [fscore_so, fscore_den, fscore_ax, fscore_overall_weighted], legend=False, xtick_labels=xtick_labels, width=0.8, xtick_rotation=90,
+            xlabel="model", ylabel="F1-Score", legend_labels=["soma", "dendrite", "axon", "avg."], r_x=[0, 7.5], colorVals=[[0.32, 0.32, 0.32, 1.], [0.6, 0.6, 0.6, 1], [0.841, 0.138, 0.133, 1.],
+                           np.array([11, 129, 220, 255]) / 255.], r_y=[0.0, 1.0],
+            save_path="/wholebrain/scratch/pschuber/cmn_paper/figures/axoness_comparison/node_bar.png",)# colorVals=['0.32', '0.66'])
     # plot_pr(fscore, np.arange(1, len(fscore)+1), xtick_labels=xtick_labels, legend=False,
     #         xlabel="", ylabel="F-Score", r=[0.8, 1.01], r_x=[0, len(fscore) + 1],
     #             save_path="/wholebrain/scratch/pschuber/cmn_paper/figures//glia_performances.png")
@@ -526,30 +501,25 @@
     #         save_path="/wholebrain/scratch/pschuber/cmn_paper/figures//glia_performances_stacked.png")
 
     # Majority voting with sliding window approahc of 12500nm maximum traversal path length from source node (views were collected along this traversal for majority vote)
-    name = ["skel_4000_maj", "skel_8000_maj", "cnn_k1_maj", "skel_4000_wo2_maj", "skel_8000_wo2_maj", "latent_maj"]
-    xtick_labels = ["RFC-4", "skel_8000_maj", "cnn_k1_maj", "skel_4000_wo2_maj", "skel_8000_wo2_maj", "latent_maj"]
+    name_maj = ["skel_4000_maj", "skel_8000_maj", "cnn_k1_maj", "latent_maj", "skel_4000_wo2_maj", "skel_8000_wo2_maj"]
+    xtick_labels_maj = np.array(["RFC-4", "RFC-8", "CMN", "Z", "RFC*-4", "RFC*-8"])[ordering]
     # the f-score value is the weighted f-score average of the three classes
-    fscore_den = np.array([0.8437, 0.9066, 0.9450, 0.8701, 0.9272])
-    fscore_ax = np.array([0.5959, 0.6437, 0.9386, 0.8615, 0.9156])
-    fscore_so = np.array([0.2171, 0.2677, 0.9820, 0, 0])
-    fscore_overall_unweighted = np.mean(np.array([fscore_den[:], fscore_ax, fscore_so]), axis=0)
-    fscore_overall_unweighted[-2] = np.mean([fscore_den[-2], fscore_ax[-2]])
-    fscore_overall_unweighted[-1] = np.mean([fscore_den[-1], fscore_ax[-1]])
-    fscore_overall_weighted = [0.5666, 0.6211, 0.9552, 0.8664, 0.9222]
-
-
-    plot_bars(np.arange(len(xtick_labels))+0.8, [fscore_so, fscore_den, fscore_ax, fscore_overall_weighted], legend=False, xtick_labels=xtick_labels, width=0.8, xtick_rotation=90,
-            xlabel="model", ylabel="F-Score", legend_labels=["soma", "dendrite", "axon", "avg."], r_x=[0, 6], colorVals=[[0.32, 0.32, 0.32, 1.], [0.6, 0.6, 0.6, 1], [0.841, 0.138, 0.133, 1.],
-                           np.array([11, 129, 220, 255]) / 255.],
-            save_path="/wholebrain/scratch/pschuber/cmn_paper/figures/axoness_comparison/FINAL_PLOT_V2.png",)# colorVals=['0.32', '0.66'])
-    # plot_pr(fscore, np.arange(1, len(fscore)+1), xtick_labels=xtick_labels, legend=False,
-    #         xlabel="", ylabel="F-Score", r=[0.8, 1.01], r_x=[0, len(fscore) + 1],
-    #             save_path="/wholebrain/scratch/pschuber/cmn_paper/figures//glia_performances.png")
-    # plot_pr_stacked([fscore_neg, fscore], np.arange(1, len(fscore) + 1), xtick_labels=xtick_labels,
-    #         legend=True, legend_labels=["non-glia", "glia", "avg"], colorVals=["0.3", "0.6"],
-    #         xlabel="", ylabel="F-Score", r=[0.8, 1.01], r_x=[0, len(fscore) + 1],
-    #         save_path="/wholebrain/scratch/pschuber/cmn_paper/figures//glia_performances_stacked.png")
-
+    fscore_den_maj = np.array([0.9168, 0.9337, 0.9661, 0.3418, 0.9296, 0.9448])[ordering]
+    fscore_ax_maj = np.array([0.6065, 0.6442, 0.9720, 0.6622, 0.9188, 0.9339])[ordering]
+    fscore_so_maj = np.array([0.0798, 0.1977, 0.9688, 0.8818, 0, 0])[ordering]
+    fscore_overall_weighted_maj = np.array([0.5528, 0.6088, 0.9687, 0.6118, 0.9249, 0.9401])[ordering]
+    fscore_overall_unweighted_maj = np.mean(np.array([fscore_den_maj[:], fscore_ax_maj, fscore_so_maj]), axis=0)
+    fscore_overall_unweighted_maj[-2] = np.mean([fscore_den_maj[-2], fscore_ax_maj[-2]])
+    fscore_overall_unweighted_maj[-1] = np.mean([fscore_den_maj[-1], fscore_ax_maj[-1]])
+
+    plot_bars(np.arange(len(xtick_labels))+0.9, [fscore_so_maj, fscore_den_maj, fscore_ax_maj, fscore_overall_weighted_maj], legend=False, xtick_labels=xtick_labels, width=0.8, xtick_rotation=90,
+            xlabel="model", ylabel="F1-Score",legend_labels=["soma", "dendrite", "axon", "avg."], r_x=[0, 7.5], colorVals=[[0.32, 0.32, 0.32, 1.], [0.6, 0.6, 0.6, 1], [0.841, 0.138, 0.133, 1.],
+                           np.array([11, 129, 220, 255]) / 255.], r_y=[0.0, 1.0],
+            save_path="/wholebrain/scratch/pschuber/cmn_paper/figures/axoness_comparison/majority_vote_bar.png",)
+
+    plot_bars(np.arange(len(xtick_labels))+0.9, [fscore_overall_weighted, fscore_overall_weighted_maj], legend=False, xtick_labels=xtick_labels, width=0.8, xtick_rotation=90,
+            xlabel="model", ylabel="F1-Score", legend_labels=["node-wise", "majority"], r_x=[0, 7.5], colorVals=['0.32', '0.66'], r_y=[0.4, 1.0],
+            save_path="/wholebrain/scratch/pschuber/cmn_paper/figures/axoness_comparison/majority_node_comparison.png",)
 
 if __name__ == "__main__":
     m = get_axoness_model()
@@ -565,9 +535,9 @@
         get_test_candidates()
 
     # eval test set
+    if 1:
+        eval_test_candidates()
     if 0:
-        eval_test_candidates()
-    if 1:
         plot_axoness_comparison()
 
     # evaluate cnn on "pseude" train/valid set (views are different form actual views used during training)

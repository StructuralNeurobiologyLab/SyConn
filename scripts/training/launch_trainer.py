from syconn.handler import basics, training
from syconn.mp.batchjob_utils import batchjob_script

if __name__ == '__main__':
<<<<<<< HEAD
    cnn_script = '/wholebrain/u/pschuber/devel/SyConn/syconn/cnn/cnn_celltype_ptcnv_j0251.py'
    params = []
    # for npoints in [5000, 25000, 50000, 75000, 100000]:
    for npoints, ctx in zip([25000, 10000], [2500, 10000], [50000, 10000]):
=======
    nfold = 10
    params = []
    cnn_script = '/wholebrain/u/pschuber/devel/SyConn/syconn/cnn/cnn_celltype_ptcnv_j0251.py'
    for npoints, ctx in ([50000, 20000], [25000, 20000], [25000, 4000], [5000, 20000], [75000, 20000],):
>>>>>>> 49159786
        scale = int(ctx / 10)
        for run in range(3):
            if npoints == 50000 and ctx == 20000:
                for use_syntype, cellshape_only in zip([1, 0, 0], [0, 0, 1]):
                    base_dir = f'/wholebrain/scratch/pschuber/e3_trainings_convpoint_celltypes_j0251_rerunFeb21/' \
                               f'celltype_pts{npoints}_ctx{ctx}'
                    if cellshape_only:
                        base_dir += '_cellshape_only/'
                    elif not use_syntype:
                        base_dir += '_no_syntype/'
                    for cval in range(nfold):
                        save_root = f'{base_dir}/celltype_CV{cval}/'
                        params.append(
                            [cnn_script, dict(sr=save_root, sp=npoints, cval=cval, seed=run, ctx=ctx, scale_norm=scale,
                                              use_bias=True, cellshape_only=bool(cellshape_only), use_syntype=bool(use_syntype))])
            else:
                base_dir = f'/wholebrain/scratch/pschuber/e3_trainings_convpoint_celltypes_j0251_rerunFeb21/' \
                           f'celltype_pts{npoints}_ctx{ctx}/'
                for cval in range(nfold):
                    save_root = f'{base_dir}/celltype_CV{cval}/'
                    params.append([cnn_script, dict(sr=save_root, sp=npoints, cval=cval, seed=run, ctx=ctx, scale_norm=scale,
                                                    use_bias=True)])
    params = list(basics.chunkify_successive(params, 2))
    batchjob_script(params, 'launch_trainer', n_cores=20, additional_flags='--time=7-0 --qos=720h --gres=gpu:2',
                    disable_batchjob=False,
                    batchjob_folder=f'/wholebrain/scratch/pschuber/batchjobs/launch_trainer_celltypes_j0251_ptconv',
                    remove_jobfolder=False, overwrite=True, exclude_nodes=['wb02', 'wb03', 'wb04', 'wb05', 'wb06', 'wb07'])

    # for npoints, ctx in ([25000, 20000], [50000, 20000]):
    #     scale = int(ctx / 10)
    #     save_root = f'/wholebrain/scratch/pschuber/e3_trainings_convpoint_celltypes_j0251/' \
    #                 f'celltype_pts{npoints}_ctx{ctx}_allGT/'
    #     params.append([cnn_script, dict(sr=save_root, sp=npoints, cval=-1, seed=0, ctx=ctx, scale_norm=scale,
    #                                     use_bias=True)])
    # params = list(basics.chunkify_successive(params, 5))
    # batchjob_script(params, 'launch_trainer', n_cores=20, additional_flags='--time=7-0 --qos=720h --gres=gpu:2',
    #                 disable_batchjob=False,
    #                 batchjob_folder=f'/wholebrain/scratch/pschuber/batchjobs/launch_trainer_celltypes_j0251_allGT/',
    #                 remove_jobfolder=False, overwrite=True, exclude_nodes=['wb02', 'wb03', 'wb04', 'wb05', 'wb06'])<|MERGE_RESOLUTION|>--- conflicted
+++ resolved
@@ -2,17 +2,10 @@
 from syconn.mp.batchjob_utils import batchjob_script
 
 if __name__ == '__main__':
-<<<<<<< HEAD
-    cnn_script = '/wholebrain/u/pschuber/devel/SyConn/syconn/cnn/cnn_celltype_ptcnv_j0251.py'
-    params = []
-    # for npoints in [5000, 25000, 50000, 75000, 100000]:
-    for npoints, ctx in zip([25000, 10000], [2500, 10000], [50000, 10000]):
-=======
     nfold = 10
     params = []
     cnn_script = '/wholebrain/u/pschuber/devel/SyConn/syconn/cnn/cnn_celltype_ptcnv_j0251.py'
     for npoints, ctx in ([50000, 20000], [25000, 20000], [25000, 4000], [5000, 20000], [75000, 20000],):
->>>>>>> 49159786
         scale = int(ctx / 10)
         for run in range(3):
             if npoints == 50000 and ctx == 20000:

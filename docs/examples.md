# Examples
This section introduces minimal examples for parts of SyConn. The corresponding python scripts
can be found in `SyConn/examples/`.

## Semantic segmentation of spines
* python script:  `SyConn/examples/semseg_spine.py`
* requires model folder in working directory


<img align="left" width="400" height="400" src="./_static/semseg_spiness_raw.png">

<img align="right" width="400" height="400" src="./_static/semseg_spiness_spines.png">
The script needs to be called with at least the `--kzip` argument to specify the location of the
 file which contains the cell reconstruction.
If your SyConn working directory of example cube 1 is not located at the default
location (`~/SyConn/example_cube1/`) the path to the parent directory of SyConn's `models` folder
 has to be specified via the `--working_dir` argument.

To run the script on a k.zip file (filename should contain at least of numeric value, e.g. `1_spineexample.k.zip`) execute the
 following:

```
python SyConn/examples/semseg_spine.py --kzip=~/1_spineexample.k.zip
```

The k.zip file must contain mesh files of the cell, its synaptic junctions, mitochondria and vesicle clouds: `sv.ply`, `sj.ply`, `mi.ply`, `vc.ply`.

After completion you will find a second file which contains the cell mesh colored according to the
model's output.

The following two images show an example of the original data (content of `1_spineexample.k.zip`) and the prediction (content of `1_spineexample_spines.k.zip`; red: spine head, black: dendritic shaft; grey: spine neck; turquoise: soma/axon)


## Semantic segmentation of axons, dendrites and somas
* python script:  `SyConn/examples/semseg_axon.py`
* requires model folder in working directory

```
<<<<<<< HEAD
python SyConn/examples/semseg_axon.py --kzip=~/2_example.k.zip
```

## Semantic segmentation of cell mergers
The prediction script to determine the merge location of two cells.
* Input: kzip file of cell reconstruction
* output: mesh and skeleton kzip of prediction

* python scrpit: `SyConn/examples/semseg_false_merger.py`
* requires model in working directory

```
python SyConn/examples/semseg_false_merger.py --kzip=<path to kzip folder>
```

#### Arguments
- `--kzip`: path to the folder which contains kzip files of cell reconstructions. Each kzip file must contain the following content: `sv.ply`, `mi.ply`, `sj.ply`, `vc.ply`, `meta.pkl`, `skeleton.pkl`, `annotation.xml`. Incomplete kzip files will not be filtered out during prediction.

- `--modelpath`: path to the trained model. E.g. `~/e3training/merger_FCN_v10_2/`

- `--dest_path`: path in where the output kzip file should be stored. 
=======
python SyConn/examples/semseg_axon.py --kzip=~/2_axonexample.k.zip
```
>>>>>>> d7b8a8b9
<|MERGE_RESOLUTION|>--- conflicted
+++ resolved
@@ -36,8 +36,7 @@
 * requires model folder in working directory
 
 ```
-<<<<<<< HEAD
-python SyConn/examples/semseg_axon.py --kzip=~/2_example.k.zip
+python SyConn/examples/semseg_axon.py --kzip=~/2_axonexample.k.zip
 ```
 
 ## Semantic segmentation of cell mergers
@@ -58,7 +57,3 @@
 - `--modelpath`: path to the trained model. E.g. `~/e3training/merger_FCN_v10_2/`
 
 - `--dest_path`: path in where the output kzip file should be stored. 
-=======
-python SyConn/examples/semseg_axon.py --kzip=~/2_axonexample.k.zip
-```
->>>>>>> d7b8a8b9

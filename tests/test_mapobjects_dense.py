--- conflicted
+++ resolved
@@ -21,26 +21,6 @@
                     sizes[key] = 1
     return sizes
 
-<<<<<<< HEAD
-    cube_shape = cube_cell.shape
-    for x in range(cube_shape[0]):
-        for y in range(cube_shape[1]):
-            for z in range(cube_shape[2]):
-                for element in dictionary_elements:
-                    cell_id = cube_cell[x, y, z]
-                    #for cube_co in other_segs:
-                    key = other_segs[element][0][x][y][z]
-                    if (key!=0):
-                        if(cell_id!=0):
-                            if key in res_map_dc[element]:
-                                if cell_id in res_map_dc[element][key]:
-                                    res_map_dc[element][key][cell_id] = res_map_dc[element][key][cell_id] + 1
-                                else:
-                                    res_map_dc[element][key].update({cell_id: 1})
-                            else:
-                                res_map_dc[element].update({key: {cell_id: 1}})
-=======
->>>>>>> 0e33796d
 
 def timeit(func, args):
     for ii in range(3):
@@ -50,72 +30,14 @@
         print("{} took {:.2f}s".format(str(func), end-start))
 
 
-<<<<<<< HEAD
-if __name__ == "__main__":
-    dictionary_elements = []
-    seg_dict = {}
-    dictionary_elements.append("mi")
-    dictionary_elements.append("vc")
-    dictionary_elements.append("sj")
-    #dictionary_elements.append("sv")
-    #dictionary_elements.append("cs")
-    offset = (10, 10, 10)
-    print(global_params.wd)
-    global_params.wd = '/wholebrain/u/atultm/SyConn/example_cube1/'
-    cd_dir = global_params.config.working_dir + "chunkdatasets/sv/"
-    chunk_size = [128] * 3
-    kd = kd_factory(global_params.config.kd_seg_path)
-    cd_cell = chunky.ChunkDataset()
-    cd_cell.initialize(kd, kd.boundary, chunk_size, cd_dir,
-                       box_coords=[0, 0, 0], fit_box_size=True)
-
-    ch = cd_cell.chunk_dict[0]
-
-    seg_cell = kd.from_overlaycubes_to_matrix(offset=ch.coordinates,
-                                              size=ch.size)
-    for element in dictionary_elements:
-        cd_dir = global_params.config.working_dir + "chunkdatasets/" + element + "/"
-    #     # Class that contains a dict of chunks (with coordinates) after initializing it
-        cd_mi = chunky.ChunkDataset()
-        cd_mi.initialize(kd, kd.boundary, chunk_size, cd_dir,
-                      box_coords=[0, 0, 0], fit_box_size=True)
-        ch = cd_mi.chunk_dict[0]
-        input_file_folder = element + "_stitched_components"
-        #seg_dict.append(ch.load_chunk(name=input_file_folder))
-        seg_dict.update({element: ch.load_chunk(name=input_file_folder)})
-=======
 def timeit2(func, arg1, arg2):
     for ii in range(3):
         start = time.time()
         _ = func(arg1, arg2)
         end = time.time()
         print("{} took {:.2f}s".format(str(func), end-start))
->>>>>>> 0e33796d
 
 
-<<<<<<< HEAD
-    cube_shape = seg_cell.shape
-    #for x in range(cube_shape[0]):
-     #   for y in range(cube_shape[1]):
-      #      for z in range(cube_shape[2]):
-       #         cell_id = [x, y, z]
-                #print(cell_id)
-    #print(cell_id)
-    #print(len(cell_id))
-    #print(cell_id.shape)
-    #for :
-    print(seg_cell)
-    print(seg_vc)
-    print('atul')
-    print (seg_dict)
-    #print(len(seg_cell))
-    #print(len(seg_vc))
-    #print(seg_dict[0])
-    #print(len(seg_dict[0]))
-
-    #print((seg_dict[0].shape))
-    res = map_ids(seg_cell, seg_dict, dictionary_elements)
-=======
 if __name__ == "__main__":
     edge_s = 50
     toy = np.random.randint(low=0, size=edge_s**3, high=1000).reshape((
@@ -164,4 +86,3 @@
     # seg_vc = cd_vc.from_chunky_to_matrix(chunk_size, offset, name='vc_stitched_components', setnames=["vc", ])['vc']
     #
     # res = map_ids(seg_cell, [seg_vc])
->>>>>>> 0e33796d

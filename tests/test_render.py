--- conflicted
+++ resolved
@@ -1,5 +1,3 @@
-<<<<<<< HEAD
-=======
 import pytest
 import os
 
@@ -8,7 +6,6 @@
 
 # def test_multiprocessed_vs_serial_rendering():
 # from syconn.proc.ssd_assembly import init_sso_from_kzip
->>>>>>> d7b8a8b9
 # from syconn.reps.super_segmentation import SuperSegmentationDataset
 # import numpy as np
 # from syconn.proc.rendering import render_sso_coords, \
@@ -16,14 +13,7 @@
 # import time
 # import os
 # from multiprocessing import cpu_count
-<<<<<<< HEAD
-#
-#
-# def test_multiprocessed_vs_serial_rendering():
-#     # TODO: use example data and improve logging, see test_backend.py
-=======
 #     # TODO: use example data cube and improve logging
->>>>>>> d7b8a8b9
 #     working_dir = "/wholebrain/scratch/areaxfs3/"
 #     render_indexview = True
 #     if not os.path.isdir(working_dir):
@@ -50,12 +40,6 @@
 #     print('Fraction of different index values in index-views: {:.4f}'
 #           ''.format(np.sum(views != views2) / np.prod(views.shape)))
 #     assert np.all(views == views2)
-<<<<<<< HEAD
-#
-#
-# if __name__ == '__main__':
-#     test_multiprocessed_vs_serial_rendering()
-=======
 
 
 @pytest.mark.filterwarnings("ignore:Modifying DynConfig items via")
@@ -132,5 +116,3 @@
     test_raw_and_index_rendering_osmesa()
     test_raw_and_index_rendering_egl()
     test_egl_and_osmesa_sawp_and_equivalence()
-
->>>>>>> d7b8a8b9

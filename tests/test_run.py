--- conflicted
+++ resolved
@@ -22,14 +22,8 @@
     example_cube_id = 1
     working_dir = "~/SyConn/tests/example_cube{}/".format(example_cube_id)
     example_wd = os.path.expanduser(working_dir) + "/"
-<<<<<<< HEAD
-    if os.path.isdir(example_wd):
-        shutil.rmtree(example_wd)
-
-=======
     shutil.rmtree(example_wd, ignore_errors=True)
     # set up basic parameter, log, working directory and config file
->>>>>>> 84f8a869
     # set up basic parameter, log, working directory and config file
     log = initialize_logging('example_run', log_dir=example_wd + '/logs/')
     experiment_name = 'j0126_example'
@@ -166,11 +160,7 @@
     # # START SyConn
     log.info('Step 0/8 - Predicting sub-cellular structures')
     # TODO: launch all inferences in parallel
-<<<<<<< HEAD
-    # exec_dense_prediction.predict_myelin()  # myelin is not needed before `run_create_neuron_ssd`
-=======
     exec_dense_prediction.predict_myelin()
->>>>>>> 84f8a869
     # TODO: if performed, work-in paths of the resulting KDs to the config
     # TODO: might also require adaptions in init_cell_subcell_sds
     # exec_dense_prediction.predict_cellorganelles()
